# Copyright 2021 Google LLC
#
# Licensed under the Apache License, Version 2.0 (the "License");
# you may not use this file except in compliance with the License.
# You may obtain a copy of the License at
#
#     https://www.apache.org/licenses/LICENSE-2.0
#
# Unless required by applicable law or agreed to in writing, software
# distributed under the License is distributed on an "AS IS" BASIS,
# WITHOUT WARRANTIES OR CONDITIONS OF ANY KIND, either express or implied.
# See the License for the specific language governing permissions and
# limitations under the License.

from unittest.mock import MagicMock, patch

from google.cloud import aiplatform
import pytest


@pytest.fixture
def mock_sdk_init():
    with patch.object(aiplatform, "init") as mock:
        yield mock


"""
----------------------------------------------------------------------------
Dataset Fixtures
----------------------------------------------------------------------------
"""

"""Dataset objects returned by SomeDataset(), create(), import_data(), etc. """


@pytest.fixture
def mock_image_dataset():
    mock = MagicMock(aiplatform.datasets.ImageDataset)
    yield mock


@pytest.fixture
def mock_tabular_dataset():
    mock = MagicMock(aiplatform.datasets.TabularDataset)
    yield mock


@pytest.fixture
def mock_text_dataset():
    mock = MagicMock(aiplatform.datasets.TextDataset)
    yield mock


@pytest.fixture
def mock_video_dataset():
    mock = MagicMock(aiplatform.datasets.VideoDataset)
    yield mock


"""Mocks for getting an existing Dataset, i.e. ds = aiplatform.ImageDataset(...) """


@pytest.fixture
def mock_get_image_dataset(mock_image_dataset):
    with patch.object(aiplatform, "ImageDataset") as mock_get_image_dataset:
        mock_get_image_dataset.return_value = mock_image_dataset
        yield mock_get_image_dataset


@pytest.fixture
def mock_get_tabular_dataset(mock_tabular_dataset):
    with patch.object(aiplatform, "TabularDataset") as mock_get_tabular_dataset:
        mock_get_tabular_dataset.return_value = mock_tabular_dataset
        yield mock_get_tabular_dataset


@pytest.fixture
def mock_get_text_dataset(mock_text_dataset):
    with patch.object(aiplatform, "TextDataset") as mock_get_text_dataset:
        mock_get_text_dataset.return_value = mock_text_dataset
        yield mock_get_text_dataset


@pytest.fixture
def mock_get_video_dataset(mock_video_dataset):
    with patch.object(aiplatform, "VideoDataset") as mock_get_video_dataset:
        mock_get_video_dataset.return_value = mock_video_dataset
        yield mock_get_video_dataset


"""Mocks for creating a new Dataset, i.e. aiplatform.ImageDataset.create(...) """


@pytest.fixture
def mock_create_image_dataset(mock_image_dataset):
    with patch.object(aiplatform.ImageDataset, "create") as mock_create_image_dataset:
        mock_create_image_dataset.return_value = mock_image_dataset
        yield mock_create_image_dataset


@pytest.fixture
def mock_create_tabular_dataset(mock_tabular_dataset):
    with patch.object(
        aiplatform.TabularDataset, "create"
    ) as mock_create_tabular_dataset:
        mock_create_tabular_dataset.return_value = mock_tabular_dataset
        yield mock_create_tabular_dataset


@pytest.fixture
def mock_create_text_dataset(mock_text_dataset):
    with patch.object(aiplatform.TextDataset, "create") as mock_create_text_dataset:
        mock_create_text_dataset.return_value = mock_text_dataset
        yield mock_create_text_dataset


@pytest.fixture
def mock_create_video_dataset(mock_video_dataset):
    with patch.object(aiplatform.VideoDataset, "create") as mock_create_video_dataset:
        mock_create_video_dataset.return_value = mock_video_dataset
        yield mock_create_video_dataset


"""Mocks for SomeDataset.import_data() """


@pytest.fixture
def mock_import_image_dataset(mock_image_dataset):
    with patch.object(mock_image_dataset, "import_data") as mock:
        yield mock


@pytest.fixture
def mock_import_tabular_dataset(mock_tabular_dataset):
    with patch.object(mock_tabular_dataset, "import_data") as mock:
        yield mock


@pytest.fixture
def mock_import_text_dataset(mock_text_dataset):
    with patch.object(mock_text_dataset, "import_data") as mock:
        yield mock


@pytest.fixture
<<<<<<< HEAD
def mock_import_video_dataset(mock_video_dataset):
=======
def mock_import_video_data(mock_video_dataset):
>>>>>>> 7eaedb67
    with patch.object(mock_video_dataset, "import_data") as mock:
        yield mock


<<<<<<< HEAD
"""
----------------------------------------------------------------------------
TrainingJob Fixtures
----------------------------------------------------------------------------
"""
=======
# ----------------------------------------------------------------------------
# TrainingJob Fixtures
# ----------------------------------------------------------------------------
>>>>>>> 7eaedb67


@pytest.fixture
def mock_custom_training_job():
    mock = MagicMock(aiplatform.training_jobs.CustomTrainingJob)
    yield mock


@pytest.fixture
def mock_custom_container_training_job():
    mock = MagicMock(aiplatform.training_jobs.CustomContainerTrainingJob)
    yield mock


@pytest.fixture
def mock_custom_package_training_job():
    mock = MagicMock(aiplatform.training_jobs.CustomPythonPackageTrainingJob)
    yield mock


@pytest.fixture
def mock_image_training_job():
    mock = MagicMock(aiplatform.training_jobs.AutoMLImageTrainingJob)
    yield mock


@pytest.fixture
def mock_tabular_training_job():
    mock = MagicMock(aiplatform.training_jobs.AutoMLTabularTrainingJob)
    yield mock


@pytest.fixture
def mock_text_training_job():
    mock = MagicMock(aiplatform.training_jobs.AutoMLTextTrainingJob)
    yield mock


@pytest.fixture
def mock_video_training_job():
    mock = MagicMock(aiplatform.training_jobs.AutoMLVideoTrainingJob)
    yield mock


@pytest.fixture
def mock_get_automl_tabular_training_job(mock_tabular_training_job):
    with patch.object(aiplatform, "AutoMLTabularTrainingJob") as mock:
        mock.return_value = mock_tabular_training_job
        yield mock


@pytest.fixture
def mock_run_automl_tabular_training_job(mock_tabular_training_job):
    with patch.object(mock_tabular_training_job, "run") as mock:
        yield mock


@pytest.fixture
def mock_get_automl_image_training_job(mock_image_training_job):
    with patch.object(aiplatform, "AutoMLImageTrainingJob") as mock:
        mock.return_value = mock_image_training_job
        yield mock


@pytest.fixture
def mock_run_automl_image_training_job(mock_image_training_job):
    with patch.object(mock_image_training_job, "run") as mock:
        yield mock


@pytest.fixture
def mock_get_custom_training_job(mock_custom_training_job):
    with patch.object(aiplatform, "CustomTrainingJob") as mock:
        mock.return_value = mock_custom_training_job
        yield mock


@pytest.fixture
def mock_get_custom_container_training_job(mock_custom_container_training_job):
    with patch.object(aiplatform, "CustomContainerTrainingJob") as mock:
        mock.return_value = mock_custom_container_training_job
        yield mock


@pytest.fixture
def mock_get_custom_package_training_job(mock_custom_package_training_job):
    with patch.object(aiplatform, "CustomPythonPackageTrainingJob") as mock:
        mock.return_value = mock_custom_package_training_job
        yield mock


@pytest.fixture
def mock_run_custom_training_job(mock_custom_training_job):
    with patch.object(mock_custom_training_job, "run") as mock:
        yield mock


@pytest.fixture
def mock_run_custom_container_training_job(mock_custom_container_training_job):
    with patch.object(mock_custom_container_training_job, "run") as mock:
        yield mock


@pytest.fixture
def mock_run_custom_package_training_job(mock_custom_package_training_job):
    with patch.object(mock_custom_package_training_job, "run") as mock:
        yield mock


@pytest.fixture
def mock_init_custom_training_job():
    with patch.object(aiplatform.training_jobs.CustomTrainingJob, "__init__") as mock:
        mock.return_value = None
        yield mock


@pytest.fixture
def mock_run_custom_training_job():
    with patch.object(aiplatform.training_jobs.CustomTrainingJob, "run") as mock:
        yield mock


"""
----------------------------------------------------------------------------
Model Fixtures
----------------------------------------------------------------------------
"""


@pytest.fixture
def mock_model():
    mock = MagicMock(aiplatform.models.Model)
    yield mock


@pytest.fixture
def mock_init_model(mock_model):
    with patch.object(aiplatform, "Model") as mock:
        mock.return_value = mock_model
        yield mock


@pytest.fixture
def mock_batch_predict_model(mock_model):
    with patch.object(mock_model, "batch_predict") as mock:
        yield mock


@pytest.fixture
def mock_upload_model(mock_model):
    with patch.object(aiplatform.Model, "upload") as mock:
        mock.return_value = mock_model
        yield mock


@pytest.fixture
def mock_deploy_model(mock_model, mock_endpoint):
    with patch.object(mock_model, "deploy") as mock:
        mock.return_value = mock_endpoint
        yield mock


"""
----------------------------------------------------------------------------
Job Fixtures
----------------------------------------------------------------------------
"""


@pytest.fixture
def mock_create_batch_prediction_job():
    with patch.object(aiplatform.jobs.BatchPredictionJob, "create") as mock:
        yield mock


"""
----------------------------------------------------------------------------
Endpoint Fixtures
----------------------------------------------------------------------------
"""


@pytest.fixture
def mock_endpoint():
    mock = MagicMock(aiplatform.models.Endpoint)
    yield mock


@pytest.fixture
def mock_create_endpoint():
    with patch.object(aiplatform.models.Endpoint, "create") as mock:
        yield mock


@pytest.fixture
def mock_get_endpoint(mock_endpoint):
    with patch.object(aiplatform, "Endpoint") as mock_get_endpoint:
        mock_get_endpoint.return_value = mock_endpoint
        yield mock_get_endpoint


@pytest.fixture
<<<<<<< HEAD
def mock_endpoint_predict(mock_endpoint):
    with patch.object(mock_endpoint, "predict") as mock:
        mock.return_value = []
        yield mock
=======
def mock_endpoint_explain(mock_endpoint):
    with patch.object(mock_endpoint, "explain") as mock_endpoint_explain:
        mock_get_endpoint.return_value = mock_endpoint
        yield mock_endpoint_explain
>>>>>>> 7eaedb67
<|MERGE_RESOLUTION|>--- conflicted
+++ resolved
@@ -143,26 +143,14 @@
 
 
 @pytest.fixture
-<<<<<<< HEAD
-def mock_import_video_dataset(mock_video_dataset):
-=======
 def mock_import_video_data(mock_video_dataset):
->>>>>>> 7eaedb67
     with patch.object(mock_video_dataset, "import_data") as mock:
         yield mock
 
 
-<<<<<<< HEAD
-"""
-----------------------------------------------------------------------------
-TrainingJob Fixtures
-----------------------------------------------------------------------------
-"""
-=======
 # ----------------------------------------------------------------------------
 # TrainingJob Fixtures
 # ----------------------------------------------------------------------------
->>>>>>> 7eaedb67
 
 
 @pytest.fixture
@@ -269,19 +257,6 @@
 @pytest.fixture
 def mock_run_custom_package_training_job(mock_custom_package_training_job):
     with patch.object(mock_custom_package_training_job, "run") as mock:
-        yield mock
-
-
-@pytest.fixture
-def mock_init_custom_training_job():
-    with patch.object(aiplatform.training_jobs.CustomTrainingJob, "__init__") as mock:
-        mock.return_value = None
-        yield mock
-
-
-@pytest.fixture
-def mock_run_custom_training_job():
-    with patch.object(aiplatform.training_jobs.CustomTrainingJob, "run") as mock:
         yield mock
 
 
@@ -365,14 +340,14 @@
 
 
 @pytest.fixture
-<<<<<<< HEAD
 def mock_endpoint_predict(mock_endpoint):
     with patch.object(mock_endpoint, "predict") as mock:
         mock.return_value = []
         yield mock
-=======
+
+
+@pytest.fixture
 def mock_endpoint_explain(mock_endpoint):
     with patch.object(mock_endpoint, "explain") as mock_endpoint_explain:
         mock_get_endpoint.return_value = mock_endpoint
-        yield mock_endpoint_explain
->>>>>>> 7eaedb67
+        yield mock_endpoint_explain