# Copyright 2021 Google LLC
#
# Licensed under the Apache License, Version 2.0 (the "License");
# you may not use this file except in compliance with the License.
# You may obtain a copy of the License at
#
#     https://www.apache.org/licenses/LICENSE-2.0
#
# Unless required by applicable law or agreed to in writing, software
# distributed under the License is distributed on an "AS IS" BASIS,
# WITHOUT WARRANTIES OR CONDITIONS OF ANY KIND, either express or implied.
# See the License for the specific language governing permissions and
# limitations under the License.

from unittest.mock import MagicMock, patch

from google.cloud import aiplatform
import pytest


@pytest.fixture
def mock_sdk_init():
    with patch.object(aiplatform, "init") as mock:
        yield mock


"""
----------------------------------------------------------------------------
Dataset Fixtures
----------------------------------------------------------------------------
"""

"""Dataset objects returned by SomeDataset(), create(), import_data(), etc. """


@pytest.fixture
def mock_image_dataset():
    mock = MagicMock(aiplatform.datasets.ImageDataset)
    yield mock


@pytest.fixture
def mock_tabular_dataset():
    mock = MagicMock(aiplatform.datasets.TabularDataset)
    yield mock


@pytest.fixture
def mock_time_series_dataset():
    mock = MagicMock(aiplatform.datasets.TimeSeriesDataset)
    yield mock


@pytest.fixture
def mock_text_dataset():
    mock = MagicMock(aiplatform.datasets.TextDataset)
    yield mock


@pytest.fixture
def mock_video_dataset():
    mock = MagicMock(aiplatform.datasets.VideoDataset)
    yield mock


"""Mocks for getting an existing Dataset, i.e. ds = aiplatform.ImageDataset(...) """


@pytest.fixture
def mock_get_image_dataset(mock_image_dataset):
    with patch.object(aiplatform, "ImageDataset") as mock_get_image_dataset:
        mock_get_image_dataset.return_value = mock_image_dataset
        yield mock_get_image_dataset


@pytest.fixture
def mock_get_tabular_dataset(mock_tabular_dataset):
    with patch.object(aiplatform, "TabularDataset") as mock_get_tabular_dataset:
        mock_get_tabular_dataset.return_value = mock_tabular_dataset
        yield mock_get_tabular_dataset


@pytest.fixture
def mock_get_time_series_dataset(mock_time_series_dataset):
    with patch.object(aiplatform, "TimeSeriesDataset") as mock_get_time_series_dataset:
        mock_get_time_series_dataset.return_value = mock_time_series_dataset
        yield mock_get_time_series_dataset


@pytest.fixture
def mock_get_text_dataset(mock_text_dataset):
    with patch.object(aiplatform, "TextDataset") as mock_get_text_dataset:
        mock_get_text_dataset.return_value = mock_text_dataset
        yield mock_get_text_dataset


@pytest.fixture
def mock_get_video_dataset(mock_video_dataset):
    with patch.object(aiplatform, "VideoDataset") as mock_get_video_dataset:
        mock_get_video_dataset.return_value = mock_video_dataset
        yield mock_get_video_dataset


"""Mocks for creating a new Dataset, i.e. aiplatform.ImageDataset.create(...) """


@pytest.fixture
def mock_create_image_dataset(mock_image_dataset):
    with patch.object(aiplatform.ImageDataset, "create") as mock_create_image_dataset:
        mock_create_image_dataset.return_value = mock_image_dataset
        yield mock_create_image_dataset


@pytest.fixture
def mock_create_tabular_dataset(mock_tabular_dataset):
    with patch.object(
        aiplatform.TabularDataset, "create"
    ) as mock_create_tabular_dataset:
        mock_create_tabular_dataset.return_value = mock_tabular_dataset
        yield mock_create_tabular_dataset


@pytest.fixture
def mock_create_time_series_dataset(mock_time_series_dataset):
    with patch.object(
        aiplatform.TimeSeriesDataset, "create"
    ) as mock_create_time_series_dataset:
        mock_create_time_series_dataset.return_value = mock_time_series_dataset
        yield mock_create_time_series_dataset


@pytest.fixture
def mock_create_text_dataset(mock_text_dataset):
    with patch.object(aiplatform.TextDataset, "create") as mock_create_text_dataset:
        mock_create_text_dataset.return_value = mock_text_dataset
        yield mock_create_text_dataset


@pytest.fixture
def mock_create_video_dataset(mock_video_dataset):
    with patch.object(aiplatform.VideoDataset, "create") as mock_create_video_dataset:
        mock_create_video_dataset.return_value = mock_video_dataset
        yield mock_create_video_dataset


"""Mocks for SomeDataset.import_data() """


@pytest.fixture
def mock_import_image_dataset(mock_image_dataset):
    with patch.object(mock_image_dataset, "import_data") as mock:
        yield mock


@pytest.fixture
def mock_import_tabular_dataset(mock_tabular_dataset):
    with patch.object(mock_tabular_dataset, "import_data") as mock:
        yield mock


@pytest.fixture
def mock_import_text_dataset(mock_text_dataset):
    with patch.object(mock_text_dataset, "import_data") as mock:
        yield mock


@pytest.fixture
def mock_import_video_data(mock_video_dataset):
    with patch.object(mock_video_dataset, "import_data") as mock:
        yield mock


# ----------------------------------------------------------------------------
# TrainingJob Fixtures
# ----------------------------------------------------------------------------


@pytest.fixture
def mock_custom_training_job():
    mock = MagicMock(aiplatform.training_jobs.CustomTrainingJob)
    yield mock


@pytest.fixture
def mock_custom_container_training_job():
    mock = MagicMock(aiplatform.training_jobs.CustomContainerTrainingJob)
    yield mock


@pytest.fixture
def mock_custom_package_training_job():
    mock = MagicMock(aiplatform.training_jobs.CustomPythonPackageTrainingJob)
    yield mock


@pytest.fixture
def mock_image_training_job():
    mock = MagicMock(aiplatform.training_jobs.AutoMLImageTrainingJob)
    yield mock


@pytest.fixture
def mock_tabular_training_job():
    mock = MagicMock(aiplatform.training_jobs.AutoMLTabularTrainingJob)
    yield mock


@pytest.fixture
def mock_forecasting_training_job():
    mock = MagicMock(aiplatform.training_jobs.AutoMLForecastingTrainingJob)
    yield mock


@pytest.fixture
def mock_text_training_job():
    mock = MagicMock(aiplatform.training_jobs.AutoMLTextTrainingJob)
    yield mock


@pytest.fixture
def mock_video_training_job():
    mock = MagicMock(aiplatform.training_jobs.AutoMLVideoTrainingJob)
    yield mock


@pytest.fixture
def mock_get_automl_tabular_training_job(mock_tabular_training_job):
    with patch.object(aiplatform, "AutoMLTabularTrainingJob") as mock:
        mock.return_value = mock_tabular_training_job
        yield mock


@pytest.fixture
def mock_run_automl_tabular_training_job(mock_tabular_training_job):
    with patch.object(mock_tabular_training_job, "run") as mock:
        yield mock


@pytest.fixture
def mock_get_automl_forecasting_training_job(mock_forecasting_training_job):
    with patch.object(aiplatform, "AutoMLForecastingTrainingJob") as mock:
        mock.return_value = mock_forecasting_training_job
        yield mock


@pytest.fixture
def mock_run_automl_forecasting_training_job(mock_forecasting_training_job):
    with patch.object(mock_forecasting_training_job, "run") as mock:
        yield mock


@pytest.fixture
def mock_get_automl_image_training_job(mock_image_training_job):
    with patch.object(aiplatform, "AutoMLImageTrainingJob") as mock:
        mock.return_value = mock_image_training_job
        yield mock


@pytest.fixture
def mock_run_automl_image_training_job(mock_image_training_job):
    with patch.object(mock_image_training_job, "run") as mock:
        yield mock


@pytest.fixture
def mock_get_automl_text_training_job(mock_text_training_job):
    with patch.object(aiplatform, "AutoMLTextTrainingJob") as mock:
        mock.return_value = mock_text_training_job
        yield mock


@pytest.fixture
def mock_run_automl_text_training_job(mock_text_training_job):
    with patch.object(mock_text_training_job, "run") as mock:
        yield mock


@pytest.fixture
def mock_get_custom_training_job(mock_custom_training_job):
    with patch.object(aiplatform, "CustomTrainingJob") as mock:
        mock.return_value = mock_custom_training_job
        yield mock


@pytest.fixture
def mock_get_custom_container_training_job(mock_custom_container_training_job):
    with patch.object(aiplatform, "CustomContainerTrainingJob") as mock:
        mock.return_value = mock_custom_container_training_job
        yield mock


@pytest.fixture
def mock_get_custom_package_training_job(mock_custom_package_training_job):
    with patch.object(aiplatform, "CustomPythonPackageTrainingJob") as mock:
        mock.return_value = mock_custom_package_training_job
        yield mock


@pytest.fixture
def mock_run_custom_training_job(mock_custom_training_job):
    with patch.object(mock_custom_training_job, "run") as mock:
        yield mock


@pytest.fixture
def mock_run_custom_container_training_job(mock_custom_container_training_job):
    with patch.object(mock_custom_container_training_job, "run") as mock:
        yield mock


@pytest.fixture
def mock_run_custom_package_training_job(mock_custom_package_training_job):
    with patch.object(mock_custom_package_training_job, "run") as mock:
        yield mock


"""
----------------------------------------------------------------------------
Model Fixtures
----------------------------------------------------------------------------
"""


@pytest.fixture
def mock_model():
    mock = MagicMock(aiplatform.models.Model)
    yield mock


@pytest.fixture
def mock_init_model(mock_model):
    with patch.object(aiplatform, "Model") as mock:
        mock.return_value = mock_model
        yield mock


@pytest.fixture
def mock_batch_predict_model(mock_model):
    with patch.object(mock_model, "batch_predict") as mock:
        yield mock


@pytest.fixture
def mock_upload_model(mock_model):
    with patch.object(aiplatform.Model, "upload") as mock:
        mock.return_value = mock_model
        yield mock


@pytest.fixture
def mock_deploy_model(mock_model, mock_endpoint):
    with patch.object(mock_model, "deploy") as mock:
        mock.return_value = mock_endpoint
        yield mock


"""
----------------------------------------------------------------------------
Job Fixtures
----------------------------------------------------------------------------
"""


@pytest.fixture
def mock_create_batch_prediction_job():
    with patch.object(aiplatform.jobs.BatchPredictionJob, "create") as mock:
        yield mock


"""
----------------------------------------------------------------------------
Endpoint Fixtures
----------------------------------------------------------------------------
"""


@pytest.fixture
def mock_endpoint():
    mock = MagicMock(aiplatform.models.Endpoint)
    yield mock


@pytest.fixture
def mock_create_endpoint():
    with patch.object(aiplatform.models.Endpoint, "create") as mock:
        yield mock


@pytest.fixture
def mock_get_endpoint(mock_endpoint):
    with patch.object(aiplatform, "Endpoint") as mock_get_endpoint:
        mock_get_endpoint.return_value = mock_endpoint
        yield mock_get_endpoint


@pytest.fixture
def mock_endpoint_predict(mock_endpoint):
    with patch.object(mock_endpoint, "predict") as mock:
        mock.return_value = []
        yield mock


@pytest.fixture
def mock_endpoint_explain(mock_endpoint):
    with patch.object(mock_endpoint, "explain") as mock_endpoint_explain:
        mock_get_endpoint.return_value = mock_endpoint
        yield mock_endpoint_explain


"""
----------------------------------------------------------------------------
Feature Store Fixtures
----------------------------------------------------------------------------
"""


@pytest.fixture
def mock_featurestore():
    mock = MagicMock(aiplatform.featurestore.Featurestore)
    yield mock


@pytest.fixture
def mock_entity_type():
    mock = MagicMock(aiplatform.featurestore.EntityType)
    yield mock


@pytest.fixture
def mock_feature():
    mock = MagicMock(aiplatform.featurestore.Feature)
    yield mock


@pytest.fixture
def mock_get_featurestore(mock_featurestore):
    with patch.object(aiplatform.featurestore, "Featurestore") as mock_get_featurestore:
        mock_get_featurestore.return_value = mock_featurestore
        yield mock_get_featurestore


@pytest.fixture
def mock_get_entity_type(mock_entity_type):
    with patch.object(aiplatform.featurestore, "EntityType") as mock_get_entity_type:
        mock_get_entity_type.return_value = mock_entity_type
        yield mock_get_entity_type


@pytest.fixture
def mock_create_featurestore(mock_featurestore):
    with patch.object(
        aiplatform.featurestore.Featurestore, "create"
    ) as mock_create_featurestore:
        mock_create_featurestore.return_value = mock_featurestore
        yield mock_create_featurestore


@pytest.fixture
def mock_create_entity_type(mock_entity_type):
    with patch.object(
        aiplatform.featurestore.EntityType, "create"
    ) as mock_create_entity_type:
        mock_create_entity_type.return_value = mock_entity_type
        yield mock_create_entity_type


@pytest.fixture
def mock_create_feature(mock_feature):
    with patch.object(aiplatform.featurestore.Feature, "create") as mock_create_feature:
        mock_create_feature.return_value = mock_feature
        yield mock_create_feature


@pytest.fixture
def mock_delete_featurestore(mock_featurestore):
    with patch.object(mock_featurestore, "delete") as mock_delete_featurestore:
        yield mock_delete_featurestore


@pytest.fixture
def mock_batch_serve_to_bq(mock_featurestore):
    with patch.object(mock_featurestore, "batch_serve_to_bq") as mock_batch_serve_to_bq:
        yield mock_batch_serve_to_bq


@pytest.fixture
def mock_batch_create_features(mock_entity_type):
    with patch.object(
        mock_entity_type, "batch_create_features"
    ) as mock_batch_create_features:
        yield mock_batch_create_features


@pytest.fixture
def mock_read_feature_values(mock_entity_type):
    with patch.object(mock_entity_type, "read") as mock_read_feature_values:
        yield mock_read_feature_values


@pytest.fixture
def mock_import_feature_values(mock_entity_type):
    with patch.object(
        mock_entity_type, "ingest_from_gcs"
    ) as mock_import_feature_values:
        yield mock_import_feature_values


"""
----------------------------------------------------------------------------
Experiment Tracking Fixtures
----------------------------------------------------------------------------
"""


@pytest.fixture
def mock_execution():
    mock = MagicMock(aiplatform.Execution)
    mock.assign_input_artifacts.return_value = None
    mock.assign_output_artifacts.return_value = None
    mock.__enter__.return_value = mock
    yield mock


@pytest.fixture
def mock_artifact():
    mock = MagicMock(aiplatform.Artifact)
    yield mock


@pytest.fixture
def mock_context():
    mock = MagicMock(aiplatform.Context)
    yield mock


@pytest.fixture
def mock_experiment():
    mock = MagicMock(aiplatform.Experiment)
    yield mock


@pytest.fixture
def mock_experiment_run():
    mock = MagicMock(aiplatform.ExperimentRun)
    yield mock


@pytest.fixture
def mock_pipeline_job():
    mock = MagicMock(aiplatform.PipelineJob)
    yield mock


@pytest.fixture
def mock_df():
    mock = MagicMock()
    yield mock


@pytest.fixture
def mock_metrics():
    mock = MagicMock()
    yield mock


@pytest.fixture
def mock_params():
    mock = MagicMock()
    yield mock


@pytest.fixture
def mock_time_series_metrics():
    mock = MagicMock()
    yield mock


@pytest.fixture
def mock_get_execution(mock_execution):
    with patch.object(aiplatform, "Execution") as mock_get_execution:
        mock_get_execution.return_value = mock_execution
        yield mock_get_execution


@pytest.fixture
def mock_execution_get(mock_execution):
    with patch.object(aiplatform.Execution, "get") as mock_execution_get:
        mock_execution_get.return_value = mock_execution
        yield mock_execution_get


@pytest.fixture
def mock_create_execution(mock_execution):
    with patch.object(aiplatform.Execution, "create") as mock_create_execution:
        mock_create_execution.return_value = mock_execution
        yield mock_create_execution


@pytest.fixture
def mock_list_execution(mock_execution):
    with patch.object(aiplatform.Execution, "list") as mock_list_execution:
        # Returning list of 2 executions to avoid confusion with get method
        # which returns one unique execution.
        mock_list_execution.return_value = [mock_execution, mock_execution]
        yield mock_list_execution


@pytest.fixture
def mock_get_artifact(mock_artifact):
    with patch.object(aiplatform, "Artifact") as mock_get_artifact:
        mock_get_artifact.return_value = mock_artifact
        yield mock_get_artifact


@pytest.fixture
<<<<<<< HEAD
def mock_context_get(mock_context):
    with patch.object(aiplatform.Context, "get") as mock_context_get:
        mock_context_get.return_value = mock_context
        yield mock_context_get


@pytest.fixture
def mock_context_list(mock_context):
    with patch.object(aiplatform.Context, "list") as mock_context_list:
        # Returning list of 2 contexts to avoid confusion with get method
        # which returns one unique context.
        mock_context_list.return_value = [mock_context, mock_context]
        yield mock_context_list


@pytest.fixture
def mock_create_context(mock_context):
    with patch.object(aiplatform.Context, "create") as mock_create_context:
        mock_create_context.return_value = mock_context
        yield mock_create_context
=======
def mock_artifact_get(mock_artifact):
    with patch.object(aiplatform.Artifact, "get") as mock_artifact_get:
        mock_artifact_get.return_value = mock_artifact
        yield mock_artifact_get
>>>>>>> c0d01f1d


@pytest.fixture
def mock_pipeline_job_create(mock_pipeline_job):
    with patch.object(aiplatform, "PipelineJob") as mock_pipeline_job_create:
        mock_pipeline_job_create.return_value = mock_pipeline_job
        yield mock_pipeline_job_create


@pytest.fixture
def mock_pipeline_job_submit(mock_pipeline_job):
    with patch.object(mock_pipeline_job, "submit") as mock_pipeline_job_submit:
        mock_pipeline_job_submit.return_value = None
        yield mock_pipeline_job_submit


@pytest.fixture
def mock_create_artifact(mock_artifact):
    with patch.object(aiplatform.Artifact, "create") as mock_create_artifact:
        mock_create_artifact.return_value = mock_artifact
        yield mock_create_artifact


@pytest.fixture
def mock_list_artifact(mock_artifact):
    with patch.object(aiplatform.Artifact, "list") as mock_list_artifact:
        # Returning list of 2 artifacts to avoid confusion with get method
        # which returns one unique artifact.
        mock_list_artifact.return_value = [mock_artifact, mock_artifact]
        yield mock_list_artifact


@pytest.fixture
def mock_start_run(mock_experiment_run):
    with patch.object(aiplatform, "start_run") as mock_start_run:
        mock_start_run.return_value = mock_experiment_run
        yield mock_start_run


@pytest.fixture
def mock_start_execution(mock_execution):
    with patch.object(aiplatform, "start_execution") as mock_start_execution:
        mock_start_execution.return_value = mock_execution
        yield mock_start_execution


@pytest.fixture
def mock_end_run():
    with patch.object(aiplatform, "end_run") as mock_end_run:
        mock_end_run.return_value = None
        yield mock_end_run


@pytest.fixture
def mock_log_metrics():
    with patch.object(aiplatform, "log_metrics") as mock_log_metrics:
        mock_log_metrics.return_value = None
        yield mock_log_metrics


@pytest.fixture
def mock_log_time_series_metrics():
    with patch.object(
        aiplatform, "log_time_series_metrics"
    ) as mock_log_time_series_metrics:
        mock_log_time_series_metrics.return_value = None
        yield mock_log_time_series_metrics


@pytest.fixture
def mock_log_params():
    with patch.object(aiplatform, "log_params") as mock_log_params:
        mock_log_params.return_value = None
        yield mock_log_params


@pytest.fixture
def mock_log_pipeline_job():
    with patch.object(aiplatform, "log") as mock_log_pipeline_job:
        mock_log_pipeline_job.return_value = None
        yield mock_log_pipeline_job


@pytest.fixture
def mock_get_run(mock_experiment_run):
    with patch.object(aiplatform, "ExperimentRun") as mock_get_run:
        mock_get_run.return_value = mock_experiment_run
        yield mock_get_run


@pytest.fixture
def mock_get_experiment(mock_experiment):
    with patch.object(aiplatform, "Experiment") as mock_get_experiment:
        mock_get_experiment.return_value = mock_experiment
        yield mock_get_experiment


@pytest.fixture
def mock_get_with_uri(mock_artifact):
    with patch.object(aiplatform.Artifact, "get_with_uri") as mock_get_with_uri:
        mock_get_with_uri.return_value = mock_artifact
        yield mock_get_with_uri


@pytest.fixture
def mock_get_experiment_df(mock_df):
    with patch.object(aiplatform, "get_experiment_df") as mock_get_experiment_df:
        mock_get_experiment_df.return_value = mock_df
        yield mock_get_experiment_df


@pytest.fixture
def mock_get_metrics(mock_metrics, mock_experiment_run):
    with patch.object(mock_experiment_run, "get_metrics") as mock_get_metrics:
        mock_get_metrics.return_value = mock_metrics
        yield mock_get_metrics


@pytest.fixture
def mock_get_params(mock_params, mock_experiment_run):
    with patch.object(mock_experiment_run, "get_params") as mock_get_params:
        mock_get_params.return_value = mock_params
        yield mock_get_params


@pytest.fixture
def mock_get_time_series_metrics(mock_time_series_metrics, mock_experiment_run):
    with patch.object(
        mock_experiment_run, "get_time_series_data_frame"
    ) as mock_get_time_series_metrics:
        mock_get_time_series_metrics.return_value = mock_time_series_metrics
        yield mock_get_time_series_metrics<|MERGE_RESOLUTION|>--- conflicted
+++ resolved
@@ -613,7 +613,6 @@
 
 
 @pytest.fixture
-<<<<<<< HEAD
 def mock_context_get(mock_context):
     with patch.object(aiplatform.Context, "get") as mock_context_get:
         mock_context_get.return_value = mock_context
@@ -634,12 +633,13 @@
     with patch.object(aiplatform.Context, "create") as mock_create_context:
         mock_create_context.return_value = mock_context
         yield mock_create_context
-=======
+
+
+@pytest.fixture
 def mock_artifact_get(mock_artifact):
     with patch.object(aiplatform.Artifact, "get") as mock_artifact_get:
         mock_artifact_get.return_value = mock_artifact
         yield mock_artifact_get
->>>>>>> c0d01f1d
 
 
 @pytest.fixture
