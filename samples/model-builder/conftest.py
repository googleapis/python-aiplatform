# Copyright 2021 Google LLC
#
# Licensed under the Apache License, Version 2.0 (the "License");
# you may not use this file except in compliance with the License.
# You may obtain a copy of the License at
#
#     https://www.apache.org/licenses/LICENSE-2.0
#
# Unless required by applicable law or agreed to in writing, software
# distributed under the License is distributed on an "AS IS" BASIS,
# WITHOUT WARRANTIES OR CONDITIONS OF ANY KIND, either express or implied.
# See the License for the specific language governing permissions and
# limitations under the License.

import pytest
from unittest import mock
from unittest.mock import MagicMock, patch

from google.cloud import aiplatform


@pytest.fixture
def mock_sdk_init():
    with patch.object(aiplatform, "init") as mock:
        yield mock


"""
----------------------------------------------------------------------------
Dataset Fixtures
----------------------------------------------------------------------------
"""

"""Dataset objects returned by SomeDataset(), create(), import_data(), etc. """


@pytest.fixture
def mock_image_dataset():
    mock = MagicMock(aiplatform.datasets.ImageDataset)
    yield mock


@pytest.fixture
def mock_tabular_dataset():
    mock = MagicMock(aiplatform.datasets.TabularDataset)
    yield mock


@pytest.fixture
def mock_text_dataset():
    mock = MagicMock(aiplatform.datasets.TextDataset)
    yield mock


@pytest.fixture
def mock_video_dataset():
    mock = MagicMock(aiplatform.datasets.VideoDataset)
    yield mock


"""Mocks for getting an existing Dataset, i.e. ds = aiplatform.ImageDataset(...) """


@pytest.fixture
def mock_get_image_dataset(mock_image_dataset):
    with patch.object(aiplatform, "ImageDataset") as mock_get_image_dataset:
        mock_get_image_dataset.return_value = mock_image_dataset
        yield mock_get_image_dataset


@pytest.fixture
def mock_get_tabular_dataset(mock_tabular_dataset):
    with patch.object(aiplatform, "TabularDataset") as mock_get_tabular_dataset:
        mock_get_tabular_dataset.return_value = mock_tabular_dataset
        yield mock_get_tabular_dataset


@pytest.fixture
def mock_get_text_dataset(mock_text_dataset):
    with patch.object(aiplatform, "TextDataset") as mock_get_text_dataset:
        mock_get_text_dataset.return_value = mock_text_dataset
        yield mock_get_text_dataset


@pytest.fixture
def mock_get_video_dataset(mock_video_dataset):
    with patch.object(aiplatform, "VideoDataset") as mock_get_video_dataset:
        mock_get_video_dataset.return_value = mock_video_dataset
        yield mock_get_video_dataset


"""Mocks for creating a new Dataset, i.e. aiplatform.ImageDataset.create(...) """


@pytest.fixture
def mock_create_image_dataset(mock_image_dataset):
    with patch.object(aiplatform.ImageDataset, "create") as mock_create_image_dataset:
        mock_create_image_dataset.return_value = mock_image_dataset
        yield mock_create_image_dataset


@pytest.fixture
def mock_create_tabular_dataset(mock_tabular_dataset):
    with patch.object(
        aiplatform.TabularDataset, "create"
    ) as mock_create_tabular_dataset:
        mock_create_tabular_dataset.return_value = mock_tabular_dataset
        yield mock_create_tabular_dataset


@pytest.fixture
def mock_create_text_dataset(mock_text_dataset):
    with patch.object(aiplatform.TextDataset, "create") as mock_create_text_dataset:
        mock_create_text_dataset.return_value = mock_text_dataset
        yield mock_create_text_dataset


@pytest.fixture
def mock_create_video_dataset(mock_video_dataset):
    with patch.object(aiplatform.VideoDataset, "create") as mock_create_video_dataset:
        mock_create_video_dataset.return_value = mock_video_dataset
        yield mock_create_video_dataset


"""Mocks for SomeDataset.import_data() """


@pytest.fixture
def mock_import_text_dataset(mock_text_dataset):
    with patch.object(mock_text_dataset, "import_data") as mock:
        yield mock

@pytest.fixture
def mock_import_data(mock_dataset):
    with patch.object(aiplatform.datasets.Dataset, "import_data") as mock:
        mock.return_value = mock_dataset
        yield mock

@pytest.fixture
def mock_import_data_mock(mock_dataset):
    with patch.object(mock_dataset, "import_data") as mock:
        mock.return_value = mock_dataset
        yield mock


"""
----------------------------------------------------------------------------
TrainingJob Fixtures
----------------------------------------------------------------------------
"""


@pytest.fixture
def mock_init_automl_image_training_job():
    with patch.object(
        aiplatform.training_jobs.AutoMLImageTrainingJob, "__init__"
    ) as mock:
        mock.return_value = None
        yield mock


@pytest.fixture
def mock_run_automl_image_training_job():
    with patch.object(aiplatform.training_jobs.AutoMLImageTrainingJob, "run") as mock:
        yield mock


<<<<<<< HEAD
@pytest.fixture
def mock_init_custom_training_job():
    with patch.object(
        aiplatform.training_jobs.CustomTrainingJob, "__init__"
    ) as mock:
        mock.return_value = None
        yield mock


@pytest.fixture
def mock_run_custom_training_job():
    with patch.object(aiplatform.training_jobs.CustomTrainingJob, "run") as mock:
        yield mock


# ----------------------------------------------------------------------------
# Model Fixtures
# ----------------------------------------------------------------------------
=======
"""
----------------------------------------------------------------------------
Model Fixtures
----------------------------------------------------------------------------
"""
>>>>>>> a1819b21


@pytest.fixture
def mock_init_model():
    with patch.object(aiplatform.models.Model, "__init__") as mock:
        mock.return_value = None
        yield mock


@pytest.fixture
def mock_batch_predict_model():
    with patch.object(aiplatform.models.Model, "batch_predict") as mock:
        yield mock


"""
----------------------------------------------------------------------------
Job Fixtures
----------------------------------------------------------------------------
"""


@pytest.fixture
def mock_create_batch_prediction_job():
    with patch.object(aiplatform.jobs.BatchPredictionJob, "create") as mock:
        yield mock


<<<<<<< HEAD
# ----------------------------------------------------------------------------
# Endpoint Fixtures
# ----------------------------------------------------------------------------


@pytest.fixture
def mock_init_endpoint():
    with patch.object(aiplatform.Endpoint, "__init__") as mock:
        mock.return_value = None
        yield mock
 

@pytest.fixture
def mock_endpoint_predict():
    with patch.object(aiplatform.Endpoint, "predict") as mock:
        yield mock
=======
"""
----------------------------------------------------------------------------
Endpoint Fixtures
----------------------------------------------------------------------------
"""


@pytest.fixture
def mock_endpoint():
    mock = MagicMock(aiplatform.models.Endpoint)
    yield mock


@pytest.fixture
def mock_get_endpoint(mock_endpoint):
    with patch.object(aiplatform, "Endpoint") as mock_get_endpoint:
        mock_get_endpoint.return_value = mock_endpoint
        yield mock_get_endpoint
>>>>>>> a1819b21
<|MERGE_RESOLUTION|>--- conflicted
+++ resolved
@@ -165,7 +165,6 @@
         yield mock
 
 
-<<<<<<< HEAD
 @pytest.fixture
 def mock_init_custom_training_job():
     with patch.object(
@@ -181,16 +180,11 @@
         yield mock
 
 
-# ----------------------------------------------------------------------------
-# Model Fixtures
-# ----------------------------------------------------------------------------
-=======
 """
 ----------------------------------------------------------------------------
 Model Fixtures
 ----------------------------------------------------------------------------
 """
->>>>>>> a1819b21
 
 
 @pytest.fixture
@@ -219,10 +213,11 @@
         yield mock
 
 
-<<<<<<< HEAD
-# ----------------------------------------------------------------------------
-# Endpoint Fixtures
-# ----------------------------------------------------------------------------
+"""
+----------------------------------------------------------------------------
+Endpoint Fixtures
+----------------------------------------------------------------------------
+"""
 
 
 @pytest.fixture
@@ -236,13 +231,6 @@
 def mock_endpoint_predict():
     with patch.object(aiplatform.Endpoint, "predict") as mock:
         yield mock
-=======
-"""
-----------------------------------------------------------------------------
-Endpoint Fixtures
-----------------------------------------------------------------------------
-"""
-
 
 @pytest.fixture
 def mock_endpoint():
@@ -254,5 +242,4 @@
 def mock_get_endpoint(mock_endpoint):
     with patch.object(aiplatform, "Endpoint") as mock_get_endpoint:
         mock_get_endpoint.return_value = mock_endpoint
-        yield mock_get_endpoint
->>>>>>> a1819b21
+        yield mock_get_endpoint