--- conflicted
+++ resolved
@@ -16,17 +16,11 @@
 from google.cloud import aiplatform
 
 #  [START aiplatform_sdk_endpoint_predict_sample]
-<<<<<<< HEAD
 def endpoint_predict_sample(project : str, 
                             location : str, 
                             instances : str, 
                             endpoint : str
                            ):
-=======
-def endpoint_predict_sample(
-    project: str, location: str, instances: list, endpoint_id: str
-):
->>>>>>> c1676a47
     aiplatform.init(project=project, location=location)
 
     endpoint = aiplatform.Endpoint(endpoint_id)
