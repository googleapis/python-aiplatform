# Copyright 2021 Google LLC
#
# Licensed under the Apache License, Version 2.0 (the "License");
# you may not use this file except in compliance with the License.
# You may obtain a copy of the License at
#
#     https://www.apache.org/licenses/LICENSE-2.0
#
# Unless required by applicable law or agreed to in writing, software
# distributed under the License is distributed on an "AS IS" BASIS,
# WITHOUT WARRANTIES OR CONDITIONS OF ANY KIND, either express or implied.
# See the License for the specific language governing permissions and
# limitations under the License.


import create_training_pipeline_image_classification_sample
import test_constants as constants


def test_create_training_pipeline_image_classification_sample(
    mock_sdk_init,
    mock_image_dataset,
    mock_get_automl_image_training_job,
    mock_run_automl_image_training_job,
    mock_get_image_dataset,
):

    create_training_pipeline_image_classification_sample.create_training_pipeline_image_classification_sample(
        project=constants.PROJECT,
        location=constants.LOCATION,
        display_name=constants.DISPLAY_NAME,
        dataset_id=constants.RESOURCE_ID,
        model_display_name=constants.DISPLAY_NAME_2,
        training_fraction_split=constants.TRAINING_FRACTION_SPLIT,
        validation_fraction_split=constants.VALIDATION_FRACTION_SPLIT,
        test_fraction_split=constants.TEST_FRACTION_SPLIT,
        budget_milli_node_hours=constants.BUDGET_MILLI_NODE_HOURS_8000,
        disable_early_stopping=False,
    )

    mock_get_image_dataset.assert_called_once_with(constants.RESOURCE_ID)

    mock_sdk_init.assert_called_once_with(
        project=constants.PROJECT, location=constants.LOCATION
    )
    mock_get_automl_image_training_job.assert_called_once_with(
        display_name=constants.DISPLAY_NAME,
<<<<<<< HEAD
        model_type=constants.MODEL_TYPE,
=======
        multi_label=False,
        prediction_type='classification'
>>>>>>> 37ee0a1d
    )
    mock_run_automl_image_training_job.assert_called_once_with(
        dataset=mock_image_dataset,
        model_display_name=constants.DISPLAY_NAME_2,
        training_fraction_split=constants.TRAINING_FRACTION_SPLIT,
        validation_fraction_split=constants.VALIDATION_FRACTION_SPLIT,
        test_fraction_split=constants.TEST_FRACTION_SPLIT,
        budget_milli_node_hours=constants.BUDGET_MILLI_NODE_HOURS_8000,
        disable_early_stopping=False,
        sync=True,
    )<|MERGE_RESOLUTION|>--- conflicted
+++ resolved
@@ -45,12 +45,9 @@
     )
     mock_get_automl_image_training_job.assert_called_once_with(
         display_name=constants.DISPLAY_NAME,
-<<<<<<< HEAD
         model_type=constants.MODEL_TYPE,
-=======
         multi_label=False,
         prediction_type='classification'
->>>>>>> 37ee0a1d
     )
     mock_run_automl_image_training_job.assert_called_once_with(
         dataset=mock_image_dataset,
