{
<<<<<<< HEAD
 "cells": [
  {
   "cell_type": "code",
   "execution_count": null,
   "metadata": {
    "id": "ur8xi4C7S06n"
   },
   "outputs": [],
   "source": [
    "# Copyright 2022 Google LLC\n",
    "#\n",
    "# Licensed under the Apache License, Version 2.0 (the \"License\");\n",
    "# you may not use this file except in compliance with the License.\n",
    "# You may obtain a copy of the License at\n",
    "#\n",
    "#     https://www.apache.org/licenses/LICENSE-2.0\n",
    "#\n",
    "# Unless required by applicable law or agreed to in writing, software\n",
    "# distributed under the License is distributed on an \"AS IS\" BASIS,\n",
    "# WITHOUT WARRANTIES OR CONDITIONS OF ANY KIND, either express or implied.\n",
    "# See the License for the specific language governing permissions and\n",
    "# limitations under the License."
   ]
  },
  {
   "cell_type": "markdown",
   "metadata": {
    "id": "JAPoU8Sm5E6e"
   },
   "source": [
    "<table align=\"left\">\n",
    "  <td>\n",
    "    <a href=\"https://github.com/googleapis/python-aiplatform/blob/main/samples/notebooks/prediction/SDK_Custom_Predict.ipynb\">\n",
    "      <img src=\"https://cloud.google.com/ml-engine/images/github-logo-32px.png\" alt=\"GitHub logo\">\n",
    "      View on GitHub\n",
    "    </a>\n",
    "  </td>\n",
    "</table>"
   ]
  },
  {
   "cell_type": "markdown",
   "metadata": {
    "id": "tvgnzT1CKxrO",
    "tags": []
   },
   "source": [
    "## Overview\n",
    "\n",
    "This tutorial walks through building a custom container using the Custom Prediction Routine model server to serve a scikit-learn model on Vertex Predictions. This is currently an **experimental** feature and not yet officially supported by the Vertex AI SDK. In this tutorial, we'll be installing the Vertex AI SDK from an experimental branch on github. \n",
    "\n",
    "\n",
    "\n",
    "### Dataset\n",
    "\n",
    "This tutorial uses R.A. Fisher's Iris dataset, a small dataset that is popular for trying out machine learning techniques. Each instance has four numerical features, which are different measurements of a flower, and a target label that\n",
    "marks it as one of three types of iris: Iris setosa, Iris versicolour, or Iris virginica.\n",
    "\n",
    "This tutorial uses [the copy of the Iris dataset included in the\n",
    "scikit-learn library](https://scikit-learn.org/stable/datasets/index.html#iris-dataset).\n",
    "\n",
    "### Objective\n",
    "\n",
    "The goal is to:\n",
    "- Train a model that uses a flower's measurements as input to predict what type of iris it is.\n",
    "- Save the model and its serialized pre-processor\n",
    "- Build a custom sklearn serving container with custom preprocessing using the Custom Prediction Routine model server\n",
    "- Upload and deploy custom container to Vertex Prediction\n",
    "\n",
    "This tutorial focuses more on deploying this model with Vertex AI than on\n",
    "the design of the model itself.\n",
    "\n",
    "### Costs \n",
    "\n",
    "This tutorial uses billable components of Google Cloud:\n",
    "\n",
    "* Vertex AI\n",
    "\n",
    "Learn about [Vertex AI\n",
    "pricing](https://cloud.google.com/vertex-ai/pricing), and use the [Pricing\n",
    "Calculator](https://cloud.google.com/products/calculator/)\n",
    "to generate a cost estimate based on your projected usage."
   ]
  },
  {
   "cell_type": "markdown",
   "metadata": {
    "id": "ze4-nDLfK4pw"
   },
   "source": [
    "### Set up your local development environment\n",
    "\n",
    "**If you are using Google Cloud Notebooks**, your environment already meets\n",
    "all the requirements to run this notebook. You can skip this step."
   ]
  },
  {
   "cell_type": "markdown",
   "metadata": {
    "id": "gCuSR8GkAgzl"
   },
   "source": [
    "**Otherwise**, make sure your environment meets this notebook's requirements.\n",
    "You need the following:\n",
    "\n",
    "* Docker\n",
    "* Git\n",
    "* Google Cloud SDK (gcloud)\n",
    "* Python 3\n",
    "* virtualenv\n",
    "* Jupyter notebook running in a virtual environment with Python 3\n",
    "\n",
    "The Google Cloud guide to [Setting up a Python development\n",
    "environment](https://cloud.google.com/python/setup) and the [Jupyter\n",
    "installation guide](https://jupyter.org/install) provide detailed instructions\n",
    "for meeting these requirements. The following steps provide a condensed set of\n",
    "instructions:\n",
    "\n",
    "1. [Install and initialize the Cloud SDK.](https://cloud.google.com/sdk/docs/)\n",
    "\n",
    "1. [Install Python 3.](https://cloud.google.com/python/setup#installing_python)\n",
    "\n",
    "1. [Install\n",
    "   virtualenv](https://cloud.google.com/python/setup#installing_and_using_virtualenv)\n",
    "   and create a virtual environment that uses Python 3. Activate the virtual environment.\n",
    "\n",
    "1. To install Jupyter, run `pip install jupyter` on the\n",
    "command-line in a terminal shell.\n",
    "\n",
    "1. To launch Jupyter, run `jupyter notebook` on the command-line in a terminal shell.\n",
    "\n",
    "1. Open this notebook in the Jupyter Notebook Dashboard."
   ]
  },
  {
   "cell_type": "markdown",
   "metadata": {
    "id": "i7EUnXsZhAGF"
   },
   "source": [
    "### Install additional packages\n",
    "\n",
    "Install additional package dependencies not installed in your notebook environment, such as NumPy, Scikit-learn, FastAPI, Uvicorn, and joblib. Use the latest major GA version of each package."
   ]
  },
  {
   "cell_type": "code",
   "execution_count": null,
   "metadata": {
    "id": "747f59abb3a5"
   },
   "outputs": [],
   "source": [
    "%%writefile requirements.txt\n",
    "fastapi\n",
    "uvicorn\n",
    "joblib~=1.0\n",
    "numpy~=1.20\n",
    "scikit-learn~=0.24\n",
    "google-cloud-storage>=1.26.0,<2.0.0dev\n",
    "google-cloud-aiplatform[prediction] @ git+https://github.com/googleapis/python-aiplatform.git@custom-prediction-routine"
   ]
  },
  {
   "cell_type": "markdown",
   "metadata": {},
   "source": [
    "**The model you deploy will have a different set of dependencies pre-installed than your notebook environment has. You should not assume that because things work in the notebook, they will work in the model. Instead, we will be very explicit about the dependencies for the model by listing them in requirements.txt and then use `pip install` to install the exact same dependencies in the notebook. Please note, of course, that there is a chance that we miss a dependency in requirements.txt that already exists in the notebook. If that's the case, things will run in the notebook, but not in the model. To guard against that, we will test the model locally before deploying to the cloud.**"
   ]
  },
  {
   "cell_type": "code",
   "execution_count": null,
   "metadata": {
    "id": "wyy5Lbnzg5fi"
   },
   "outputs": [],
   "source": [
    "# Install the same dependencies used in the serving container in the notebook\n",
    "# environment.\n",
    "%pip install -U --user -r requirements.txt"
   ]
  },
  {
   "cell_type": "markdown",
   "metadata": {
    "id": "hhq5zEbGg0XX"
   },
   "source": [
    "### Restart the kernel\n",
    "\n",
    "After you install the additional packages, you need to restart the notebook kernel so it can find the packages."
   ]
  },
  {
   "cell_type": "code",
   "execution_count": null,
   "metadata": {
    "id": "EzrelQZ22IZj"
   },
   "outputs": [],
   "source": [
    "# Automatically restart kernel after installs\n",
    "import os\n",
    "\n",
    "if not os.getenv(\"IS_TESTING\"):\n",
    "    # Automatically restart kernel after installs\n",
    "    import IPython\n",
    "\n",
    "    app = IPython.Application.instance()\n",
    "    app.kernel.do_shutdown(True)"
   ]
  },
  {
   "cell_type": "markdown",
   "metadata": {
    "id": "lWEdiXsJg0XY"
   },
   "source": [
    "## Before you begin"
   ]
  },
  {
   "cell_type": "markdown",
   "metadata": {
    "id": "BF1j6f9HApxa"
   },
   "source": [
    "### Set up your Google Cloud project\n",
    "\n",
    "**The following steps are required, regardless of your notebook environment.**\n",
    "\n",
    "1. [Select or create a Google Cloud project](https://console.cloud.google.com/cloud-resource-manager). When you first create an account, you get a $300 free credit towards your compute/storage costs.\n",
    "\n",
    "1. [Make sure that billing is enabled for your project](https://cloud.google.com/billing/docs/how-to/modify-project).\n",
    "\n",
    "1. [Enable the Vertex AI API and Compute Engine API](https://console.cloud.google.com/flows/enableapi?apiid=aiplatform.googleapis.com,compute_component).\n",
    "\n",
    "1. If you are running this notebook locally, you will need to install the [Cloud SDK](https://cloud.google.com/sdk).\n",
    "\n",
    "1. Enter your project ID in the cell below. Then run the cell to make sure the\n",
    "Cloud SDK uses the right project for all the commands in this notebook.\n",
    "\n",
    "**Note**: Jupyter runs lines prefixed with `!` or `%` as shell commands, and it interpolates Python variables with `$` or `{}` into these commands."
   ]
  },
  {
   "cell_type": "markdown",
   "metadata": {
    "id": "WReHDGG5g0XY"
   },
   "source": [
    "#### Set your project ID\n",
    "\n",
    "**If you don't know your project ID**, you may be able to get your project ID using `gcloud`."
   ]
  },
  {
   "cell_type": "code",
   "execution_count": null,
   "metadata": {
    "id": "oM1iC_MfAts1"
   },
   "outputs": [],
   "source": [
    "# Get your Google Cloud project ID from gcloud\n",
    "shell_output=!gcloud config list --format 'value(core.project)' 2>/dev/null\n",
    "\n",
    "try:\n",
    "    PROJECT_ID = shell_output[0]\n",
    "except IndexError:\n",
    "    PROJECT_ID = None\n",
    "\n",
    "print(\"Project ID:\", PROJECT_ID)"
   ]
  },
  {
   "cell_type": "markdown",
   "metadata": {
    "id": "qJYoRfYng0XZ"
   },
   "source": [
    "Otherwise, set your project ID here."
   ]
  },
  {
   "cell_type": "code",
   "execution_count": null,
   "metadata": {
    "id": "riG_qUokg0XZ"
   },
   "outputs": [],
   "source": [
    "if PROJECT_ID == \"\" or PROJECT_ID is None:\n",
    "    PROJECT_ID = \"[PROJ_ID]\"  # @param {type:\"string\"}"
   ]
  },
  {
   "cell_type": "markdown",
   "metadata": {
    "id": "XoEqT2Y4DJmf"
   },
   "source": [
    "### Configure project and resource names"
   ]
  },
  {
   "cell_type": "code",
   "execution_count": null,
   "metadata": {
    "id": "MzGDU7TWdts_"
   },
   "outputs": [],
   "source": [
    "REGION = \"us-central1\"  # @param {type:\"string\"}\n",
    "MODEL_ARTIFACT_DIR = \"sklearn-cpr-model\"  # @param {type:\"string\"}\n",
    "REPOSITORY = \"custom-container-prediction\"  # @param {type:\"string\"}\n",
    "IMAGE = \"sklearn-cpr-server\"  # @param {type:\"string\"}\n",
    "MODEL_DISPLAY_NAME = \"sklearn-cpr-model\"  # @param {type:\"string\"}"
   ]
  },
  {
   "cell_type": "markdown",
   "metadata": {
    "id": "ca1a915d641d"
   },
   "source": [
    "`REGION` - Used for operations\n",
    "throughout the rest of this notebook. Make sure to [choose a region where Cloud\n",
    "Vertex AI services are\n",
    "available](https://cloud.google.com/vertex-ai/docs/general/locations#feature-availability). You may\n",
    "not use a Multi-Regional Storage bucket for prediction with Vertex AI.\n",
    "\n",
    "`MODEL_ARTIFACT_DIR` - Folder directory path to your model artifacts within a Cloud Storage bucket, for example: \"my-models/fraud-detection/trial-4\"\n",
    "\n",
    "`REPOSITORY` - Name of the Artifact Repository to create or use.\n",
    "\n",
    "`IMAGE` - Name of the container image that will be pushed.\n",
    "\n",
    "`MODEL_DISPLAY_NAME` - Display name of Vertex AI Model resource."
   ]
  },
  {
   "cell_type": "markdown",
   "metadata": {
    "id": "62f861b68b50"
   },
   "source": [
    "### Create a Cloud Storage bucket\n",
    "\n",
    "**The following steps are required, regardless of your notebook environment.**\n",
    "\n",
    "To update your model artifacts without re-building the container, you must upload your model\n",
    "artifacts and any custom code to Cloud Storage.\n",
    "\n",
    "Set the name of your Cloud Storage bucket below. It must be unique across all\n",
    "Cloud Storage buckets and start with `gs://`."
   ]
  },
  {
   "cell_type": "code",
   "execution_count": null,
   "metadata": {
    "id": "9724b00aeead"
   },
   "outputs": [],
   "source": [
    "BUCKET_NAME = \"gs://[BUCKET_NAME]\"  # @param {type:\"string\"}"
   ]
  },
  {
   "cell_type": "markdown",
   "metadata": {
    "id": "58cb4f5895f0"
   },
   "source": [
    "**Only if your bucket doesn't already exist**: Run the following cell to create your Cloud Storage bucket."
   ]
  },
  {
   "cell_type": "code",
   "execution_count": null,
   "metadata": {
    "id": "2d2208676cee"
   },
   "outputs": [],
   "source": [
    "! gsutil mb -l $REGION $BUCKET_NAME"
   ]
  },
  {
   "cell_type": "markdown",
   "metadata": {
    "id": "c664a5abc11a"
   },
   "source": [
    "Finally, validate access to your Cloud Storage bucket by examining its contents (nothing will be outputted for new buckets):"
   ]
  },
  {
   "cell_type": "code",
   "execution_count": null,
   "metadata": {
    "id": "2c1b1c29f5f6"
   },
   "outputs": [],
   "source": [
    "! gsutil ls -al $BUCKET_NAME"
   ]
  },
  {
   "cell_type": "markdown",
   "metadata": {
    "id": "3c2d091d9e73"
   },
   "source": [
    "## Write your pre-processor\n",
    "Scaling training data so each numerical feature column has a mean of 0 and a standard deviation of 1 [can improve your model](https://developers.google.com/machine-learning/crash-course/representation/cleaning-data).\n",
    "\n",
    "Create `preprocess.py`, which contains a class to do this scaling:"
   ]
  },
  {
   "cell_type": "code",
   "execution_count": null,
   "metadata": {
    "id": "6e74556ea0b4"
   },
   "outputs": [],
   "source": [
    "%mkdir src_dir\n",
    "%mkdir model_artifacts"
   ]
  },
  {
   "cell_type": "code",
   "execution_count": null,
   "metadata": {
    "id": "58d843d21fa8"
   },
   "outputs": [],
   "source": [
    "%%writefile src_dir/preprocess.py\n",
    "import numpy as np\n",
    "\n",
    "class MySimpleScaler(object):\n",
    "    def __init__(self):\n",
    "        self._means = None\n",
    "        self._stds = None\n",
    "\n",
    "    def preprocess(self, data):\n",
    "        if self._means is None:  # during training only\n",
    "            self._means = np.mean(data, axis=0)\n",
    "\n",
    "        if self._stds is None:  # during training only\n",
    "            self._stds = np.std(data, axis=0)\n",
    "            if not self._stds.all():\n",
    "                raise ValueError(\"At least one column has standard deviation of 0.\")\n",
    "\n",
    "        return (data - self._means) / self._stds"
   ]
  },
  {
   "cell_type": "markdown",
   "metadata": {
    "id": "4b816cd52f4b"
   },
   "source": [
    "## Train and store model with pre-processor\n",
    "Next, use `preprocess.MySimpleScaler` to preprocess the iris data, then train a model using scikit-learn.\n",
    "\n",
    "At the end, export your trained model as a joblib (`.joblib`) file and export your `MySimpleScaler` instance as a pickle (`.pkl`) file:"
   ]
  },
  {
   "cell_type": "code",
   "execution_count": null,
   "metadata": {
    "id": "43e47249f736"
   },
   "outputs": [],
   "source": [
    "%cd src_dir/\n",
    "\n",
    "import pickle\n",
    "\n",
    "import joblib\n",
    "from preprocess import MySimpleScaler\n",
    "from sklearn.datasets import load_iris\n",
    "from sklearn.ensemble import RandomForestClassifier\n",
    "\n",
    "iris = load_iris()\n",
    "scaler = MySimpleScaler()\n",
    "\n",
    "X = scaler.preprocess(iris.data)\n",
    "y = iris.target\n",
    "\n",
    "model = RandomForestClassifier()\n",
    "model.fit(X, y)\n",
    "\n",
    "joblib.dump(model, \"../model_artifacts/model.joblib\")\n",
    "with open(\"../model_artifacts/preprocessor.pkl\", \"wb\") as f:\n",
    "    pickle.dump(scaler, f)"
   ]
  },
  {
   "cell_type": "markdown",
   "metadata": {
    "id": "3849066a33bd"
   },
   "source": [
    "### Upload model artifacts and custom code to Cloud Storage\n",
    "\n",
    "Before you can deploy your model for serving, Vertex AI needs access to the following files in Cloud Storage:\n",
    "\n",
    "* `model.joblib` (model artifact)\n",
    "* `preprocessor.pkl` (model artifact)\n",
    "\n",
    "Run the following commands to upload your files:"
   ]
  },
  {
   "cell_type": "code",
   "execution_count": null,
   "metadata": {
    "id": "ca67ee52d4d9"
   },
   "outputs": [],
   "source": [
    "%cd ..\n",
    "!gsutil cp model_artifacts/* {BUCKET_NAME}/{MODEL_ARTIFACT_DIR}/\n",
    "!gsutil ls {BUCKET_NAME}/{MODEL_ARTIFACT_DIR}/"
   ]
  },
  {
   "cell_type": "markdown",
   "metadata": {
    "id": "480a1d88ecdb"
   },
   "source": [
    "## Build a custom serving container using the CPR model server\n",
    "\n",
    "Now that the model and processor has been trained and saved, it's time to build the custom serving container. Typically building a serving container requires writing model server code. However, with the Custom Prediction Routine feature, Vertex AI Prediction has published a [model server](https://github.com/googleapis/python-aiplatform/blob/custom-prediction-routine/google/cloud/aiplatform/prediction/model_server.py) that can be used out of the box.\n",
    "\n",
    "A custom serving container contains the follow 3 pieces of code:\n",
    "1. [Model server](https://github.com/googleapis/python-aiplatform/blob/custom-prediction-routine/google/cloud/aiplatform/prediction/model_server.py)\n",
    "    * HTTP server that hosts the model\n",
    "    * Responsible for setting up routes/ports/etc.\n",
    "    * In this example we will use the `google.cloud.aiplatform.prediction.model_server.ModelServer` out of the box.\n",
    "1. [Request Handler](https://github.com/googleapis/python-aiplatform/blob/custom-prediction-routine/google/cloud/aiplatform/prediction/handler.py)\n",
    "    * Responsible for webserver aspects of handling a request, such as deserializing the request body, and serializing the reponse, setting response headers, etc.\n",
    "    * In this example, we will use the default Handler, `google.cloud.aiplatform.prediction.handler.PredictionHandler` provided in the SDK.\n",
    "1. [Predictor](https://github.com/googleapis/python-aiplatform/blob/custom-prediction-routine/google/cloud/aiplatform/prediction/predictor.py)\n",
    "    * Responsible for the ML logic for processing a prediction request.\n",
    "\n",
    "Each of these three pieces can be customized based on the requirements of the custom container. In this example, we will only be implementing the `Predictor`.\n",
    "\n",
    "\n",
    "A [`Predictor`](https://github.com/googleapis/python-aiplatform/blob/custom-prediction-routine/google/cloud/aiplatform/prediction/predictor.py) must implement the following interface:\n",
    "\n",
    "```\n",
    "class Predictor:\n",
    "    \"\"\"Interface for Predictor class that users would be implementing.\"\"\"\n",
    "\n",
    "    def __init__(self):\n",
    "        raise NotImplementedError(\"Predictor.__init__ has not been implemented yet.\")\n",
    "\n",
    "    def load(self, gcs_artifacts_uri: str):\n",
    "        \"\"\"Loads the model artifact.\n",
    "        Args:\n",
    "            gcs_artifacts_uri (str):\n",
    "                Required. The value of the environment variable AIP_STORAGE_URI.\n",
    "        \"\"\"\n",
    "        raise NotImplementedError(\"Predictor.load has not been implemented yet.\")\n",
    "\n",
    "    def preprocess(self, prediction_input: Any) -> Any:\n",
    "        \"\"\"Preprocesses the prediction input before doing the prediction.\n",
    "        Args:\n",
    "            prediction_input (Any):\n",
    "                Required. The prediction input needs to be preprocessed.\n",
    "        Returns:\n",
    "            The preprocessed prediction input.\n",
    "        \"\"\"\n",
    "        return prediction_input\n",
    "\n",
    "    def predict(self, instances: Any) -> Any:\n",
    "        \"\"\"Performs prediction.\n",
    "        Args:\n",
    "            instances (Any):\n",
    "                Required. The instances to perform prediction.\n",
    "        Returns:\n",
    "            Prediction results.\n",
    "        \"\"\"\n",
    "        raise NotImplementedError(\"Predictor.predict has not been implemented yet.\")\n",
    "\n",
    "    def postprocess(self, prediction_results: Any) -> Any:\n",
    "        \"\"\"Postprocesses the prediction results.\n",
    "        Args:\n",
    "            prediction_results (Any):\n",
    "                Required. The prediction results.\n",
    "        Returns:\n",
    "            The postprocessed prediction results.\n",
    "        \"\"\"\n",
    "        return prediction_results\n",
    "```"
   ]
  },
  {
   "cell_type": "markdown",
   "metadata": {
    "id": "-KODNAqK5k8R"
   },
   "source": [
    "First, implement a custom `Predictor` that loads in both the preprocesor and the model. The preprocessor and the model will then be used at `predict` time."
   ]
  },
  {
   "cell_type": "code",
   "execution_count": null,
   "metadata": {
    "id": "fkh8DT7CCgQO"
   },
   "outputs": [],
   "source": [
    "%%writefile src_dir/predictor.py\n",
    "\n",
    "import joblib\n",
    "import numpy as np\n",
    "import pickle\n",
    "\n",
    "from google.cloud import storage\n",
    "from google.cloud.aiplatform.prediction.predictor import Predictor\n",
    "\n",
    "from sklearn.datasets import load_iris\n",
    "\n",
    "\n",
    "class CprPredictor(Predictor):\n",
    "    \n",
    "    def __init__(self):\n",
    "        return\n",
    "    \n",
    "    def load(self, gcs_artifacts_uri: str):\n",
    "        \"\"\"Loads the preprocessor and model artifacts.\"\"\"\n",
    "        gcs_client = storage.Client()\n",
    "        with open(\"preprocessor.pkl\", 'wb') as preprocessor_f, open(\"model.joblib\", 'wb') as model_f:\n",
    "            gcs_client.download_blob_to_file(\n",
    "                f\"{gcs_artifacts_uri}/preprocessor.pkl\", preprocessor_f\n",
    "            )\n",
    "            gcs_client.download_blob_to_file(\n",
    "                f\"{gcs_artifacts_uri}/model.joblib\", model_f\n",
    "            )\n",
    "\n",
    "        with open(\"preprocessor.pkl\", \"rb\") as f:\n",
    "            preprocessor = pickle.load(f)\n",
    "\n",
    "        self._class_names = load_iris().target_names\n",
    "        self._model = joblib.load(\"model.joblib\")\n",
    "        self._preprocessor = preprocessor\n",
    "\n",
    "    def predict(self, instances):\n",
    "        \"\"\"Performs prediction.\"\"\"\n",
    "        instances = instances[\"instances\"]\n",
    "        inputs = np.asarray(instances)\n",
    "        preprocessed_inputs = self._preprocessor.preprocess(inputs)\n",
    "        outputs = self._model.predict(preprocessed_inputs)\n",
    "\n",
    "        return {\"predictions\": [self._class_names[class_num] for class_num in outputs]}"
   ]
  },
  {
   "cell_type": "markdown",
   "metadata": {
    "id": "waA_Jl5Q6E0W"
   },
   "source": [
    "Next, write the container's entrypoint file that will launch the `ModelServer` with the custom `CprPredictor`. Again, note that the default `PredictionHandler` is used."
   ]
  },
  {
   "cell_type": "code",
   "execution_count": null,
   "metadata": {
    "id": "-mJbjxFCNueN"
   },
   "outputs": [],
   "source": [
    "%%writefile src_dir/entrypoint.py\n",
    "\n",
    "import os\n",
    "from typing import Optional, Type\n",
    "\n",
    "from google.cloud.aiplatform import prediction\n",
    "\n",
    "from predictor import CprPredictor\n",
    "\n",
    "\n",
    "def main(\n",
    "    predictor_class: Optional[Type[prediction.predictor.Predictor]] = None,\n",
    "    handler_class: Type[prediction.handler.Handler] = prediction.handler.PredictionHandler,\n",
    "    model_server_class: Type[prediction.model_server.ModelServer] = prediction.model_server.ModelServer,\n",
    "):\n",
    "    handler = handler_class(\n",
    "        os.environ.get(\"AIP_STORAGE_URI\"), predictor=predictor_class\n",
    "    )\n",
    "\n",
    "    return model_server_class(handler).start()\n",
    "\n",
    "if __name__ == \"__main__\":\n",
    "    main(\n",
    "        predictor_class=CprPredictor,\n",
    "        handler_class=prediction.handler.PredictionHandler\n",
    "    )"
   ]
  },
  {
   "cell_type": "markdown",
   "metadata": {
    "id": "51e149fdec1b"
   },
   "source": [
    "## Build and push container to Artifact Registry"
   ]
  },
  {
   "cell_type": "markdown",
   "metadata": {
    "id": "3bdb9a7768a5",
    "tags": []
   },
   "source": [
    "### Build your container"
   ]
  },
  {
   "cell_type": "markdown",
   "metadata": {
    "id": "240578ec9efe"
   },
   "source": [
    "#### Write the Dockerfile\n",
    "\n",
    "Using `python:3.7` as a base image."
   ]
  },
  {
   "cell_type": "code",
   "execution_count": null,
   "metadata": {
    "id": "3d3a6b9ed22b"
   },
   "outputs": [],
   "source": [
    "%%writefile Dockerfile\n",
    "\n",
    "# Users select base images.\n",
    "FROM python:3.7\n",
    "\n",
    "# Sets the directories' permissions so that any user can access the folder.\n",
    "RUN mkdir -m 777 -p /home /usr/app\n",
    "ENV HOME=/home\n",
    "WORKDIR /usr/app\n",
    "\n",
    "# Copies all the stuff to the image.\n",
    "COPY src_dir /usr/app/src_dir\n",
    "COPY requirements.txt /usr/app/requirements.txt\n",
    "\n",
    "# Installs python dependencies.\n",
    "RUN pip3 install --no-cache-dir -r /usr/app/requirements.txt\n",
    "\n",
    "# Informs Docker that the container listens on the specified ports at runtime.\n",
    "EXPOSE 8080\n",
    "\n",
    "# Sets up an entrypoint to start the model server.\n",
    "ENTRYPOINT [\"python3\", \"/usr/app/src_dir/entrypoint.py\"]"
   ]
  },
  {
   "cell_type": "markdown",
   "metadata": {
    "id": "04c988201499"
   },
   "source": [
    "Build the image and tag the Artifact Registry path that you will push to."
   ]
  },
  {
   "cell_type": "code",
   "execution_count": null,
   "metadata": {
    "id": "f1e7d639b9cc"
   },
   "outputs": [],
   "source": [
    "!docker build \\\n",
    "    --tag={REGION}-docker.pkg.dev/{PROJECT_ID}/{REPOSITORY}/{IMAGE} \\\n",
    "    ."
   ]
  },
  {
   "cell_type": "markdown",
   "metadata": {
    "id": "8b62ddf1def3"
   },
   "source": [
    "### Store test instances\n",
    "To learn more about formatting input instances in JSON, [read the documentation.](https://cloud.google.com/vertex-ai/docs/predictions/online-predictions-custom-models#request-body-details)"
   ]
  },
  {
   "cell_type": "code",
   "execution_count": null,
   "metadata": {
    "id": "b6605e9e6186"
   },
   "outputs": [],
   "source": [
    "%%writefile instances.json\n",
    "{\n",
    "    \"instances\": [\n",
    "        [6.7, 3.1, 4.7, 1.5],\n",
    "        [4.6, 3.1, 1.5, 0.2]\n",
    "    ]\n",
    "}"
   ]
  },
  {
   "cell_type": "markdown",
   "metadata": {
    "id": "147a555f6c93"
   },
   "source": [
    "### Run and test the container locally (optional)"
   ]
  },
  {
   "cell_type": "markdown",
   "metadata": {
    "id": "8phJWBhe7u9u",
    "tags": []
   },
   "source": [
    "#### Set up credentials\n",
    "\n",
    "Setting up credentials is only required to run the custom serving container locally. Credentials set up is required to execute the `Predictor`'s `load` function, which downloads the model artifacts from Google Cloud Storage.\n",
    "\n",
    "To access to the Google Cloud Storage in your project, you can use one of the following:\n",
    "\n",
    "1. A user account, which is associated with a Google account and is intended to represent a specific individual on your project.\n",
    "\n",
    "1. A service account, which is intended to represent an application or a process instead of a person. Use service accounts in your automated build, test, and deployment processes, especially if multiple developers can run these processes."
   ]
  },
  {
   "cell_type": "markdown",
   "metadata": {},
   "source": [
    "**Option 1. Use Google user credentials**\n",
    "\n",
    "First authorize gcloud to access the Cloud Platform with Google user credentials. This step requires to put user inputs. If you are using a non-interactive shells, you should open a terminal to run this command. If you are using Vertex Workbench, you will need to open [a terminal](https://jupyterlab.readthedocs.io/en/stable/user/terminal.html) to run this command.\n",
    "\n",
    "This command will print the credential file as `Credentials saved to file: [CREDENTIALS_FILE]`."
   ]
  },
  {
   "cell_type": "code",
   "execution_count": null,
   "metadata": {},
   "outputs": [],
   "source": [
    "!gcloud auth application-default login"
   ]
  },
  {
   "cell_type": "markdown",
   "metadata": {},
   "source": [
    "Specify the credential file, which is a json file, as the path."
   ]
  },
  {
   "cell_type": "code",
   "execution_count": null,
   "metadata": {},
   "outputs": [],
   "source": [
    "CREDENTIALS_FILE = \"[CREDENTIALS_FILE]\"  # @param {type:\"string\"}"
   ]
  },
  {
   "cell_type": "markdown",
   "metadata": {},
   "source": [
    "Grant roles to the user account. Since we will be using this user account to download the model artifacts from Google Cloud Storage, we grant the user account **Storage Object Admin** role. See [IAM roles for Cloud Storage](https://cloud.google.com/storage/docs/access-control/iam-roles) for more details."
   ]
  },
  {
   "cell_type": "code",
   "execution_count": null,
   "metadata": {},
   "outputs": [],
   "source": [
    "USER_ACCOUNT = \"[USER_ACCOUNT]\"  # @param {type:\"string\"}\n",
    "\n",
    "!gcloud projects add-iam-policy-binding $PROJECT_ID \\\n",
    "    --member=user:$USER_ACCOUNT --role=roles/storage.objectAdmin"
   ]
  },
  {
   "cell_type": "markdown",
   "metadata": {},
   "source": [
    "**Option 2. Use Google Service Account credentials**\n",
    "\n",
    "First enable the IAM API if it's not already enabled."
   ]
  },
  {
   "cell_type": "code",
   "execution_count": null,
   "metadata": {
    "id": "mERTlLb6dluB"
   },
   "outputs": [],
   "source": [
    "!gcloud services enable iam.googleapis.com"
   ]
  },
  {
   "cell_type": "markdown",
   "metadata": {},
   "source": [
    "Specify service account name which should be unique in your project."
   ]
  },
  {
   "cell_type": "code",
   "execution_count": null,
   "metadata": {},
   "outputs": [],
   "source": [
    "SERVICE_ACCOUNT = \"[SERVICE_ACCOUNT]\"  # @param {type:\"string\"}"
   ]
  },
  {
   "cell_type": "markdown",
   "metadata": {},
   "source": [
    "Create the service account."
   ]
  },
  {
   "cell_type": "code",
   "execution_count": null,
   "metadata": {},
   "outputs": [],
   "source": [
    "!gcloud iam service-accounts create $SERVICE_ACCOUNT"
   ]
  },
  {
   "cell_type": "markdown",
   "metadata": {},
   "source": [
    "Grant roles to the service account. Since we will be using this service account to download the model artifacts from Google Cloud Storage, we grant the service account **Storage Object Admin** role. See [IAM roles for Cloud Storage](https://cloud.google.com/storage/docs/access-control/iam-roles) for more details."
   ]
  },
  {
   "cell_type": "code",
   "execution_count": null,
   "metadata": {},
   "outputs": [],
   "source": [
    "!gcloud projects add-iam-policy-binding $PROJECT_ID \\\n",
    "    --member=serviceAccount:{SERVICE_ACCOUNT}@{PROJECT_ID}.iam.gserviceaccount.com \\\n",
    "    --role=roles/storage.objectAdmin"
   ]
  },
  {
   "cell_type": "markdown",
   "metadata": {},
   "source": [
    "Specify the service account key file name."
   ]
  },
  {
   "cell_type": "code",
   "execution_count": null,
   "metadata": {},
   "outputs": [],
   "source": [
    "CREDENTIALS_FILE = \"./credentials.json\""
   ]
  },
  {
   "cell_type": "markdown",
   "metadata": {},
   "source": [
    "Generate the service account key file. This will be used while running the custom serving container locally."
   ]
  },
  {
   "cell_type": "code",
   "execution_count": null,
   "metadata": {},
   "outputs": [],
   "source": [
    "!gcloud iam service-accounts keys create $CREDENTIALS_FILE \\\n",
    "    --iam-account=\"{SERVICE_ACCOUNT}@{PROJECT_ID}.iam.gserviceaccount.com\""
   ]
  },
  {
   "cell_type": "markdown",
   "metadata": {
    "id": "pJe8TCr4ec4F"
   },
   "source": [
    "#### Run the container locally\n",
    "\n",
    "Run the container locally in detached mode and provide the environment variables that the container requires. These env vars will be provided to the container by Vertex Prediction once deployed. Test the `/health` and `/predict` routes, then stop the running image."
   ]
  },
  {
   "cell_type": "code",
   "execution_count": null,
   "metadata": {
    "id": "62ed2d334d0f"
   },
   "outputs": [],
   "source": [
    "!docker run -d -p 80:8080 \\\n",
    "    --name=local-iris \\\n",
    "    -e AIP_HTTP_PORT=8080 \\\n",
    "    -e AIP_HEALTH_ROUTE=/health \\\n",
    "    -e AIP_PREDICT_ROUTE=/predict \\\n",
    "    -e AIP_STORAGE_URI={BUCKET_NAME}/{MODEL_ARTIFACT_DIR} \\\n",
    "    -e GOOGLE_APPLICATION_CREDENTIALS=/usr/app/credentials.json \\\n",
    "    -e GOOGLE_CLOUD_PROJECT={PROJECT_ID} \\\n",
    "    -v {CREDENTIALS_FILE}:/usr/app/credentials.json \\\n",
    "    {REGION}-docker.pkg.dev/{PROJECT_ID}/{REPOSITORY}/{IMAGE}"
   ]
  },
  {
   "cell_type": "code",
   "execution_count": null,
   "metadata": {
    "id": "ce629eea32fd"
   },
   "outputs": [],
   "source": [
    "!curl localhost/health"
   ]
  },
  {
   "cell_type": "code",
   "execution_count": null,
   "metadata": {
    "id": "56986f93438e"
   },
   "outputs": [],
   "source": [
    "!curl -X POST \\\n",
    "  -d @instances.json \\\n",
    "  -H \"Content-Type: application/json; charset=utf-8\" \\\n",
    "  localhost/predict"
   ]
  },
  {
   "cell_type": "code",
   "execution_count": null,
   "metadata": {
    "id": "a29fcbbe0188"
   },
   "outputs": [],
   "source": [
    "!docker stop local-iris"
   ]
  },
  {
   "cell_type": "markdown",
   "metadata": {
    "id": "212b2935ea12"
   },
   "source": [
    "### Push the container to artifact registry\n",
    "\n",
    "Configure Docker to access Artifact Registry. Then push your container image to your Artifact Registry repository."
   ]
  },
  {
   "cell_type": "code",
   "execution_count": null,
   "metadata": {
    "id": "wSFXCj3LdluJ"
   },
   "outputs": [],
   "source": [
    "!gcloud services list"
   ]
  },
  {
   "cell_type": "markdown",
   "metadata": {
    "id": "ABE9UpwSdluK"
   },
   "source": [
    "If `artifactregistry.googleapis.com` is not enabled in your project, enable the API before proceeding."
   ]
  },
  {
   "cell_type": "code",
   "execution_count": null,
   "metadata": {
    "id": "qDhLoQMydluK"
   },
   "outputs": [],
   "source": [
    "!gcloud services enable artifactregistry.googleapis.com"
   ]
  },
  {
   "cell_type": "code",
   "execution_count": null,
   "metadata": {
    "id": "09ffe2434e3d"
   },
   "outputs": [],
   "source": [
    "!gcloud beta artifacts repositories create {REPOSITORY} \\\n",
    "    --repository-format=docker \\\n",
    "    --location=$REGION"
   ]
  },
  {
   "cell_type": "code",
   "execution_count": null,
   "metadata": {
    "id": "293437024749"
   },
   "outputs": [],
   "source": [
    "!gcloud auth configure-docker {REGION}-docker.pkg.dev --quiet"
   ]
  },
  {
   "cell_type": "code",
   "execution_count": null,
   "metadata": {
    "id": "1dd7448f4703"
   },
   "outputs": [],
   "source": [
    "!docker push {REGION}-docker.pkg.dev/{PROJECT_ID}/{REPOSITORY}/{IMAGE}"
   ]
  },
  {
   "cell_type": "markdown",
   "metadata": {
    "id": "b438bfa2129f"
   },
   "source": [
    "## Deploy to Vertex AI\n",
    "\n",
    "Use the Python SDK to upload and deploy your model."
   ]
  },
  {
   "cell_type": "markdown",
   "metadata": {
    "id": "4ae19df6a33e"
   },
   "source": [
    "### Upload the custom container model"
   ]
  },
  {
   "cell_type": "code",
   "execution_count": null,
   "metadata": {
    "id": "8d682d8388ec"
   },
   "outputs": [],
   "source": [
    "from google.cloud import aiplatform"
   ]
  },
  {
   "cell_type": "code",
   "execution_count": null,
   "metadata": {
    "id": "574fb82d3eed"
   },
   "outputs": [],
   "source": [
    "aiplatform.init(project=PROJECT_ID, location=REGION)"
   ]
  },
  {
   "cell_type": "code",
   "execution_count": null,
   "metadata": {
    "id": "2738154345d5"
   },
   "outputs": [],
   "source": [
    "model = aiplatform.Model.upload(\n",
    "    display_name=MODEL_DISPLAY_NAME,\n",
    "    artifact_uri=f\"{BUCKET_NAME}/{MODEL_ARTIFACT_DIR}\",\n",
    "    serving_container_image_uri=f\"{REGION}-docker.pkg.dev/{PROJECT_ID}/{REPOSITORY}/{IMAGE}\",\n",
    ")"
   ]
  },
  {
   "cell_type": "markdown",
   "metadata": {
    "id": "bd1b85afc7df"
   },
   "source": [
    "### Deploy the model on Vertex AI\n",
    "After this step completes, the model is deployed and ready for online prediction."
   ]
  },
  {
   "cell_type": "code",
   "execution_count": null,
   "metadata": {
    "id": "62cf66498a28"
   },
   "outputs": [],
   "source": [
    "endpoint = model.deploy(machine_type=\"n1-standard-4\")"
   ]
  },
  {
   "cell_type": "markdown",
   "metadata": {
    "id": "6883e7b07143"
   },
   "source": [
    "## Send predictions\n",
    "\n",
    "### Using Python SDK"
   ]
  },
  {
   "cell_type": "code",
   "execution_count": null,
   "metadata": {
    "id": "d69ed411c2d3"
   },
   "outputs": [],
   "source": [
    "endpoint.predict(instances=[[6.7, 3.1, 4.7, 1.5], [4.6, 3.1, 1.5, 0.2]])"
   ]
  },
  {
   "cell_type": "markdown",
   "metadata": {
    "id": "370d22f53427"
   },
   "source": [
    "### Using REST"
   ]
  },
  {
   "cell_type": "code",
   "execution_count": null,
   "metadata": {
    "id": "ba55bc560d58"
   },
   "outputs": [],
   "source": [
    "ENDPOINT_ID = endpoint.name"
   ]
  },
  {
   "cell_type": "code",
   "execution_count": null,
   "metadata": {
    "id": "95c562b4e98b"
   },
   "outputs": [],
   "source": [
    "! curl \\\n",
    "-H \"Authorization: Bearer $(gcloud auth print-access-token)\" \\\n",
    "-H \"Content-Type: application/json\" \\\n",
    "-d @instances.json \\\n",
    "https://{REGION}-aiplatform.googleapis.com/v1/projects/{PROJECT_ID}/locations/{REGION}/endpoints/{ENDPOINT_ID}:predict"
   ]
  },
  {
   "cell_type": "markdown",
   "metadata": {
    "id": "fa71174a7dd0"
   },
   "source": [
    "### Using gcloud CLI"
   ]
  },
  {
   "cell_type": "code",
   "execution_count": null,
   "metadata": {
    "id": "23b8e807b02c"
   },
   "outputs": [],
   "source": [
    "!gcloud ai endpoints predict $ENDPOINT_ID \\\n",
    "  --region=$REGION \\\n",
    "  --json-request=instances.json"
   ]
  },
  {
   "cell_type": "markdown",
   "metadata": {
    "id": "TpV-iwP9qw9c"
   },
   "source": [
    "## Cleaning up\n",
    "\n",
    "To clean up all Google Cloud resources used in this project, you can [delete the Google Cloud\n",
    "project](https://cloud.google.com/resource-manager/docs/creating-managing-projects#shutting_down_projects) you used for the tutorial.\n",
    "\n",
    "Otherwise, you can delete the individual resources you created in this tutorial:"
   ]
  },
  {
   "cell_type": "code",
   "execution_count": null,
   "metadata": {
    "id": "sx_vKniMq9ZX"
   },
   "outputs": [],
   "source": [
    "# Undeploy model and delete endpoint\n",
    "endpoint.delete(force=True)\n",
    "\n",
    "# Delete the model resource\n",
    "model.delete()\n",
    "\n",
    "# Delete the container image from Artifact Registry\n",
    "!gcloud artifacts docker images delete \\\n",
    "    --quiet \\\n",
    "    --delete-tags \\\n",
    "    {REGION}-docker.pkg.dev/{PROJECT_ID}/{REPOSITORY}/{IMAGE}"
   ]
  }
 ],
 "metadata": {
  "colab": {
   "collapsed_sections": [],
   "name": "SDK_Custom_Predict.ipynb",
   "provenance": []
  },
  "environment": {
   "kernel": "python3",
   "name": "common-cpu.m90",
   "type": "gcloud",
   "uri": "gcr.io/deeplearning-platform-release/base-cpu:m90"
  },
  "kernelspec": {
   "display_name": "Python 3",
   "language": "python",
   "name": "python3"
  },
  "language_info": {
   "codemirror_mode": {
    "name": "ipython",
    "version": 3
   },
   "file_extension": ".py",
   "mimetype": "text/x-python",
   "name": "python",
   "nbconvert_exporter": "python",
   "pygments_lexer": "ipython3",
   "version": "3.7.12"
  }
 },
 "nbformat": 4,
 "nbformat_minor": 4
=======
  "cells": [
    {
      "cell_type": "code",
      "execution_count": null,
      "metadata": {
        "id": "ur8xi4C7S06n"
      },
      "outputs": [],
      "source": [
        "# Copyright 2022 Google LLC\n",
        "#\n",
        "# Licensed under the Apache License, Version 2.0 (the \"License\");\n",
        "# you may not use this file except in compliance with the License.\n",
        "# You may obtain a copy of the License at\n",
        "#\n",
        "#     https://www.apache.org/licenses/LICENSE-2.0\n",
        "#\n",
        "# Unless required by applicable law or agreed to in writing, software\n",
        "# distributed under the License is distributed on an \"AS IS\" BASIS,\n",
        "# WITHOUT WARRANTIES OR CONDITIONS OF ANY KIND, either express or implied.\n",
        "# See the License for the specific language governing permissions and\n",
        "# limitations under the License."
      ]
    },
    {
      "cell_type": "markdown",
      "metadata": {
        "id": "JAPoU8Sm5E6e"
      },
      "source": [
        "<table align=\"left\">\n",
        "  <td>\n",
        "    <a href=\"https://github.com/googleapis/python-aiplatform/blob/custom-prediction-routine/samples/notebooks/prediction/SDK_Custom_Predict.ipynb\">\n",
        "      <img src=\"https://cloud.google.com/ml-engine/images/github-logo-32px.png\" alt=\"GitHub logo\">\n",
        "      View on GitHub\n",
        "    </a>\n",
        "  </td>\n",
        "</table>"
      ]
    },
    {
      "cell_type": "markdown",
      "metadata": {
        "id": "tvgnzT1CKxrO",
        "tags": []
      },
      "source": [
        "## Overview\n",
        "\n",
        "This tutorial demonstrates how to use Vertex AI SDK to build a custom container that uses the Custom Prediction Routine model server to serve a scikit-learn model on Vertex AI Predictions. This is currently an **experimental** feature and is not yet officially supported by the Vertex AI SDK. In this tutorial, we'll be installing the Vertex AI SDK from an experimental branch on github. \n",
        "\n",
        "\n",
        "\n",
        "### Dataset\n",
        "\n",
        "This tutorial uses R.A. Fisher's Iris dataset, a small dataset that is popular for trying out machine learning techniques. Each instance has four numerical features, which are different measurements of a flower, and a target label that\n",
        "marks it as one of three types of iris: Iris setosa, Iris versicolour, or Iris virginica.\n",
        "\n",
        "This tutorial uses [the copy of the Iris dataset included in the\n",
        "scikit-learn library](https://scikit-learn.org/stable/auto_examples/datasets/plot_iris_dataset.html).\n",
        "\n",
        "### Objective\n",
        "\n",
        "The goal is to:\n",
        "- Train a model that uses a flower's measurements as input to predict what type of iris it is.\n",
        "- Save the model and its serialized pre-processor\n",
        "- Build a custom sklearn serving container with custom preprocessing using the Custom Prediction Routine model server\n",
        "- Upload and deploy custom container to Vertex Prediction\n",
        "\n",
        "This tutorial focuses more on deploying this model with Vertex AI than on\n",
        "the design of the model itself.\n",
        "\n",
        "### Costs \n",
        "\n",
        "This tutorial uses billable components of Google Cloud:\n",
        "\n",
        "* Vertex AI\n",
        "\n",
        "Learn about [Vertex AI\n",
        "pricing](https://cloud.google.com/vertex-ai/pricing), and use the [Pricing\n",
        "Calculator](https://cloud.google.com/products/calculator/)\n",
        "to generate a cost estimate based on your projected usage."
      ]
    },
    {
      "cell_type": "markdown",
      "metadata": {
        "id": "ze4-nDLfK4pw"
      },
      "source": [
        "### Set up your local development environment\n",
        "\n",
        "**If you are using Google Cloud Notebooks**, your environment already meets\n",
        "all the requirements to run this notebook. You can skip this step."
      ]
    },
    {
      "cell_type": "markdown",
      "metadata": {
        "id": "gCuSR8GkAgzl"
      },
      "source": [
        "**Otherwise**, make sure your environment meets this notebook's requirements.\n",
        "You need the following:\n",
        "\n",
        "* Docker\n",
        "* Git\n",
        "* Google Cloud SDK (gcloud)\n",
        "* Python 3\n",
        "* virtualenv\n",
        "* Jupyter notebook running in a virtual environment with Python 3\n",
        "\n",
        "The Google Cloud guide to [Setting up a Python development\n",
        "environment](https://cloud.google.com/python/setup) and the [Jupyter\n",
        "installation guide](https://jupyter.org/install) provide detailed instructions\n",
        "for meeting these requirements. The following steps provide a condensed set of\n",
        "instructions:\n",
        "\n",
        "1. [Install and initialize the Cloud SDK.](https://cloud.google.com/sdk/docs/)\n",
        "\n",
        "1. [Install Python 3.](https://cloud.google.com/python/setup#installing_python)\n",
        "\n",
        "1. [Install\n",
        "   virtualenv](https://cloud.google.com/python/setup#installing_and_using_virtualenv)\n",
        "   and create a virtual environment that uses Python 3. Activate the virtual environment.\n",
        "\n",
        "1. To install Jupyter, run `pip install jupyter` on the\n",
        "command-line in a terminal shell.\n",
        "\n",
        "1. To launch Jupyter, run `jupyter notebook` on the command-line in a terminal shell.\n",
        "\n",
        "1. Open this notebook in the Jupyter Notebook Dashboard."
      ]
    },
    {
      "cell_type": "markdown",
      "metadata": {
        "id": "i7EUnXsZhAGF"
      },
      "source": [
        "### Install additional packages\n",
        "\n",
        "Install additional package dependencies not installed in your notebook environment, such as NumPy, Scikit-learn, FastAPI, Uvicorn, and joblib. Use the latest major GA version of each package."
      ]
    },
    {
      "cell_type": "code",
      "execution_count": null,
      "metadata": {
        "id": "747f59abb3a5"
      },
      "outputs": [],
      "source": [
        "%%writefile requirements.txt\n",
        "fastapi\n",
        "uvicorn\n",
        "joblib~=1.0\n",
        "numpy~=1.20\n",
        "scikit-learn~=0.24\n",
        "google-cloud-storage>=1.26.0,<2.0.0dev\n",
        "google-cloud-aiplatform[prediction] @ git+https://github.com/googleapis/python-aiplatform.git@custom-prediction-routine"
      ]
    },
    {
     "cell_type": "markdown",
     "metadata": {},
     "source": [
      "**The model you deploy will have a different set of dependencies pre-installed than your notebook environment has. You should not assume that because things work in the notebook, they will work in the model. Instead, we will be very explicit about the dependencies for the model by listing them in requirements.txt and then use `pip install` to install the exact same dependencies in the notebook. Please note, of course, that there is a chance that we miss a dependency in requirements.txt that already exists in the notebook. If that's the case, things will run in the notebook, but not in the model. To guard against that, we will test the model locally before deploying to the cloud.**"
     ]
    },
    {
      "cell_type": "code",
      "execution_count": null,
      "metadata": {
        "id": "wyy5Lbnzg5fi"
      },
      "outputs": [],
      "source": [
        "# Install the same dependencies used in the serving container in the notebook\n",
        "# environment.\n",
        "%pip install -U --user -r requirements.txt"
      ]
    },
    {
      "cell_type": "markdown",
      "metadata": {
        "id": "hhq5zEbGg0XX"
      },
      "source": [
        "### Restart the kernel\n",
        "\n",
        "After you install the additional packages, you need to restart the notebook kernel so it can find the packages."
      ]
    },
    {
      "cell_type": "code",
      "execution_count": null,
      "metadata": {
        "id": "EzrelQZ22IZj"
      },
      "outputs": [],
      "source": [
        "# Automatically restart kernel after installs\n",
        "import os\n",
        "\n",
        "if not os.getenv(\"IS_TESTING\"):\n",
        "    # Automatically restart kernel after installs\n",
        "    import IPython\n",
        "\n",
        "    app = IPython.Application.instance()\n",
        "    app.kernel.do_shutdown(True)"
      ]
    },
    {
      "cell_type": "markdown",
      "metadata": {
        "id": "lWEdiXsJg0XY"
      },
      "source": [
        "## Before you begin"
      ]
    },
    {
      "cell_type": "markdown",
      "metadata": {
        "id": "BF1j6f9HApxa"
      },
      "source": [
        "### Set up your Google Cloud project\n",
        "\n",
        "**The following steps are required, regardless of your notebook environment.**\n",
        "\n",
        "1. [Select or create a Google Cloud project](https://console.cloud.google.com/cloud-resource-manager). When you first create an account, you get a $300 free credit towards your compute/storage costs.\n",
        "\n",
        "1. [Make sure that billing is enabled for your project](https://cloud.google.com/billing/docs/how-to/modify-project).\n",
        "\n",
        "1. [Enable the Vertex AI API and Compute Engine API](https://console.cloud.google.com/flows/enableapi?apiid=aiplatform.googleapis.com,compute_component).\n",
        "\n",
        "1. If you are running this notebook locally, you will need to install the [Cloud SDK](https://cloud.google.com/sdk).\n",
        "\n",
        "1. Enter your project ID in the cell below. Then run the cell to make sure the\n",
        "Cloud SDK uses the right project for all the commands in this notebook.\n",
        "\n",
        "**Note**: Jupyter runs lines prefixed with `!` or `%` as shell commands, and it interpolates Python variables with `$` or `{}` into these commands."
      ]
    },
    {
      "cell_type": "markdown",
      "metadata": {
        "id": "WReHDGG5g0XY"
      },
      "source": [
        "#### Set your project ID\n",
        "\n",
        "**If you don't know your project ID**, you may be able to get your project ID using `gcloud`."
      ]
    },
    {
      "cell_type": "code",
      "execution_count": null,
      "metadata": {
        "id": "oM1iC_MfAts1"
      },
      "outputs": [],
      "source": [
        "# Get your Google Cloud project ID from gcloud\n",
        "shell_output=!gcloud config list --format 'value(core.project)' 2>/dev/null\n",
        "\n",
        "try:\n",
        "    PROJECT_ID = shell_output[0]\n",
        "except IndexError:\n",
        "    PROJECT_ID = None\n",
        "\n",
        "print(\"Project ID:\", PROJECT_ID)"
      ]
    },
    {
      "cell_type": "markdown",
      "metadata": {
        "id": "qJYoRfYng0XZ"
      },
      "source": [
        "Otherwise, set your project ID here."
      ]
    },
    {
      "cell_type": "code",
      "execution_count": null,
      "metadata": {
        "id": "riG_qUokg0XZ"
      },
      "outputs": [],
      "source": [
        "if PROJECT_ID == \"\" or PROJECT_ID is None:\n",
        "    PROJECT_ID = \"[PROJ_ID]\"  # @param {type:\"string\"}"
      ]
    },
    {
      "cell_type": "markdown",
      "metadata": {
        "id": "XoEqT2Y4DJmf"
      },
      "source": [
        "### Configure project and resource names"
      ]
    },
    {
      "cell_type": "code",
      "execution_count": null,
      "metadata": {
        "id": "MzGDU7TWdts_"
      },
      "outputs": [],
      "source": [
        "REGION = \"us-central1\"  # @param {type:\"string\"}\n",
        "MODEL_ARTIFACT_DIR = \"sklearn-cpr-model\"  # @param {type:\"string\"}\n",
        "REPOSITORY = \"custom-container-prediction\"  # @param {type:\"string\"}\n",
        "IMAGE = \"sklearn-cpr-server\"  # @param {type:\"string\"}\n",
        "MODEL_DISPLAY_NAME = \"sklearn-cpr-model\"  # @param {type:\"string\"}"
      ]
    },
    {
      "cell_type": "markdown",
      "metadata": {
        "id": "ca1a915d641d"
      },
      "source": [
        "`REGION` - Used for operations\n",
        "throughout the rest of this notebook. Make sure to [choose a region where Cloud\n",
        "Vertex AI services are\n",
        "available](https://cloud.google.com/vertex-ai/docs/general/locations#feature-availability). You may\n",
        "not use a Multi-Regional Storage bucket for prediction with Vertex AI.\n",
        "\n",
        "`MODEL_ARTIFACT_DIR` - Folder directory path to your model artifacts within a Cloud Storage bucket, for example: \"my-models/fraud-detection/trial-4\"\n",
        "\n",
        "`REPOSITORY` - Name of the Artifact Repository to create or use.\n",
        "\n",
        "`IMAGE` - Name of the container image that will be pushed.\n",
        "\n",
        "`MODEL_DISPLAY_NAME` - Display name of Vertex AI Model resource."
      ]
    },
    {
      "cell_type": "markdown",
      "metadata": {
        "id": "62f861b68b50"
      },
      "source": [
        "### Create a Cloud Storage bucket\n",
        "\n",
        "**The following steps are required, regardless of your notebook environment.**\n",
        "\n",
        "To update your model artifacts without re-building the container, you must upload your model\n",
        "artifacts and any custom code to Cloud Storage.\n",
        "\n",
        "Set the name of your Cloud Storage bucket below. It must be unique across all\n",
        "Cloud Storage buckets and start with `gs://`."
      ]
    },
    {
      "cell_type": "code",
      "execution_count": null,
      "metadata": {
        "id": "9724b00aeead"
      },
      "outputs": [],
      "source": [
        "BUCKET_NAME = \"gs://[BUCKET_NAME]\"  # @param {type:\"string\"}"
      ]
    },
    {
      "cell_type": "markdown",
      "metadata": {
        "id": "58cb4f5895f0"
      },
      "source": [
        "**Only if your bucket doesn't already exist**: Run the following cell to create your Cloud Storage bucket."
      ]
    },
    {
      "cell_type": "code",
      "execution_count": null,
      "metadata": {
        "id": "2d2208676cee"
      },
      "outputs": [],
      "source": [
        "! gsutil mb -l $REGION $BUCKET_NAME"
      ]
    },
    {
      "cell_type": "markdown",
      "metadata": {
        "id": "c664a5abc11a"
      },
      "source": [
        "Finally, validate access to your Cloud Storage bucket by examining its contents (nothing will be outputted for new buckets):"
      ]
    },
    {
      "cell_type": "code",
      "execution_count": null,
      "metadata": {
        "id": "2c1b1c29f5f6"
      },
      "outputs": [],
      "source": [
        "! gsutil ls -al $BUCKET_NAME"
      ]
    },
    {
      "cell_type": "markdown",
      "metadata": {
        "id": "3c2d091d9e73"
      },
      "source": [
        "## Write your pre-processor\n",
        "Scaling training data so each numerical feature column has a mean of 0 and a standard deviation of 1 [can improve your model](https://developers.google.com/machine-learning/crash-course/representation/cleaning-data).\n",
        "\n",
        "Create `preprocess.py`, which contains a class to do this scaling:"
      ]
    },
    {
      "cell_type": "code",
      "execution_count": null,
      "metadata": {
        "id": "6e74556ea0b4"
      },
      "outputs": [],
      "source": [
        "%mkdir src_dir\n",
        "%mkdir model_artifacts"
      ]
    },
    {
      "cell_type": "code",
      "execution_count": null,
      "metadata": {
        "id": "58d843d21fa8"
      },
      "outputs": [],
      "source": [
        "%%writefile src_dir/preprocess.py\n",
        "import numpy as np\n",
        "\n",
        "class MySimpleScaler(object):\n",
        "    def __init__(self):\n",
        "        self._means = None\n",
        "        self._stds = None\n",
        "\n",
        "    def preprocess(self, data):\n",
        "        if self._means is None:  # during training only\n",
        "            self._means = np.mean(data, axis=0)\n",
        "\n",
        "        if self._stds is None:  # during training only\n",
        "            self._stds = np.std(data, axis=0)\n",
        "            if not self._stds.all():\n",
        "                raise ValueError(\"At least one column has standard deviation of 0.\")\n",
        "\n",
        "        return (data - self._means) / self._stds"
      ]
    },
    {
      "cell_type": "markdown",
      "metadata": {
        "id": "4b816cd52f4b"
      },
      "source": [
        "## Train and store model with pre-processor\n",
        "Next, use `preprocess.MySimpleScaler` to preprocess the iris data, then train a model using scikit-learn.\n",
        "\n",
        "At the end, export your trained model as a joblib (`.joblib`) file and export your `MySimpleScaler` instance as a pickle (`.pkl`) file:"
      ]
    },
    {
      "cell_type": "code",
      "execution_count": null,
      "metadata": {
        "id": "43e47249f736"
      },
      "outputs": [],
      "source": [
        "%cd src_dir/\n",
        "\n",
        "import pickle\n",
        "\n",
        "import joblib\n",
        "from preprocess import MySimpleScaler\n",
        "from sklearn.datasets import load_iris\n",
        "from sklearn.ensemble import RandomForestClassifier\n",
        "\n",
        "iris = load_iris()\n",
        "scaler = MySimpleScaler()\n",
        "\n",
        "X = scaler.preprocess(iris.data)\n",
        "y = iris.target\n",
        "\n",
        "model = RandomForestClassifier()\n",
        "model.fit(X, y)\n",
        "\n",
        "joblib.dump(model, \"../model_artifacts/model.joblib\")\n",
        "with open(\"../model_artifacts/preprocessor.pkl\", \"wb\") as f:\n",
        "    pickle.dump(scaler, f)"
      ]
    },
    {
      "cell_type": "markdown",
      "metadata": {
        "id": "3849066a33bd"
      },
      "source": [
        "### Upload model artifacts and custom code to Cloud Storage\n",
        "\n",
        "Before you can deploy your model for serving, Vertex AI needs access to the following files in Cloud Storage:\n",
        "\n",
        "* `model.joblib` (model artifact)\n",
        "* `preprocessor.pkl` (model artifact)\n",
        "\n",
        "Run the following commands to upload your files:"
      ]
    },
    {
      "cell_type": "code",
      "execution_count": null,
      "metadata": {
        "id": "ca67ee52d4d9"
      },
      "outputs": [],
      "source": [
        "%cd ..\n",
        "!gsutil cp model_artifacts/* {BUCKET_NAME}/{MODEL_ARTIFACT_DIR}/\n",
        "!gsutil ls {BUCKET_NAME}/{MODEL_ARTIFACT_DIR}/"
      ]
    },
    {
      "cell_type": "markdown",
      "metadata": {
        "id": "480a1d88ecdb"
      },
      "source": [
        "## Build a custom serving container using the CPR model server\n",
        "\n",
        "Now that the model and processor has been trained and saved, it's time to build the custom serving container. Typically building a serving container requires writing model server code. However, with the Custom Prediction Routine feature, Vertex AI Prediction has published a [model server](https://github.com/googleapis/python-aiplatform/blob/custom-prediction-routine/google/cloud/aiplatform/prediction/model_server.py) that can be used out of the box.\n",
        "\n",
        "A custom serving container contains the follow 3 pieces of code:\n",
        "1. [Model server](https://github.com/googleapis/python-aiplatform/blob/custom-prediction-routine/google/cloud/aiplatform/prediction/model_server.py)\n",
        "    * HTTP server that hosts the model\n",
        "    * Responsible for setting up routes/ports/etc.\n",
        "    * In this example we will use the `google.cloud.aiplatform.prediction.model_server.ModelServer` out of the box.\n",
        "1. [Request Handler](https://github.com/googleapis/python-aiplatform/blob/custom-prediction-routine/google/cloud/aiplatform/prediction/handler.py)\n",
        "    * Responsible for webserver aspects of handling a request, such as deserializing the request body, and serializing the reponse, setting response headers, etc.\n",
        "    * In this example, we will use the default Handler, `google.cloud.aiplatform.prediction.handler.PredictionHandler` provided in the SDK.\n",
        "1. [Predictor](https://github.com/googleapis/python-aiplatform/blob/custom-prediction-routine/google/cloud/aiplatform/prediction/predictor.py)\n",
        "    * Responsible for the ML logic for processing a prediction request.\n",
        "\n",
        "Each of these three pieces can be customized based on the requirements of the custom container. In this example, we will only be implementing the `Predictor`.\n",
        "\n",
        "\n",
        "A [`Predictor`](https://github.com/googleapis/python-aiplatform/blob/custom-prediction-routine/google/cloud/aiplatform/prediction/predictor.py) must implement the following interface:\n",
        "\n",
        "```\n",
        "class Predictor:\n",
        "    \"\"\"Interface for Predictor class that users would be implementing.\"\"\"\n",
        "\n",
        "    def __init__(self):\n",
        "        raise NotImplementedError(\"Predictor.__init__ has not been implemented yet.\")\n",
        "\n",
        "    def load(self, gcs_artifacts_uri: str):\n",
        "        \"\"\"Loads the model artifact.\n",
        "        Args:\n",
        "            gcs_artifacts_uri (str):\n",
        "                Required. The value of the environment variable AIP_STORAGE_URI.\n",
        "        \"\"\"\n",
        "        raise NotImplementedError(\"Predictor.load has not been implemented yet.\")\n",
        "\n",
        "    def preprocess(self, prediction_input: Any) -> Any:\n",
        "        \"\"\"Preprocesses the prediction input before doing the prediction.\n",
        "        Args:\n",
        "            prediction_input (Any):\n",
        "                Required. The prediction input needs to be preprocessed.\n",
        "        Returns:\n",
        "            The preprocessed prediction input.\n",
        "        \"\"\"\n",
        "        return prediction_input\n",
        "\n",
        "    def predict(self, instances: Any) -> Any:\n",
        "        \"\"\"Performs prediction.\n",
        "        Args:\n",
        "            instances (Any):\n",
        "                Required. The instances to perform prediction.\n",
        "        Returns:\n",
        "            Prediction results.\n",
        "        \"\"\"\n",
        "        raise NotImplementedError(\"Predictor.predict has not been implemented yet.\")\n",
        "\n",
        "    def postprocess(self, prediction_results: Any) -> Any:\n",
        "        \"\"\"Postprocesses the prediction results.\n",
        "        Args:\n",
        "            prediction_results (Any):\n",
        "                Required. The prediction results.\n",
        "        Returns:\n",
        "            The postprocessed prediction results.\n",
        "        \"\"\"\n",
        "        return prediction_results\n",
        "```"
      ]
    },
    {
      "cell_type": "markdown",
      "metadata": {
        "id": "-KODNAqK5k8R"
      },
      "source": [
        "First, implement a custom `Predictor` that loads in both the preprocesor and the model. The preprocessor and the model will then be used at `predict` time."
      ]
    },
    {
      "cell_type": "code",
      "execution_count": null,
      "metadata": {
        "id": "fkh8DT7CCgQO"
      },
      "outputs": [],
      "source": [
        "%%writefile src_dir/predictor.py\n",
        "\n",
        "import joblib\n",
        "import numpy as np\n",
        "import pickle\n",
        "\n",
        "from google.cloud import storage\n",
        "from google.cloud.aiplatform.prediction.predictor import Predictor\n",
        "\n",
        "from sklearn.datasets import load_iris\n",
        "\n",
        "\n",
        "class CprPredictor(Predictor):\n",
        "    \n",
        "    def __init__(self):\n",
        "        return\n",
        "    \n",
        "    def load(self, gcs_artifacts_uri: str):\n",
        "        \"\"\"Loads the preprocessor and model artifacts.\"\"\"\n",
        "        gcs_client = storage.Client()\n",
        "        with open(\"preprocessor.pkl\", 'wb') as preprocessor_f, open(\"model.joblib\", 'wb') as model_f:\n",
        "            gcs_client.download_blob_to_file(\n",
        "                f\"{gcs_artifacts_uri}/preprocessor.pkl\", preprocessor_f\n",
        "            )\n",
        "            gcs_client.download_blob_to_file(\n",
        "                f\"{gcs_artifacts_uri}/model.joblib\", model_f\n",
        "            )\n",
        "\n",
        "        with open(\"preprocessor.pkl\", \"rb\") as f:\n",
        "            preprocessor = pickle.load(f)\n",
        "\n",
        "        self._class_names = load_iris().target_names\n",
        "        self._model = joblib.load(\"model.joblib\")\n",
        "        self._preprocessor = preprocessor\n",
        "\n",
        "    def predict(self, instances):\n",
        "        \"\"\"Performs prediction.\"\"\"\n",
        "        instances = instances[\"instances\"]\n",
        "        inputs = np.asarray(instances)\n",
        "        preprocessed_inputs = self._preprocessor.preprocess(inputs)\n",
        "        outputs = self._model.predict(preprocessed_inputs)\n",
        "\n",
        "        return {\"predictions\": [self._class_names[class_num] for class_num in outputs]}"
      ]
    },
    {
      "cell_type": "markdown",
      "metadata": {
        "id": "waA_Jl5Q6E0W"
      },
      "source": [
        "Next, write the container's entrypoint file that will launch the `ModelServer` with the custom `CprPredictor`. Again, note that the default `PredictionHandler` is used."
      ]
    },
    {
      "cell_type": "code",
      "execution_count": null,
      "metadata": {
        "id": "-mJbjxFCNueN"
      },
      "outputs": [],
      "source": [
        "%%writefile src_dir/entrypoint.py\n",
        "\n",
        "import os\n",
        "from typing import Optional, Type\n",
        "\n",
        "from google.cloud.aiplatform import prediction\n",
        "\n",
        "from predictor import CprPredictor\n",
        "\n",
        "\n",
        "def main(\n",
        "    predictor_class: Optional[Type[prediction.predictor.Predictor]] = None,\n",
        "    handler_class: Type[prediction.handler.Handler] = prediction.handler.PredictionHandler,\n",
        "    model_server_class: Type[prediction.model_server.ModelServer] = prediction.model_server.ModelServer,\n",
        "):\n",
        "    handler = handler_class(\n",
        "        os.environ.get(\"AIP_STORAGE_URI\"), predictor=predictor_class\n",
        "    )\n",
        "\n",
        "    return model_server_class(handler).start()\n",
        "\n",
        "if __name__ == \"__main__\":\n",
        "    main(\n",
        "        predictor_class=CprPredictor,\n",
        "        handler_class=prediction.handler.PredictionHandler\n",
        "    )"
      ]
    },
    {
      "cell_type": "markdown",
      "metadata": {
        "id": "51e149fdec1b"
      },
      "source": [
        "## Build and push container to Artifact Registry"
      ]
    },
    {
      "cell_type": "markdown",
      "metadata": {
        "id": "3bdb9a7768a5"
      },
      "source": [
        "### Build your container"
      ]
    },
    {
      "cell_type": "markdown",
      "metadata": {
        "id": "8phJWBhe7u9u"
      },
      "source": [
        "#### Set up credentials (Optional)\n",
        "\n",
        "Setting up credentials is only required to run the custom serving container locally. Credentials set up is required to execute the `Predictor`'s `load` function, which downloads the model artifacts from Google Cloud Storage.\n",
        "\n",
        "First enable the IAM API if it's not already enabled."
      ]
    },
    {
      "cell_type": "code",
      "execution_count": null,
      "metadata": {
        "id": "mERTlLb6dluB"
      },
      "outputs": [],
      "source": [
        "!gcloud services enable iam.googleapis.com"
      ]
    },
    {
      "cell_type": "markdown",
      "metadata": {
        "id": "sBCra4QMA2wR"
      },
      "source": [
        "Follow these steps:\n",
        "\n",
        "1. In the Cloud Console, go to the [**Create service account key**\n",
        "   page](https://console.cloud.google.com/apis/credentials/serviceaccountkey).\n",
        "\n",
        "2. Click **Create service account**.\n",
        "\n",
        "3. In the **Service account name** field, enter a name, and\n",
        "   click **Create**.\n",
        "\n",
        "4. In the **Grant this service account access to project** section, click the **Role** drop-down list. Type \"Vertex AI\"\n",
        "into the filter box, and select\n",
        "   **Vertex AI Administrator**. Type \"Storage Object Admin\" into the filter box, and select **Storage Object Admin**.\n",
        "\n",
        "Next, generate the service account key, and save it to the `credentials.json` path."
      ]
    },
    {
      "cell_type": "code",
      "execution_count": null,
      "metadata": {
        "id": "f4lduXfvdluB"
      },
      "outputs": [],
      "source": [
        "SERVICE_ACCOUNT = \"[SERVICE_ACCCOUNT]\"  # @param {type:\"string\"}\n",
        "\n",
        "!gcloud iam service-accounts keys create credentials.json --iam-account=$SERVICE_ACCOUNT"
      ]
    },
    {
      "cell_type": "markdown",
      "metadata": {
        "id": "240578ec9efe"
      },
      "source": [
        "#### Write the Dockerfile\n",
        "\n",
        "Using `python:3.7` as a base image."
      ]
    },
    {
      "cell_type": "code",
      "execution_count": null,
      "metadata": {
        "id": "3d3a6b9ed22b"
      },
      "outputs": [],
      "source": [
        "%%writefile Dockerfile\n",
        "\n",
        "# Users select base images.\n",
        "FROM python:3.7\n",
        "\n",
        "# Sets the directories' permissions so that any user can access the folder.\n",
        "RUN mkdir -m 777 -p /home /usr/app\n",
        "ENV HOME=/home\n",
        "WORKDIR /usr/app\n",
        "\n",
        "# Only required for local runs\n",
        "COPY credentials.json credentials.json\n",
        "\n",
        "# Copies all the stuff to the image.\n",
        "COPY src_dir /usr/app/src_dir\n",
        "COPY requirements.txt /usr/app/requirements.txt\n",
        "\n",
        "# Installs python dependencies.\n",
        "RUN pip3 install --no-cache-dir -r /usr/app/requirements.txt\n",
        "\n",
        "# Informs Docker that the container listens on the specified ports at runtime.\n",
        "EXPOSE 8080\n",
        "\n",
        "# Sets up an entrypoint to start the model server.\n",
        "ENTRYPOINT [\"python3\", \"/usr/app/src_dir/entrypoint.py\"]"
      ]
    },
    {
      "cell_type": "markdown",
      "metadata": {
        "id": "04c988201499"
      },
      "source": [
        "Build the image and tag the Artifact Registry path that you will push to."
      ]
    },
    {
      "cell_type": "code",
      "execution_count": null,
      "metadata": {
        "id": "f1e7d639b9cc"
      },
      "outputs": [],
      "source": [
        "!docker build \\\n",
        "    --tag={REGION}-docker.pkg.dev/{PROJECT_ID}/{REPOSITORY}/{IMAGE} \\\n",
        "    ."
      ]
    },
    {
      "cell_type": "markdown",
      "metadata": {
        "id": "8b62ddf1def3"
      },
      "source": [
        "### Store test instances\n",
        "To learn more about formatting input instances in JSON, [read the documentation.](https://cloud.google.com/vertex-ai/docs/predictions/online-predictions-custom-models#request-body-details)"
      ]
    },
    {
      "cell_type": "code",
      "execution_count": null,
      "metadata": {
        "id": "b6605e9e6186"
      },
      "outputs": [],
      "source": [
        "%%writefile instances.json\n",
        "{\n",
        "    \"instances\": [\n",
        "        [6.7, 3.1, 4.7, 1.5],\n",
        "        [4.6, 3.1, 1.5, 0.2]\n",
        "    ]\n",
        "}"
      ]
    },
    {
      "cell_type": "markdown",
      "metadata": {
        "id": "147a555f6c93"
      },
      "source": [
        "### Run and test the container locally (optional)"
      ]
    },
    {
      "cell_type": "markdown",
      "metadata": {
        "id": "pJe8TCr4ec4F"
      },
      "source": [
        "Run the container locally in detached mode and provide the environment variables that the container requires. These env vars will be provided to the container by Vertex Prediction once deployed. Test the `/health` and `/predict` routes, then stop the running image."
      ]
    },
    {
      "cell_type": "code",
      "execution_count": null,
      "metadata": {
        "id": "62ed2d334d0f"
      },
      "outputs": [],
      "source": [
        "!docker run -d -p 80:8080 \\\n",
        "    --name=local-iris \\\n",
        "    -e AIP_HTTP_PORT=8080 \\\n",
        "    -e AIP_HEALTH_ROUTE=/health \\\n",
        "    -e AIP_PREDICT_ROUTE=/predict \\\n",
        "    -e AIP_STORAGE_URI={BUCKET_NAME}/{MODEL_ARTIFACT_DIR} \\\n",
        "    -e GOOGLE_APPLICATION_CREDENTIALS=credentials.json \\\n",
        "    {REGION}-docker.pkg.dev/{PROJECT_ID}/{REPOSITORY}/{IMAGE}"
      ]
    },
    {
      "cell_type": "code",
      "execution_count": null,
      "metadata": {
        "id": "ce629eea32fd"
      },
      "outputs": [],
      "source": [
        "!curl localhost/health"
      ]
    },
    {
      "cell_type": "code",
      "execution_count": null,
      "metadata": {
        "id": "56986f93438e"
      },
      "outputs": [],
      "source": [
        "!curl -X POST \\\n",
        "  -d @instances.json \\\n",
        "  -H \"Content-Type: application/json; charset=utf-8\" \\\n",
        "  localhost/predict"
      ]
    },
    {
      "cell_type": "code",
      "execution_count": null,
      "metadata": {
        "id": "a29fcbbe0188"
      },
      "outputs": [],
      "source": [
        "!docker stop local-iris"
      ]
    },
    {
      "cell_type": "markdown",
      "metadata": {
        "id": "212b2935ea12"
      },
      "source": [
        "### Push the container to artifact registry\n",
        "\n",
        "Configure Docker to access Artifact Registry. Then push your container image to your Artifact Registry repository."
      ]
    },
    {
      "cell_type": "code",
      "execution_count": null,
      "metadata": {
        "id": "wSFXCj3LdluJ"
      },
      "outputs": [],
      "source": [
        "!gcloud services list"
      ]
    },
    {
      "cell_type": "markdown",
      "metadata": {
        "id": "ABE9UpwSdluK"
      },
      "source": [
        "If `artifactregistry.googleapis.com` is not enabled in your project, enable the API before proceeding."
      ]
    },
    {
      "cell_type": "code",
      "execution_count": null,
      "metadata": {
        "id": "qDhLoQMydluK"
      },
      "outputs": [],
      "source": [
        "!gcloud services enable artifactregistry.googleapis.com"
      ]
    },
    {
      "cell_type": "code",
      "execution_count": null,
      "metadata": {
        "id": "09ffe2434e3d"
      },
      "outputs": [],
      "source": [
        "!gcloud beta artifacts repositories create {REPOSITORY} \\\n",
        "    --repository-format=docker \\\n",
        "    --location=$REGION"
      ]
    },
    {
      "cell_type": "code",
      "execution_count": null,
      "metadata": {
        "id": "293437024749"
      },
      "outputs": [],
      "source": [
        "!gcloud auth configure-docker {REGION}-docker.pkg.dev --quiet"
      ]
    },
    {
      "cell_type": "code",
      "execution_count": null,
      "metadata": {
        "id": "1dd7448f4703"
      },
      "outputs": [],
      "source": [
        "!docker push {REGION}-docker.pkg.dev/{PROJECT_ID}/{REPOSITORY}/{IMAGE}"
      ]
    },
    {
      "cell_type": "markdown",
      "metadata": {
        "id": "b438bfa2129f"
      },
      "source": [
        "## Deploy to Vertex AI\n",
        "\n",
        "Use the Python SDK to upload and deploy your model."
      ]
    },
    {
      "cell_type": "markdown",
      "metadata": {
        "id": "4ae19df6a33e"
      },
      "source": [
        "### Upload the custom container model"
      ]
    },
    {
      "cell_type": "code",
      "execution_count": null,
      "metadata": {
        "id": "8d682d8388ec"
      },
      "outputs": [],
      "source": [
        "from google.cloud import aiplatform"
      ]
    },
    {
      "cell_type": "code",
      "execution_count": null,
      "metadata": {
        "id": "574fb82d3eed"
      },
      "outputs": [],
      "source": [
        "aiplatform.init(project=PROJECT_ID, location=REGION)"
      ]
    },
    {
      "cell_type": "code",
      "execution_count": null,
      "metadata": {
        "id": "2738154345d5"
      },
      "outputs": [],
      "source": [
        "model = aiplatform.Model.upload(\n",
        "    display_name=MODEL_DISPLAY_NAME,\n",
        "    artifact_uri=f\"{BUCKET_NAME}/{MODEL_ARTIFACT_DIR}\",\n",
        "    serving_container_image_uri=f\"{REGION}-docker.pkg.dev/{PROJECT_ID}/{REPOSITORY}/{IMAGE}\",\n",
        ")"
      ]
    },
    {
      "cell_type": "markdown",
      "metadata": {
        "id": "bd1b85afc7df"
      },
      "source": [
        "### Deploy the model on Vertex AI\n",
        "After this step completes, the model is deployed and ready for online prediction."
      ]
    },
    {
      "cell_type": "code",
      "execution_count": null,
      "metadata": {
        "id": "62cf66498a28"
      },
      "outputs": [],
      "source": [
        "endpoint = model.deploy(machine_type=\"n1-standard-4\")"
      ]
    },
    {
      "cell_type": "markdown",
      "metadata": {
        "id": "6883e7b07143"
      },
      "source": [
        "## Send predictions\n",
        "\n",
        "### Using Python SDK"
      ]
    },
    {
      "cell_type": "code",
      "execution_count": null,
      "metadata": {
        "id": "d69ed411c2d3"
      },
      "outputs": [],
      "source": [
        "endpoint.predict(instances=[[6.7, 3.1, 4.7, 1.5], [4.6, 3.1, 1.5, 0.2]])"
      ]
    },
    {
      "cell_type": "markdown",
      "metadata": {
        "id": "370d22f53427"
      },
      "source": [
        "### Using REST"
      ]
    },
    {
      "cell_type": "code",
      "execution_count": null,
      "metadata": {
        "id": "ba55bc560d58"
      },
      "outputs": [],
      "source": [
        "ENDPOINT_ID = endpoint.name"
      ]
    },
    {
      "cell_type": "code",
      "execution_count": null,
      "metadata": {
        "id": "95c562b4e98b"
      },
      "outputs": [],
      "source": [
        "! curl \\\n",
        "-H \"Authorization: Bearer $(gcloud auth print-access-token)\" \\\n",
        "-H \"Content-Type: application/json\" \\\n",
        "-d @instances.json \\\n",
        "https://{REGION}-aiplatform.googleapis.com/v1/projects/{PROJECT_ID}/locations/{REGION}/endpoints/{ENDPOINT_ID}:predict"
      ]
    },
    {
      "cell_type": "markdown",
      "metadata": {
        "id": "fa71174a7dd0"
      },
      "source": [
        "### Using gcloud CLI"
      ]
    },
    {
      "cell_type": "code",
      "execution_count": null,
      "metadata": {
        "id": "23b8e807b02c"
      },
      "outputs": [],
      "source": [
        "!gcloud ai endpoints predict $ENDPOINT_ID \\\n",
        "  --region=$REGION \\\n",
        "  --json-request=instances.json"
      ]
    },
    {
      "cell_type": "markdown",
      "metadata": {
        "id": "TpV-iwP9qw9c"
      },
      "source": [
        "## Cleaning up\n",
        "\n",
        "To clean up all Google Cloud resources used in this project, you can [delete the Google Cloud\n",
        "project](https://cloud.google.com/resource-manager/docs/creating-managing-projects#shutting_down_projects) you used for the tutorial.\n",
        "\n",
        "Otherwise, you can delete the individual resources you created in this tutorial:"
      ]
    },
    {
      "cell_type": "code",
      "execution_count": null,
      "metadata": {
        "id": "sx_vKniMq9ZX"
      },
      "outputs": [],
      "source": [
        "# Undeploy model and delete endpoint\n",
        "endpoint.delete(force=True)\n",
        "\n",
        "# Delete the model resource\n",
        "model.delete()\n",
        "\n",
        "# Delete the container image from Artifact Registry\n",
        "!gcloud artifacts docker images delete \\\n",
        "    --quiet \\\n",
        "    --delete-tags \\\n",
        "    {REGION}-docker.pkg.dev/{PROJECT_ID}/{REPOSITORY}/{IMAGE}"
      ]
    }
  ],
  "metadata": {
    "colab": {
      "collapsed_sections": [],
      "name": "SDK_Custom_Predict.ipynb",
      "provenance": []
    },
    "environment": {
      "kernel": "python3",
      "name": "common-cpu.m89",
      "type": "gcloud",
      "uri": "gcr.io/deeplearning-platform-release/base-cpu:m89"
    },
    "kernelspec": {
      "display_name": "Python 3",
      "language": "python",
      "name": "python3"
    },
    "language_info": {
      "codemirror_mode": {
        "name": "ipython",
        "version": 3
      },
      "file_extension": ".py",
      "mimetype": "text/x-python",
      "name": "python",
      "nbconvert_exporter": "python",
      "pygments_lexer": "ipython3",
      "version": "3.7.12"
    }
  },
  "nbformat": 4,
  "nbformat_minor": 0
>>>>>>> 565073db
}<|MERGE_RESOLUTION|>--- conflicted
+++ resolved
@@ -1,5 +1,4 @@
 {
-<<<<<<< HEAD
  "cells": [
   {
    "cell_type": "code",
@@ -25,64 +24,64 @@
    ]
   },
   {
-   "cell_type": "markdown",
-   "metadata": {
-    "id": "JAPoU8Sm5E6e"
-   },
-   "source": [
-    "<table align=\"left\">\n",
-    "  <td>\n",
-    "    <a href=\"https://github.com/googleapis/python-aiplatform/blob/main/samples/notebooks/prediction/SDK_Custom_Predict.ipynb\">\n",
-    "      <img src=\"https://cloud.google.com/ml-engine/images/github-logo-32px.png\" alt=\"GitHub logo\">\n",
-    "      View on GitHub\n",
-    "    </a>\n",
-    "  </td>\n",
-    "</table>"
-   ]
-  },
-  {
-   "cell_type": "markdown",
-   "metadata": {
-    "id": "tvgnzT1CKxrO",
-    "tags": []
-   },
-   "source": [
-    "## Overview\n",
-    "\n",
-    "This tutorial walks through building a custom container using the Custom Prediction Routine model server to serve a scikit-learn model on Vertex Predictions. This is currently an **experimental** feature and not yet officially supported by the Vertex AI SDK. In this tutorial, we'll be installing the Vertex AI SDK from an experimental branch on github. \n",
-    "\n",
-    "\n",
-    "\n",
-    "### Dataset\n",
-    "\n",
-    "This tutorial uses R.A. Fisher's Iris dataset, a small dataset that is popular for trying out machine learning techniques. Each instance has four numerical features, which are different measurements of a flower, and a target label that\n",
-    "marks it as one of three types of iris: Iris setosa, Iris versicolour, or Iris virginica.\n",
-    "\n",
-    "This tutorial uses [the copy of the Iris dataset included in the\n",
-    "scikit-learn library](https://scikit-learn.org/stable/datasets/index.html#iris-dataset).\n",
-    "\n",
-    "### Objective\n",
-    "\n",
-    "The goal is to:\n",
-    "- Train a model that uses a flower's measurements as input to predict what type of iris it is.\n",
-    "- Save the model and its serialized pre-processor\n",
-    "- Build a custom sklearn serving container with custom preprocessing using the Custom Prediction Routine model server\n",
-    "- Upload and deploy custom container to Vertex Prediction\n",
-    "\n",
-    "This tutorial focuses more on deploying this model with Vertex AI than on\n",
-    "the design of the model itself.\n",
-    "\n",
-    "### Costs \n",
-    "\n",
-    "This tutorial uses billable components of Google Cloud:\n",
-    "\n",
-    "* Vertex AI\n",
-    "\n",
-    "Learn about [Vertex AI\n",
-    "pricing](https://cloud.google.com/vertex-ai/pricing), and use the [Pricing\n",
-    "Calculator](https://cloud.google.com/products/calculator/)\n",
-    "to generate a cost estimate based on your projected usage."
-   ]
+    "cell_type": "markdown",
+    "metadata": {
+      "id": "JAPoU8Sm5E6e"
+    },
+    "source": [
+      "<table align=\"left\">\n",
+      "  <td>\n",
+      "    <a href=\"https://github.com/googleapis/python-aiplatform/blob/custom-prediction-routine/samples/notebooks/prediction/SDK_Custom_Predict.ipynb\">\n",
+      "      <img src=\"https://cloud.google.com/ml-engine/images/github-logo-32px.png\" alt=\"GitHub logo\">\n",
+      "      View on GitHub\n",
+      "    </a>\n",
+      "  </td>\n",
+      "</table>"
+    ]
+  },
+  {
+    "cell_type": "markdown",
+    "metadata": {
+      "id": "tvgnzT1CKxrO",
+      "tags": []
+    },
+    "source": [
+      "## Overview\n",
+      "\n",
+      "This tutorial demonstrates how to use Vertex AI SDK to build a custom container that uses the Custom Prediction Routine model server to serve a scikit-learn model on Vertex AI Predictions. This is currently an **experimental** feature and is not yet officially supported by the Vertex AI SDK. In this tutorial, we'll be installing the Vertex AI SDK from an experimental branch on github. \n",
+      "\n",
+      "\n",
+      "\n",
+      "### Dataset\n",
+      "\n",
+      "This tutorial uses R.A. Fisher's Iris dataset, a small dataset that is popular for trying out machine learning techniques. Each instance has four numerical features, which are different measurements of a flower, and a target label that\n",
+      "marks it as one of three types of iris: Iris setosa, Iris versicolour, or Iris virginica.\n",
+      "\n",
+      "This tutorial uses [the copy of the Iris dataset included in the\n",
+      "scikit-learn library](https://scikit-learn.org/stable/auto_examples/datasets/plot_iris_dataset.html).\n",
+      "\n",
+      "### Objective\n",
+      "\n",
+      "The goal is to:\n",
+      "- Train a model that uses a flower's measurements as input to predict what type of iris it is.\n",
+      "- Save the model and its serialized pre-processor\n",
+      "- Build a custom sklearn serving container with custom preprocessing using the Custom Prediction Routine model server\n",
+      "- Upload and deploy custom container to Vertex Prediction\n",
+      "\n",
+      "This tutorial focuses more on deploying this model with Vertex AI than on\n",
+      "the design of the model itself.\n",
+      "\n",
+      "### Costs \n",
+      "\n",
+      "This tutorial uses billable components of Google Cloud:\n",
+      "\n",
+      "* Vertex AI\n",
+      "\n",
+      "Learn about [Vertex AI\n",
+      "pricing](https://cloud.google.com/vertex-ai/pricing), and use the [Pricing\n",
+      "Calculator](https://cloud.google.com/products/calculator/)\n",
+      "to generate a cost estimate based on your projected usage."
+    ]
   },
   {
    "cell_type": "markdown",
@@ -1379,1267 +1378,4 @@
  },
  "nbformat": 4,
  "nbformat_minor": 4
-=======
-  "cells": [
-    {
-      "cell_type": "code",
-      "execution_count": null,
-      "metadata": {
-        "id": "ur8xi4C7S06n"
-      },
-      "outputs": [],
-      "source": [
-        "# Copyright 2022 Google LLC\n",
-        "#\n",
-        "# Licensed under the Apache License, Version 2.0 (the \"License\");\n",
-        "# you may not use this file except in compliance with the License.\n",
-        "# You may obtain a copy of the License at\n",
-        "#\n",
-        "#     https://www.apache.org/licenses/LICENSE-2.0\n",
-        "#\n",
-        "# Unless required by applicable law or agreed to in writing, software\n",
-        "# distributed under the License is distributed on an \"AS IS\" BASIS,\n",
-        "# WITHOUT WARRANTIES OR CONDITIONS OF ANY KIND, either express or implied.\n",
-        "# See the License for the specific language governing permissions and\n",
-        "# limitations under the License."
-      ]
-    },
-    {
-      "cell_type": "markdown",
-      "metadata": {
-        "id": "JAPoU8Sm5E6e"
-      },
-      "source": [
-        "<table align=\"left\">\n",
-        "  <td>\n",
-        "    <a href=\"https://github.com/googleapis/python-aiplatform/blob/custom-prediction-routine/samples/notebooks/prediction/SDK_Custom_Predict.ipynb\">\n",
-        "      <img src=\"https://cloud.google.com/ml-engine/images/github-logo-32px.png\" alt=\"GitHub logo\">\n",
-        "      View on GitHub\n",
-        "    </a>\n",
-        "  </td>\n",
-        "</table>"
-      ]
-    },
-    {
-      "cell_type": "markdown",
-      "metadata": {
-        "id": "tvgnzT1CKxrO",
-        "tags": []
-      },
-      "source": [
-        "## Overview\n",
-        "\n",
-        "This tutorial demonstrates how to use Vertex AI SDK to build a custom container that uses the Custom Prediction Routine model server to serve a scikit-learn model on Vertex AI Predictions. This is currently an **experimental** feature and is not yet officially supported by the Vertex AI SDK. In this tutorial, we'll be installing the Vertex AI SDK from an experimental branch on github. \n",
-        "\n",
-        "\n",
-        "\n",
-        "### Dataset\n",
-        "\n",
-        "This tutorial uses R.A. Fisher's Iris dataset, a small dataset that is popular for trying out machine learning techniques. Each instance has four numerical features, which are different measurements of a flower, and a target label that\n",
-        "marks it as one of three types of iris: Iris setosa, Iris versicolour, or Iris virginica.\n",
-        "\n",
-        "This tutorial uses [the copy of the Iris dataset included in the\n",
-        "scikit-learn library](https://scikit-learn.org/stable/auto_examples/datasets/plot_iris_dataset.html).\n",
-        "\n",
-        "### Objective\n",
-        "\n",
-        "The goal is to:\n",
-        "- Train a model that uses a flower's measurements as input to predict what type of iris it is.\n",
-        "- Save the model and its serialized pre-processor\n",
-        "- Build a custom sklearn serving container with custom preprocessing using the Custom Prediction Routine model server\n",
-        "- Upload and deploy custom container to Vertex Prediction\n",
-        "\n",
-        "This tutorial focuses more on deploying this model with Vertex AI than on\n",
-        "the design of the model itself.\n",
-        "\n",
-        "### Costs \n",
-        "\n",
-        "This tutorial uses billable components of Google Cloud:\n",
-        "\n",
-        "* Vertex AI\n",
-        "\n",
-        "Learn about [Vertex AI\n",
-        "pricing](https://cloud.google.com/vertex-ai/pricing), and use the [Pricing\n",
-        "Calculator](https://cloud.google.com/products/calculator/)\n",
-        "to generate a cost estimate based on your projected usage."
-      ]
-    },
-    {
-      "cell_type": "markdown",
-      "metadata": {
-        "id": "ze4-nDLfK4pw"
-      },
-      "source": [
-        "### Set up your local development environment\n",
-        "\n",
-        "**If you are using Google Cloud Notebooks**, your environment already meets\n",
-        "all the requirements to run this notebook. You can skip this step."
-      ]
-    },
-    {
-      "cell_type": "markdown",
-      "metadata": {
-        "id": "gCuSR8GkAgzl"
-      },
-      "source": [
-        "**Otherwise**, make sure your environment meets this notebook's requirements.\n",
-        "You need the following:\n",
-        "\n",
-        "* Docker\n",
-        "* Git\n",
-        "* Google Cloud SDK (gcloud)\n",
-        "* Python 3\n",
-        "* virtualenv\n",
-        "* Jupyter notebook running in a virtual environment with Python 3\n",
-        "\n",
-        "The Google Cloud guide to [Setting up a Python development\n",
-        "environment](https://cloud.google.com/python/setup) and the [Jupyter\n",
-        "installation guide](https://jupyter.org/install) provide detailed instructions\n",
-        "for meeting these requirements. The following steps provide a condensed set of\n",
-        "instructions:\n",
-        "\n",
-        "1. [Install and initialize the Cloud SDK.](https://cloud.google.com/sdk/docs/)\n",
-        "\n",
-        "1. [Install Python 3.](https://cloud.google.com/python/setup#installing_python)\n",
-        "\n",
-        "1. [Install\n",
-        "   virtualenv](https://cloud.google.com/python/setup#installing_and_using_virtualenv)\n",
-        "   and create a virtual environment that uses Python 3. Activate the virtual environment.\n",
-        "\n",
-        "1. To install Jupyter, run `pip install jupyter` on the\n",
-        "command-line in a terminal shell.\n",
-        "\n",
-        "1. To launch Jupyter, run `jupyter notebook` on the command-line in a terminal shell.\n",
-        "\n",
-        "1. Open this notebook in the Jupyter Notebook Dashboard."
-      ]
-    },
-    {
-      "cell_type": "markdown",
-      "metadata": {
-        "id": "i7EUnXsZhAGF"
-      },
-      "source": [
-        "### Install additional packages\n",
-        "\n",
-        "Install additional package dependencies not installed in your notebook environment, such as NumPy, Scikit-learn, FastAPI, Uvicorn, and joblib. Use the latest major GA version of each package."
-      ]
-    },
-    {
-      "cell_type": "code",
-      "execution_count": null,
-      "metadata": {
-        "id": "747f59abb3a5"
-      },
-      "outputs": [],
-      "source": [
-        "%%writefile requirements.txt\n",
-        "fastapi\n",
-        "uvicorn\n",
-        "joblib~=1.0\n",
-        "numpy~=1.20\n",
-        "scikit-learn~=0.24\n",
-        "google-cloud-storage>=1.26.0,<2.0.0dev\n",
-        "google-cloud-aiplatform[prediction] @ git+https://github.com/googleapis/python-aiplatform.git@custom-prediction-routine"
-      ]
-    },
-    {
-     "cell_type": "markdown",
-     "metadata": {},
-     "source": [
-      "**The model you deploy will have a different set of dependencies pre-installed than your notebook environment has. You should not assume that because things work in the notebook, they will work in the model. Instead, we will be very explicit about the dependencies for the model by listing them in requirements.txt and then use `pip install` to install the exact same dependencies in the notebook. Please note, of course, that there is a chance that we miss a dependency in requirements.txt that already exists in the notebook. If that's the case, things will run in the notebook, but not in the model. To guard against that, we will test the model locally before deploying to the cloud.**"
-     ]
-    },
-    {
-      "cell_type": "code",
-      "execution_count": null,
-      "metadata": {
-        "id": "wyy5Lbnzg5fi"
-      },
-      "outputs": [],
-      "source": [
-        "# Install the same dependencies used in the serving container in the notebook\n",
-        "# environment.\n",
-        "%pip install -U --user -r requirements.txt"
-      ]
-    },
-    {
-      "cell_type": "markdown",
-      "metadata": {
-        "id": "hhq5zEbGg0XX"
-      },
-      "source": [
-        "### Restart the kernel\n",
-        "\n",
-        "After you install the additional packages, you need to restart the notebook kernel so it can find the packages."
-      ]
-    },
-    {
-      "cell_type": "code",
-      "execution_count": null,
-      "metadata": {
-        "id": "EzrelQZ22IZj"
-      },
-      "outputs": [],
-      "source": [
-        "# Automatically restart kernel after installs\n",
-        "import os\n",
-        "\n",
-        "if not os.getenv(\"IS_TESTING\"):\n",
-        "    # Automatically restart kernel after installs\n",
-        "    import IPython\n",
-        "\n",
-        "    app = IPython.Application.instance()\n",
-        "    app.kernel.do_shutdown(True)"
-      ]
-    },
-    {
-      "cell_type": "markdown",
-      "metadata": {
-        "id": "lWEdiXsJg0XY"
-      },
-      "source": [
-        "## Before you begin"
-      ]
-    },
-    {
-      "cell_type": "markdown",
-      "metadata": {
-        "id": "BF1j6f9HApxa"
-      },
-      "source": [
-        "### Set up your Google Cloud project\n",
-        "\n",
-        "**The following steps are required, regardless of your notebook environment.**\n",
-        "\n",
-        "1. [Select or create a Google Cloud project](https://console.cloud.google.com/cloud-resource-manager). When you first create an account, you get a $300 free credit towards your compute/storage costs.\n",
-        "\n",
-        "1. [Make sure that billing is enabled for your project](https://cloud.google.com/billing/docs/how-to/modify-project).\n",
-        "\n",
-        "1. [Enable the Vertex AI API and Compute Engine API](https://console.cloud.google.com/flows/enableapi?apiid=aiplatform.googleapis.com,compute_component).\n",
-        "\n",
-        "1. If you are running this notebook locally, you will need to install the [Cloud SDK](https://cloud.google.com/sdk).\n",
-        "\n",
-        "1. Enter your project ID in the cell below. Then run the cell to make sure the\n",
-        "Cloud SDK uses the right project for all the commands in this notebook.\n",
-        "\n",
-        "**Note**: Jupyter runs lines prefixed with `!` or `%` as shell commands, and it interpolates Python variables with `$` or `{}` into these commands."
-      ]
-    },
-    {
-      "cell_type": "markdown",
-      "metadata": {
-        "id": "WReHDGG5g0XY"
-      },
-      "source": [
-        "#### Set your project ID\n",
-        "\n",
-        "**If you don't know your project ID**, you may be able to get your project ID using `gcloud`."
-      ]
-    },
-    {
-      "cell_type": "code",
-      "execution_count": null,
-      "metadata": {
-        "id": "oM1iC_MfAts1"
-      },
-      "outputs": [],
-      "source": [
-        "# Get your Google Cloud project ID from gcloud\n",
-        "shell_output=!gcloud config list --format 'value(core.project)' 2>/dev/null\n",
-        "\n",
-        "try:\n",
-        "    PROJECT_ID = shell_output[0]\n",
-        "except IndexError:\n",
-        "    PROJECT_ID = None\n",
-        "\n",
-        "print(\"Project ID:\", PROJECT_ID)"
-      ]
-    },
-    {
-      "cell_type": "markdown",
-      "metadata": {
-        "id": "qJYoRfYng0XZ"
-      },
-      "source": [
-        "Otherwise, set your project ID here."
-      ]
-    },
-    {
-      "cell_type": "code",
-      "execution_count": null,
-      "metadata": {
-        "id": "riG_qUokg0XZ"
-      },
-      "outputs": [],
-      "source": [
-        "if PROJECT_ID == \"\" or PROJECT_ID is None:\n",
-        "    PROJECT_ID = \"[PROJ_ID]\"  # @param {type:\"string\"}"
-      ]
-    },
-    {
-      "cell_type": "markdown",
-      "metadata": {
-        "id": "XoEqT2Y4DJmf"
-      },
-      "source": [
-        "### Configure project and resource names"
-      ]
-    },
-    {
-      "cell_type": "code",
-      "execution_count": null,
-      "metadata": {
-        "id": "MzGDU7TWdts_"
-      },
-      "outputs": [],
-      "source": [
-        "REGION = \"us-central1\"  # @param {type:\"string\"}\n",
-        "MODEL_ARTIFACT_DIR = \"sklearn-cpr-model\"  # @param {type:\"string\"}\n",
-        "REPOSITORY = \"custom-container-prediction\"  # @param {type:\"string\"}\n",
-        "IMAGE = \"sklearn-cpr-server\"  # @param {type:\"string\"}\n",
-        "MODEL_DISPLAY_NAME = \"sklearn-cpr-model\"  # @param {type:\"string\"}"
-      ]
-    },
-    {
-      "cell_type": "markdown",
-      "metadata": {
-        "id": "ca1a915d641d"
-      },
-      "source": [
-        "`REGION` - Used for operations\n",
-        "throughout the rest of this notebook. Make sure to [choose a region where Cloud\n",
-        "Vertex AI services are\n",
-        "available](https://cloud.google.com/vertex-ai/docs/general/locations#feature-availability). You may\n",
-        "not use a Multi-Regional Storage bucket for prediction with Vertex AI.\n",
-        "\n",
-        "`MODEL_ARTIFACT_DIR` - Folder directory path to your model artifacts within a Cloud Storage bucket, for example: \"my-models/fraud-detection/trial-4\"\n",
-        "\n",
-        "`REPOSITORY` - Name of the Artifact Repository to create or use.\n",
-        "\n",
-        "`IMAGE` - Name of the container image that will be pushed.\n",
-        "\n",
-        "`MODEL_DISPLAY_NAME` - Display name of Vertex AI Model resource."
-      ]
-    },
-    {
-      "cell_type": "markdown",
-      "metadata": {
-        "id": "62f861b68b50"
-      },
-      "source": [
-        "### Create a Cloud Storage bucket\n",
-        "\n",
-        "**The following steps are required, regardless of your notebook environment.**\n",
-        "\n",
-        "To update your model artifacts without re-building the container, you must upload your model\n",
-        "artifacts and any custom code to Cloud Storage.\n",
-        "\n",
-        "Set the name of your Cloud Storage bucket below. It must be unique across all\n",
-        "Cloud Storage buckets and start with `gs://`."
-      ]
-    },
-    {
-      "cell_type": "code",
-      "execution_count": null,
-      "metadata": {
-        "id": "9724b00aeead"
-      },
-      "outputs": [],
-      "source": [
-        "BUCKET_NAME = \"gs://[BUCKET_NAME]\"  # @param {type:\"string\"}"
-      ]
-    },
-    {
-      "cell_type": "markdown",
-      "metadata": {
-        "id": "58cb4f5895f0"
-      },
-      "source": [
-        "**Only if your bucket doesn't already exist**: Run the following cell to create your Cloud Storage bucket."
-      ]
-    },
-    {
-      "cell_type": "code",
-      "execution_count": null,
-      "metadata": {
-        "id": "2d2208676cee"
-      },
-      "outputs": [],
-      "source": [
-        "! gsutil mb -l $REGION $BUCKET_NAME"
-      ]
-    },
-    {
-      "cell_type": "markdown",
-      "metadata": {
-        "id": "c664a5abc11a"
-      },
-      "source": [
-        "Finally, validate access to your Cloud Storage bucket by examining its contents (nothing will be outputted for new buckets):"
-      ]
-    },
-    {
-      "cell_type": "code",
-      "execution_count": null,
-      "metadata": {
-        "id": "2c1b1c29f5f6"
-      },
-      "outputs": [],
-      "source": [
-        "! gsutil ls -al $BUCKET_NAME"
-      ]
-    },
-    {
-      "cell_type": "markdown",
-      "metadata": {
-        "id": "3c2d091d9e73"
-      },
-      "source": [
-        "## Write your pre-processor\n",
-        "Scaling training data so each numerical feature column has a mean of 0 and a standard deviation of 1 [can improve your model](https://developers.google.com/machine-learning/crash-course/representation/cleaning-data).\n",
-        "\n",
-        "Create `preprocess.py`, which contains a class to do this scaling:"
-      ]
-    },
-    {
-      "cell_type": "code",
-      "execution_count": null,
-      "metadata": {
-        "id": "6e74556ea0b4"
-      },
-      "outputs": [],
-      "source": [
-        "%mkdir src_dir\n",
-        "%mkdir model_artifacts"
-      ]
-    },
-    {
-      "cell_type": "code",
-      "execution_count": null,
-      "metadata": {
-        "id": "58d843d21fa8"
-      },
-      "outputs": [],
-      "source": [
-        "%%writefile src_dir/preprocess.py\n",
-        "import numpy as np\n",
-        "\n",
-        "class MySimpleScaler(object):\n",
-        "    def __init__(self):\n",
-        "        self._means = None\n",
-        "        self._stds = None\n",
-        "\n",
-        "    def preprocess(self, data):\n",
-        "        if self._means is None:  # during training only\n",
-        "            self._means = np.mean(data, axis=0)\n",
-        "\n",
-        "        if self._stds is None:  # during training only\n",
-        "            self._stds = np.std(data, axis=0)\n",
-        "            if not self._stds.all():\n",
-        "                raise ValueError(\"At least one column has standard deviation of 0.\")\n",
-        "\n",
-        "        return (data - self._means) / self._stds"
-      ]
-    },
-    {
-      "cell_type": "markdown",
-      "metadata": {
-        "id": "4b816cd52f4b"
-      },
-      "source": [
-        "## Train and store model with pre-processor\n",
-        "Next, use `preprocess.MySimpleScaler` to preprocess the iris data, then train a model using scikit-learn.\n",
-        "\n",
-        "At the end, export your trained model as a joblib (`.joblib`) file and export your `MySimpleScaler` instance as a pickle (`.pkl`) file:"
-      ]
-    },
-    {
-      "cell_type": "code",
-      "execution_count": null,
-      "metadata": {
-        "id": "43e47249f736"
-      },
-      "outputs": [],
-      "source": [
-        "%cd src_dir/\n",
-        "\n",
-        "import pickle\n",
-        "\n",
-        "import joblib\n",
-        "from preprocess import MySimpleScaler\n",
-        "from sklearn.datasets import load_iris\n",
-        "from sklearn.ensemble import RandomForestClassifier\n",
-        "\n",
-        "iris = load_iris()\n",
-        "scaler = MySimpleScaler()\n",
-        "\n",
-        "X = scaler.preprocess(iris.data)\n",
-        "y = iris.target\n",
-        "\n",
-        "model = RandomForestClassifier()\n",
-        "model.fit(X, y)\n",
-        "\n",
-        "joblib.dump(model, \"../model_artifacts/model.joblib\")\n",
-        "with open(\"../model_artifacts/preprocessor.pkl\", \"wb\") as f:\n",
-        "    pickle.dump(scaler, f)"
-      ]
-    },
-    {
-      "cell_type": "markdown",
-      "metadata": {
-        "id": "3849066a33bd"
-      },
-      "source": [
-        "### Upload model artifacts and custom code to Cloud Storage\n",
-        "\n",
-        "Before you can deploy your model for serving, Vertex AI needs access to the following files in Cloud Storage:\n",
-        "\n",
-        "* `model.joblib` (model artifact)\n",
-        "* `preprocessor.pkl` (model artifact)\n",
-        "\n",
-        "Run the following commands to upload your files:"
-      ]
-    },
-    {
-      "cell_type": "code",
-      "execution_count": null,
-      "metadata": {
-        "id": "ca67ee52d4d9"
-      },
-      "outputs": [],
-      "source": [
-        "%cd ..\n",
-        "!gsutil cp model_artifacts/* {BUCKET_NAME}/{MODEL_ARTIFACT_DIR}/\n",
-        "!gsutil ls {BUCKET_NAME}/{MODEL_ARTIFACT_DIR}/"
-      ]
-    },
-    {
-      "cell_type": "markdown",
-      "metadata": {
-        "id": "480a1d88ecdb"
-      },
-      "source": [
-        "## Build a custom serving container using the CPR model server\n",
-        "\n",
-        "Now that the model and processor has been trained and saved, it's time to build the custom serving container. Typically building a serving container requires writing model server code. However, with the Custom Prediction Routine feature, Vertex AI Prediction has published a [model server](https://github.com/googleapis/python-aiplatform/blob/custom-prediction-routine/google/cloud/aiplatform/prediction/model_server.py) that can be used out of the box.\n",
-        "\n",
-        "A custom serving container contains the follow 3 pieces of code:\n",
-        "1. [Model server](https://github.com/googleapis/python-aiplatform/blob/custom-prediction-routine/google/cloud/aiplatform/prediction/model_server.py)\n",
-        "    * HTTP server that hosts the model\n",
-        "    * Responsible for setting up routes/ports/etc.\n",
-        "    * In this example we will use the `google.cloud.aiplatform.prediction.model_server.ModelServer` out of the box.\n",
-        "1. [Request Handler](https://github.com/googleapis/python-aiplatform/blob/custom-prediction-routine/google/cloud/aiplatform/prediction/handler.py)\n",
-        "    * Responsible for webserver aspects of handling a request, such as deserializing the request body, and serializing the reponse, setting response headers, etc.\n",
-        "    * In this example, we will use the default Handler, `google.cloud.aiplatform.prediction.handler.PredictionHandler` provided in the SDK.\n",
-        "1. [Predictor](https://github.com/googleapis/python-aiplatform/blob/custom-prediction-routine/google/cloud/aiplatform/prediction/predictor.py)\n",
-        "    * Responsible for the ML logic for processing a prediction request.\n",
-        "\n",
-        "Each of these three pieces can be customized based on the requirements of the custom container. In this example, we will only be implementing the `Predictor`.\n",
-        "\n",
-        "\n",
-        "A [`Predictor`](https://github.com/googleapis/python-aiplatform/blob/custom-prediction-routine/google/cloud/aiplatform/prediction/predictor.py) must implement the following interface:\n",
-        "\n",
-        "```\n",
-        "class Predictor:\n",
-        "    \"\"\"Interface for Predictor class that users would be implementing.\"\"\"\n",
-        "\n",
-        "    def __init__(self):\n",
-        "        raise NotImplementedError(\"Predictor.__init__ has not been implemented yet.\")\n",
-        "\n",
-        "    def load(self, gcs_artifacts_uri: str):\n",
-        "        \"\"\"Loads the model artifact.\n",
-        "        Args:\n",
-        "            gcs_artifacts_uri (str):\n",
-        "                Required. The value of the environment variable AIP_STORAGE_URI.\n",
-        "        \"\"\"\n",
-        "        raise NotImplementedError(\"Predictor.load has not been implemented yet.\")\n",
-        "\n",
-        "    def preprocess(self, prediction_input: Any) -> Any:\n",
-        "        \"\"\"Preprocesses the prediction input before doing the prediction.\n",
-        "        Args:\n",
-        "            prediction_input (Any):\n",
-        "                Required. The prediction input needs to be preprocessed.\n",
-        "        Returns:\n",
-        "            The preprocessed prediction input.\n",
-        "        \"\"\"\n",
-        "        return prediction_input\n",
-        "\n",
-        "    def predict(self, instances: Any) -> Any:\n",
-        "        \"\"\"Performs prediction.\n",
-        "        Args:\n",
-        "            instances (Any):\n",
-        "                Required. The instances to perform prediction.\n",
-        "        Returns:\n",
-        "            Prediction results.\n",
-        "        \"\"\"\n",
-        "        raise NotImplementedError(\"Predictor.predict has not been implemented yet.\")\n",
-        "\n",
-        "    def postprocess(self, prediction_results: Any) -> Any:\n",
-        "        \"\"\"Postprocesses the prediction results.\n",
-        "        Args:\n",
-        "            prediction_results (Any):\n",
-        "                Required. The prediction results.\n",
-        "        Returns:\n",
-        "            The postprocessed prediction results.\n",
-        "        \"\"\"\n",
-        "        return prediction_results\n",
-        "```"
-      ]
-    },
-    {
-      "cell_type": "markdown",
-      "metadata": {
-        "id": "-KODNAqK5k8R"
-      },
-      "source": [
-        "First, implement a custom `Predictor` that loads in both the preprocesor and the model. The preprocessor and the model will then be used at `predict` time."
-      ]
-    },
-    {
-      "cell_type": "code",
-      "execution_count": null,
-      "metadata": {
-        "id": "fkh8DT7CCgQO"
-      },
-      "outputs": [],
-      "source": [
-        "%%writefile src_dir/predictor.py\n",
-        "\n",
-        "import joblib\n",
-        "import numpy as np\n",
-        "import pickle\n",
-        "\n",
-        "from google.cloud import storage\n",
-        "from google.cloud.aiplatform.prediction.predictor import Predictor\n",
-        "\n",
-        "from sklearn.datasets import load_iris\n",
-        "\n",
-        "\n",
-        "class CprPredictor(Predictor):\n",
-        "    \n",
-        "    def __init__(self):\n",
-        "        return\n",
-        "    \n",
-        "    def load(self, gcs_artifacts_uri: str):\n",
-        "        \"\"\"Loads the preprocessor and model artifacts.\"\"\"\n",
-        "        gcs_client = storage.Client()\n",
-        "        with open(\"preprocessor.pkl\", 'wb') as preprocessor_f, open(\"model.joblib\", 'wb') as model_f:\n",
-        "            gcs_client.download_blob_to_file(\n",
-        "                f\"{gcs_artifacts_uri}/preprocessor.pkl\", preprocessor_f\n",
-        "            )\n",
-        "            gcs_client.download_blob_to_file(\n",
-        "                f\"{gcs_artifacts_uri}/model.joblib\", model_f\n",
-        "            )\n",
-        "\n",
-        "        with open(\"preprocessor.pkl\", \"rb\") as f:\n",
-        "            preprocessor = pickle.load(f)\n",
-        "\n",
-        "        self._class_names = load_iris().target_names\n",
-        "        self._model = joblib.load(\"model.joblib\")\n",
-        "        self._preprocessor = preprocessor\n",
-        "\n",
-        "    def predict(self, instances):\n",
-        "        \"\"\"Performs prediction.\"\"\"\n",
-        "        instances = instances[\"instances\"]\n",
-        "        inputs = np.asarray(instances)\n",
-        "        preprocessed_inputs = self._preprocessor.preprocess(inputs)\n",
-        "        outputs = self._model.predict(preprocessed_inputs)\n",
-        "\n",
-        "        return {\"predictions\": [self._class_names[class_num] for class_num in outputs]}"
-      ]
-    },
-    {
-      "cell_type": "markdown",
-      "metadata": {
-        "id": "waA_Jl5Q6E0W"
-      },
-      "source": [
-        "Next, write the container's entrypoint file that will launch the `ModelServer` with the custom `CprPredictor`. Again, note that the default `PredictionHandler` is used."
-      ]
-    },
-    {
-      "cell_type": "code",
-      "execution_count": null,
-      "metadata": {
-        "id": "-mJbjxFCNueN"
-      },
-      "outputs": [],
-      "source": [
-        "%%writefile src_dir/entrypoint.py\n",
-        "\n",
-        "import os\n",
-        "from typing import Optional, Type\n",
-        "\n",
-        "from google.cloud.aiplatform import prediction\n",
-        "\n",
-        "from predictor import CprPredictor\n",
-        "\n",
-        "\n",
-        "def main(\n",
-        "    predictor_class: Optional[Type[prediction.predictor.Predictor]] = None,\n",
-        "    handler_class: Type[prediction.handler.Handler] = prediction.handler.PredictionHandler,\n",
-        "    model_server_class: Type[prediction.model_server.ModelServer] = prediction.model_server.ModelServer,\n",
-        "):\n",
-        "    handler = handler_class(\n",
-        "        os.environ.get(\"AIP_STORAGE_URI\"), predictor=predictor_class\n",
-        "    )\n",
-        "\n",
-        "    return model_server_class(handler).start()\n",
-        "\n",
-        "if __name__ == \"__main__\":\n",
-        "    main(\n",
-        "        predictor_class=CprPredictor,\n",
-        "        handler_class=prediction.handler.PredictionHandler\n",
-        "    )"
-      ]
-    },
-    {
-      "cell_type": "markdown",
-      "metadata": {
-        "id": "51e149fdec1b"
-      },
-      "source": [
-        "## Build and push container to Artifact Registry"
-      ]
-    },
-    {
-      "cell_type": "markdown",
-      "metadata": {
-        "id": "3bdb9a7768a5"
-      },
-      "source": [
-        "### Build your container"
-      ]
-    },
-    {
-      "cell_type": "markdown",
-      "metadata": {
-        "id": "8phJWBhe7u9u"
-      },
-      "source": [
-        "#### Set up credentials (Optional)\n",
-        "\n",
-        "Setting up credentials is only required to run the custom serving container locally. Credentials set up is required to execute the `Predictor`'s `load` function, which downloads the model artifacts from Google Cloud Storage.\n",
-        "\n",
-        "First enable the IAM API if it's not already enabled."
-      ]
-    },
-    {
-      "cell_type": "code",
-      "execution_count": null,
-      "metadata": {
-        "id": "mERTlLb6dluB"
-      },
-      "outputs": [],
-      "source": [
-        "!gcloud services enable iam.googleapis.com"
-      ]
-    },
-    {
-      "cell_type": "markdown",
-      "metadata": {
-        "id": "sBCra4QMA2wR"
-      },
-      "source": [
-        "Follow these steps:\n",
-        "\n",
-        "1. In the Cloud Console, go to the [**Create service account key**\n",
-        "   page](https://console.cloud.google.com/apis/credentials/serviceaccountkey).\n",
-        "\n",
-        "2. Click **Create service account**.\n",
-        "\n",
-        "3. In the **Service account name** field, enter a name, and\n",
-        "   click **Create**.\n",
-        "\n",
-        "4. In the **Grant this service account access to project** section, click the **Role** drop-down list. Type \"Vertex AI\"\n",
-        "into the filter box, and select\n",
-        "   **Vertex AI Administrator**. Type \"Storage Object Admin\" into the filter box, and select **Storage Object Admin**.\n",
-        "\n",
-        "Next, generate the service account key, and save it to the `credentials.json` path."
-      ]
-    },
-    {
-      "cell_type": "code",
-      "execution_count": null,
-      "metadata": {
-        "id": "f4lduXfvdluB"
-      },
-      "outputs": [],
-      "source": [
-        "SERVICE_ACCOUNT = \"[SERVICE_ACCCOUNT]\"  # @param {type:\"string\"}\n",
-        "\n",
-        "!gcloud iam service-accounts keys create credentials.json --iam-account=$SERVICE_ACCOUNT"
-      ]
-    },
-    {
-      "cell_type": "markdown",
-      "metadata": {
-        "id": "240578ec9efe"
-      },
-      "source": [
-        "#### Write the Dockerfile\n",
-        "\n",
-        "Using `python:3.7` as a base image."
-      ]
-    },
-    {
-      "cell_type": "code",
-      "execution_count": null,
-      "metadata": {
-        "id": "3d3a6b9ed22b"
-      },
-      "outputs": [],
-      "source": [
-        "%%writefile Dockerfile\n",
-        "\n",
-        "# Users select base images.\n",
-        "FROM python:3.7\n",
-        "\n",
-        "# Sets the directories' permissions so that any user can access the folder.\n",
-        "RUN mkdir -m 777 -p /home /usr/app\n",
-        "ENV HOME=/home\n",
-        "WORKDIR /usr/app\n",
-        "\n",
-        "# Only required for local runs\n",
-        "COPY credentials.json credentials.json\n",
-        "\n",
-        "# Copies all the stuff to the image.\n",
-        "COPY src_dir /usr/app/src_dir\n",
-        "COPY requirements.txt /usr/app/requirements.txt\n",
-        "\n",
-        "# Installs python dependencies.\n",
-        "RUN pip3 install --no-cache-dir -r /usr/app/requirements.txt\n",
-        "\n",
-        "# Informs Docker that the container listens on the specified ports at runtime.\n",
-        "EXPOSE 8080\n",
-        "\n",
-        "# Sets up an entrypoint to start the model server.\n",
-        "ENTRYPOINT [\"python3\", \"/usr/app/src_dir/entrypoint.py\"]"
-      ]
-    },
-    {
-      "cell_type": "markdown",
-      "metadata": {
-        "id": "04c988201499"
-      },
-      "source": [
-        "Build the image and tag the Artifact Registry path that you will push to."
-      ]
-    },
-    {
-      "cell_type": "code",
-      "execution_count": null,
-      "metadata": {
-        "id": "f1e7d639b9cc"
-      },
-      "outputs": [],
-      "source": [
-        "!docker build \\\n",
-        "    --tag={REGION}-docker.pkg.dev/{PROJECT_ID}/{REPOSITORY}/{IMAGE} \\\n",
-        "    ."
-      ]
-    },
-    {
-      "cell_type": "markdown",
-      "metadata": {
-        "id": "8b62ddf1def3"
-      },
-      "source": [
-        "### Store test instances\n",
-        "To learn more about formatting input instances in JSON, [read the documentation.](https://cloud.google.com/vertex-ai/docs/predictions/online-predictions-custom-models#request-body-details)"
-      ]
-    },
-    {
-      "cell_type": "code",
-      "execution_count": null,
-      "metadata": {
-        "id": "b6605e9e6186"
-      },
-      "outputs": [],
-      "source": [
-        "%%writefile instances.json\n",
-        "{\n",
-        "    \"instances\": [\n",
-        "        [6.7, 3.1, 4.7, 1.5],\n",
-        "        [4.6, 3.1, 1.5, 0.2]\n",
-        "    ]\n",
-        "}"
-      ]
-    },
-    {
-      "cell_type": "markdown",
-      "metadata": {
-        "id": "147a555f6c93"
-      },
-      "source": [
-        "### Run and test the container locally (optional)"
-      ]
-    },
-    {
-      "cell_type": "markdown",
-      "metadata": {
-        "id": "pJe8TCr4ec4F"
-      },
-      "source": [
-        "Run the container locally in detached mode and provide the environment variables that the container requires. These env vars will be provided to the container by Vertex Prediction once deployed. Test the `/health` and `/predict` routes, then stop the running image."
-      ]
-    },
-    {
-      "cell_type": "code",
-      "execution_count": null,
-      "metadata": {
-        "id": "62ed2d334d0f"
-      },
-      "outputs": [],
-      "source": [
-        "!docker run -d -p 80:8080 \\\n",
-        "    --name=local-iris \\\n",
-        "    -e AIP_HTTP_PORT=8080 \\\n",
-        "    -e AIP_HEALTH_ROUTE=/health \\\n",
-        "    -e AIP_PREDICT_ROUTE=/predict \\\n",
-        "    -e AIP_STORAGE_URI={BUCKET_NAME}/{MODEL_ARTIFACT_DIR} \\\n",
-        "    -e GOOGLE_APPLICATION_CREDENTIALS=credentials.json \\\n",
-        "    {REGION}-docker.pkg.dev/{PROJECT_ID}/{REPOSITORY}/{IMAGE}"
-      ]
-    },
-    {
-      "cell_type": "code",
-      "execution_count": null,
-      "metadata": {
-        "id": "ce629eea32fd"
-      },
-      "outputs": [],
-      "source": [
-        "!curl localhost/health"
-      ]
-    },
-    {
-      "cell_type": "code",
-      "execution_count": null,
-      "metadata": {
-        "id": "56986f93438e"
-      },
-      "outputs": [],
-      "source": [
-        "!curl -X POST \\\n",
-        "  -d @instances.json \\\n",
-        "  -H \"Content-Type: application/json; charset=utf-8\" \\\n",
-        "  localhost/predict"
-      ]
-    },
-    {
-      "cell_type": "code",
-      "execution_count": null,
-      "metadata": {
-        "id": "a29fcbbe0188"
-      },
-      "outputs": [],
-      "source": [
-        "!docker stop local-iris"
-      ]
-    },
-    {
-      "cell_type": "markdown",
-      "metadata": {
-        "id": "212b2935ea12"
-      },
-      "source": [
-        "### Push the container to artifact registry\n",
-        "\n",
-        "Configure Docker to access Artifact Registry. Then push your container image to your Artifact Registry repository."
-      ]
-    },
-    {
-      "cell_type": "code",
-      "execution_count": null,
-      "metadata": {
-        "id": "wSFXCj3LdluJ"
-      },
-      "outputs": [],
-      "source": [
-        "!gcloud services list"
-      ]
-    },
-    {
-      "cell_type": "markdown",
-      "metadata": {
-        "id": "ABE9UpwSdluK"
-      },
-      "source": [
-        "If `artifactregistry.googleapis.com` is not enabled in your project, enable the API before proceeding."
-      ]
-    },
-    {
-      "cell_type": "code",
-      "execution_count": null,
-      "metadata": {
-        "id": "qDhLoQMydluK"
-      },
-      "outputs": [],
-      "source": [
-        "!gcloud services enable artifactregistry.googleapis.com"
-      ]
-    },
-    {
-      "cell_type": "code",
-      "execution_count": null,
-      "metadata": {
-        "id": "09ffe2434e3d"
-      },
-      "outputs": [],
-      "source": [
-        "!gcloud beta artifacts repositories create {REPOSITORY} \\\n",
-        "    --repository-format=docker \\\n",
-        "    --location=$REGION"
-      ]
-    },
-    {
-      "cell_type": "code",
-      "execution_count": null,
-      "metadata": {
-        "id": "293437024749"
-      },
-      "outputs": [],
-      "source": [
-        "!gcloud auth configure-docker {REGION}-docker.pkg.dev --quiet"
-      ]
-    },
-    {
-      "cell_type": "code",
-      "execution_count": null,
-      "metadata": {
-        "id": "1dd7448f4703"
-      },
-      "outputs": [],
-      "source": [
-        "!docker push {REGION}-docker.pkg.dev/{PROJECT_ID}/{REPOSITORY}/{IMAGE}"
-      ]
-    },
-    {
-      "cell_type": "markdown",
-      "metadata": {
-        "id": "b438bfa2129f"
-      },
-      "source": [
-        "## Deploy to Vertex AI\n",
-        "\n",
-        "Use the Python SDK to upload and deploy your model."
-      ]
-    },
-    {
-      "cell_type": "markdown",
-      "metadata": {
-        "id": "4ae19df6a33e"
-      },
-      "source": [
-        "### Upload the custom container model"
-      ]
-    },
-    {
-      "cell_type": "code",
-      "execution_count": null,
-      "metadata": {
-        "id": "8d682d8388ec"
-      },
-      "outputs": [],
-      "source": [
-        "from google.cloud import aiplatform"
-      ]
-    },
-    {
-      "cell_type": "code",
-      "execution_count": null,
-      "metadata": {
-        "id": "574fb82d3eed"
-      },
-      "outputs": [],
-      "source": [
-        "aiplatform.init(project=PROJECT_ID, location=REGION)"
-      ]
-    },
-    {
-      "cell_type": "code",
-      "execution_count": null,
-      "metadata": {
-        "id": "2738154345d5"
-      },
-      "outputs": [],
-      "source": [
-        "model = aiplatform.Model.upload(\n",
-        "    display_name=MODEL_DISPLAY_NAME,\n",
-        "    artifact_uri=f\"{BUCKET_NAME}/{MODEL_ARTIFACT_DIR}\",\n",
-        "    serving_container_image_uri=f\"{REGION}-docker.pkg.dev/{PROJECT_ID}/{REPOSITORY}/{IMAGE}\",\n",
-        ")"
-      ]
-    },
-    {
-      "cell_type": "markdown",
-      "metadata": {
-        "id": "bd1b85afc7df"
-      },
-      "source": [
-        "### Deploy the model on Vertex AI\n",
-        "After this step completes, the model is deployed and ready for online prediction."
-      ]
-    },
-    {
-      "cell_type": "code",
-      "execution_count": null,
-      "metadata": {
-        "id": "62cf66498a28"
-      },
-      "outputs": [],
-      "source": [
-        "endpoint = model.deploy(machine_type=\"n1-standard-4\")"
-      ]
-    },
-    {
-      "cell_type": "markdown",
-      "metadata": {
-        "id": "6883e7b07143"
-      },
-      "source": [
-        "## Send predictions\n",
-        "\n",
-        "### Using Python SDK"
-      ]
-    },
-    {
-      "cell_type": "code",
-      "execution_count": null,
-      "metadata": {
-        "id": "d69ed411c2d3"
-      },
-      "outputs": [],
-      "source": [
-        "endpoint.predict(instances=[[6.7, 3.1, 4.7, 1.5], [4.6, 3.1, 1.5, 0.2]])"
-      ]
-    },
-    {
-      "cell_type": "markdown",
-      "metadata": {
-        "id": "370d22f53427"
-      },
-      "source": [
-        "### Using REST"
-      ]
-    },
-    {
-      "cell_type": "code",
-      "execution_count": null,
-      "metadata": {
-        "id": "ba55bc560d58"
-      },
-      "outputs": [],
-      "source": [
-        "ENDPOINT_ID = endpoint.name"
-      ]
-    },
-    {
-      "cell_type": "code",
-      "execution_count": null,
-      "metadata": {
-        "id": "95c562b4e98b"
-      },
-      "outputs": [],
-      "source": [
-        "! curl \\\n",
-        "-H \"Authorization: Bearer $(gcloud auth print-access-token)\" \\\n",
-        "-H \"Content-Type: application/json\" \\\n",
-        "-d @instances.json \\\n",
-        "https://{REGION}-aiplatform.googleapis.com/v1/projects/{PROJECT_ID}/locations/{REGION}/endpoints/{ENDPOINT_ID}:predict"
-      ]
-    },
-    {
-      "cell_type": "markdown",
-      "metadata": {
-        "id": "fa71174a7dd0"
-      },
-      "source": [
-        "### Using gcloud CLI"
-      ]
-    },
-    {
-      "cell_type": "code",
-      "execution_count": null,
-      "metadata": {
-        "id": "23b8e807b02c"
-      },
-      "outputs": [],
-      "source": [
-        "!gcloud ai endpoints predict $ENDPOINT_ID \\\n",
-        "  --region=$REGION \\\n",
-        "  --json-request=instances.json"
-      ]
-    },
-    {
-      "cell_type": "markdown",
-      "metadata": {
-        "id": "TpV-iwP9qw9c"
-      },
-      "source": [
-        "## Cleaning up\n",
-        "\n",
-        "To clean up all Google Cloud resources used in this project, you can [delete the Google Cloud\n",
-        "project](https://cloud.google.com/resource-manager/docs/creating-managing-projects#shutting_down_projects) you used for the tutorial.\n",
-        "\n",
-        "Otherwise, you can delete the individual resources you created in this tutorial:"
-      ]
-    },
-    {
-      "cell_type": "code",
-      "execution_count": null,
-      "metadata": {
-        "id": "sx_vKniMq9ZX"
-      },
-      "outputs": [],
-      "source": [
-        "# Undeploy model and delete endpoint\n",
-        "endpoint.delete(force=True)\n",
-        "\n",
-        "# Delete the model resource\n",
-        "model.delete()\n",
-        "\n",
-        "# Delete the container image from Artifact Registry\n",
-        "!gcloud artifacts docker images delete \\\n",
-        "    --quiet \\\n",
-        "    --delete-tags \\\n",
-        "    {REGION}-docker.pkg.dev/{PROJECT_ID}/{REPOSITORY}/{IMAGE}"
-      ]
-    }
-  ],
-  "metadata": {
-    "colab": {
-      "collapsed_sections": [],
-      "name": "SDK_Custom_Predict.ipynb",
-      "provenance": []
-    },
-    "environment": {
-      "kernel": "python3",
-      "name": "common-cpu.m89",
-      "type": "gcloud",
-      "uri": "gcr.io/deeplearning-platform-release/base-cpu:m89"
-    },
-    "kernelspec": {
-      "display_name": "Python 3",
-      "language": "python",
-      "name": "python3"
-    },
-    "language_info": {
-      "codemirror_mode": {
-        "name": "ipython",
-        "version": 3
-      },
-      "file_extension": ".py",
-      "mimetype": "text/x-python",
-      "name": "python",
-      "nbconvert_exporter": "python",
-      "pygments_lexer": "ipython3",
-      "version": "3.7.12"
-    }
-  },
-  "nbformat": 4,
-  "nbformat_minor": 0
->>>>>>> 565073db
 }