# Format: //devtools/kokoro/config/proto/build.proto

# Build logs will be here
action {
  define_artifacts {
    regex: "**/*sponge_log.xml"
  }
}

# Specify which tests to run
env_vars: {
    key: "RUN_TESTS_SESSION"
    value: "py-3.8"
}

<<<<<<< HEAD

# Declare build specific Cloud project.
env_vars: {
    key: "BUILD_SPECIFIC_GCLOUD_PROJECT"
    value: "ucaip-sample-tests"
}
=======
≈≈
>>>>>>> 7be15138

env_vars: {
    key: "TRAMPOLINE_BUILD_FILE"
    value: "github/python-aiplatform/.kokoro/test-samples.sh"
}

# Configure the docker image for kokoro-trampoline.
env_vars: {
    key: "TRAMPOLINE_IMAGE"
    value: "gcr.io/cloud-devrel-kokoro-resources/python-samples-testing-docker"
}

# Download secrets for samples
gfile_resources: "/bigstore/cloud-devrel-kokoro-resources/python-docs-samples"

# Download trampoline resources.
gfile_resources: "/bigstore/cloud-devrel-kokoro-resources/trampoline"

# Use the trampoline script to run in docker.
build_file: "python-aiplatform/.kokoro/trampoline_v2.sh"<|MERGE_RESOLUTION|>--- conflicted
+++ resolved
@@ -13,16 +13,11 @@
     value: "py-3.8"
 }
 
-<<<<<<< HEAD
-
 # Declare build specific Cloud project.
 env_vars: {
     key: "BUILD_SPECIFIC_GCLOUD_PROJECT"
     value: "ucaip-sample-tests"
 }
-=======
-≈≈
->>>>>>> 7be15138
 
 env_vars: {
     key: "TRAMPOLINE_BUILD_FILE"
