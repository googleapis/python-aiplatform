--- conflicted
+++ resolved
@@ -19,16 +19,12 @@
     Handler,
     PredictionHandler,
 )
-<<<<<<< HEAD
-from google.cloud.aiplatform.prediction.local_model import LocalModel
-=======
 from google.cloud.aiplatform.prediction.local_model import (
     DEFAULT_HEALTH_ROUTE,
     DEFAULT_HTTP_PORT,
     DEFAULT_PREDICT_ROUTE,
     LocalModel,
 )
->>>>>>> 6beeb234
 from google.cloud.aiplatform.prediction.model_server import ModelServer
 from google.cloud.aiplatform.prediction.predictor import Predictor
 from google.cloud.aiplatform.prediction.serializer import (
