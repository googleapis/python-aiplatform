# -*- coding: utf-8 -*-

# Copyright 2022 Google LLC
#
# Licensed under the Apache License, Version 2.0 (the "License");
# you may not use this file except in compliance with the License.
# You may obtain a copy of the License at
#
#     http://www.apache.org/licenses/LICENSE-2.0
#
# Unless required by applicable law or agreed to in writing, software
# distributed under the License is distributed on an "AS IS" BASIS,
# WITHOUT WARRANTIES OR CONDITIONS OF ANY KIND, either express or implied.
# See the License for the specific language governing permissions and
# limitations under the License.
#

import joblib
import numpy as np
from typing import Any

from google.cloud import storage
from google.cloud.aiplatform.prediction.predictor import Predictor


class SklearnPredictor(Predictor):
    """Default Predictor implementation for Sklearn models."""

    def __init__(self):
        return

    def load(self, gcs_artifacts_uri: str):
        """Loads the model artifact.

        Args:
            gcs_artifacts_uri (str):
                Required. The value of the environment variable AIP_STORAGE_URI.
        """
        gcs_client = storage.Client()
        with open("model.joblib", "wb") as model_f:
            gcs_client.download_blob_to_file(
                f"{gcs_artifacts_uri}/model.joblib", model_f
            )
        self._model = joblib.load("model.joblib")

    def preprocess(self, prediction_input: dict) -> np.ndarray:
        """Converts the request body to a numpy array before prediction.
        Args:
            prediction_input (dict):
                Required. The prediction input needs to be preprocessed.
        Returns:
            The preprocessed prediction input.
        """
        instances = prediction_input["instances"]
        return np.asarray(instances)

    def predict(self, instances: np.ndarray) -> np.ndarray:
        """Performs prediction.

        Args:
            instances (np.ndarray):
                Required. The instances to perform prediction.

        Returns:
            Prediction results.
        """
<<<<<<< HEAD
        return self._model.predict(instances)

    def postprocess(self, prediction_results: np.ndarray) -> dict:
        """Converts numpy array to a dict.
        Args:
            prediction_results (np.ndarray):
                Required. The prediction results.
        Returns:
            The postprocessed prediction results.
        """
        return {"predictions": prediction_results.tolist()}
=======
        instances = instances["instances"]
        inputs = np.asarray(instances)
        outputs = self._model.predict(inputs)
        return {"predictions": outputs.tolist()}
>>>>>>> c816951e
<|MERGE_RESOLUTION|>--- conflicted
+++ resolved
@@ -64,7 +64,6 @@
         Returns:
             Prediction results.
         """
-<<<<<<< HEAD
         return self._model.predict(instances)
 
     def postprocess(self, prediction_results: np.ndarray) -> dict:
@@ -75,10 +74,4 @@
         Returns:
             The postprocessed prediction results.
         """
-        return {"predictions": prediction_results.tolist()}
-=======
-        instances = instances["instances"]
-        inputs = np.asarray(instances)
-        outputs = self._model.predict(inputs)
-        return {"predictions": outputs.tolist()}
->>>>>>> c816951e
+        return {"predictions": prediction_results.tolist()}