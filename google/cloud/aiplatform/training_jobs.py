# -*- coding: utf-8 -*-

# Copyright 2020 Google LLC
#
# Licensed under the Apache License, Version 2.0 (the "License");
# you may not use this file except in compliance with the License.
# You may obtain a copy of the License at
#
#     http://www.apache.org/licenses/LICENSE-2.0
#
# Unless required by applicable law or agreed to in writing, software
# distributed under the License is distributed on an "AS IS" BASIS,
# WITHOUT WARRANTIES OR CONDITIONS OF ANY KIND, either express or implied.
# See the License for the specific language governing permissions and
# limitations under the License.
#

import datetime
import functools
import logging
import pathlib
import shutil
import subprocess
import sys
import tempfile
import time
from typing import Callable, Dict, List, Optional, NamedTuple, Sequence, Tuple, Union

import abc

from google.auth import credentials as auth_credentials
from google.cloud.aiplatform import base
from google.cloud.aiplatform import datasets
from google.cloud.aiplatform import initializer
from google.cloud.aiplatform import models
from google.cloud.aiplatform import schema
from google.cloud.aiplatform import constants
from google.cloud.aiplatform import utils
from google.cloud.aiplatform_v1beta1.services.pipeline_service import (
    client as pipeline_service_client,
)
from google.cloud.aiplatform_v1beta1.types import env_var
from google.cloud.aiplatform_v1beta1.types import (
    accelerator_type as gca_accelerator_type,
)
from google.cloud.aiplatform_v1beta1.types import io as gca_io
from google.cloud.aiplatform_v1beta1.types import model as gca_model
from google.cloud.aiplatform_v1beta1.types import pipeline_state as gca_pipeline_state
from google.cloud.aiplatform_v1beta1.types import (
    training_pipeline as gca_training_pipeline,
)

from google.cloud import storage
from google.protobuf import json_format
from google.protobuf import struct_pb2
from google.rpc import code_pb2

logging.basicConfig(level=logging.INFO, stream=sys.stdout)
_LOGGER = logging.getLogger(__name__)

_PIPELINE_COMPLETE_STATES = set(
    [
        gca_pipeline_state.PipelineState.PIPELINE_STATE_SUCCEEDED,
        gca_pipeline_state.PipelineState.PIPELINE_STATE_FAILED,
        gca_pipeline_state.PipelineState.PIPELINE_STATE_CANCELLED,
        gca_pipeline_state.PipelineState.PIPELINE_STATE_PAUSED,
    ]
)


class _TrainingJob(base.AiPlatformResourceNounWithFutureManager):
    client_class = pipeline_service_client.PipelineServiceClient
    _is_client_prediction_client = False
    _resource_noun = "trainingPipelines"
    _getter_method = "get_training_pipeline"

    def __init__(
        self,
        display_name: str,
        project: Optional[str] = None,
        location: Optional[str] = None,
        credentials: Optional[auth_credentials.Credentials] = None,
    ):
        """Constructs a Training Job.

        Args:
            display_name (str):
                Required. The user-defined name of this TrainingPipeline.
            project (str):
                Optional project to retrieve model from. If not set, project set in
                aiplatform.init will be used.
            location (str):
                Optional location to retrieve model from. If not set, location set in
                aiplatform.init will be used.
            credentials (auth_credentials.Credentials):
                Optional credentials to use to retrieve the model.
        """
        utils.validate_display_name(display_name)

        super().__init__(project=project, location=location, credentials=credentials)
        self._display_name = display_name
        self._project = project
        self._gca_resource = None

    @property
    @abc.abstractmethod
    def _model_upload_fail_string(self) -> str:
        """Helper property for model upload failure."""

        pass

    @abc.abstractmethod
    def run(self) -> Optional[models.Model]:
        """Runs the training job. Should call _run_job internally"""
        pass

    @staticmethod
    def _create_input_data_config(
        dataset: Optional[datasets.Dataset] = None,
        annotation_schema_uri: Optional[str] = None,
        training_fraction_split: float = 0.8,
        validation_fraction_split: float = 0.1,
        test_fraction_split: float = 0.1,
        training_filter_split: Optional[str] = None,
        validation_filter_split: Optional[str] = None,
        test_filter_split: Optional[str] = None,
        predefined_split_column_name: Optional[str] = None,
        timestamp_split_column_name: Optional[str] = None,
        gcs_destination_uri_prefix: Optional[str] = None,
        bigquery_destination: Optional[str] = None,
    ) -> Optional[gca_training_pipeline.InputDataConfig]:
        """Constructs a input data config to pass to the training pipeline.

        Args:
            dataset (datasets.Dataset):
                The dataset within the same Project from which data will be used to train the Model. The
                Dataset must use schema compatible with Model being trained,
                and what is compatible should be described in the used
                TrainingPipeline's [training_task_definition]
                [google.cloud.aiplatform.v1beta1.TrainingPipeline.training_task_definition].
                For tabular Datasets, all their data is exported to
                training, to pick and choose from.
            annotation_schema_uri (str):
                Google Cloud Storage URI points to a YAML file describing
                annotation schema. The schema is defined as an OpenAPI 3.0.2
                [Schema Object](https://github.com/OAI/OpenAPI-Specification/blob/master/versions/3.0.2.md#schema-object) The schema files
                that can be used here are found in
                gs://google-cloud-aiplatform/schema/dataset/annotation/,
                note that the chosen schema must be consistent with
                ``metadata``
                of the Dataset specified by
                ``dataset_id``.

                Only Annotations that both match this schema and belong to
                DataItems not ignored by the split method are used in
                respectively training, validation or test role, depending on
                the role of the DataItem they are on.

                When used in conjunction with
                ``annotations_filter``,
                the Annotations used for training are filtered by both
                ``annotations_filter``
                and
                ``annotation_schema_uri``.
            training_fraction_split (float):
                The fraction of the input data that is to be
                used to train the Model. This is ignored if Dataset is not provided.
            training_fraction_split (float):
                The fraction of the input data that is to be
                used to train the Model. This is ignored if Dataset is not provided.
            validation_fraction_split (float):
                The fraction of the input data that is to be
                used to validate the Model. This is ignored if Dataset is not provided.
            test_fraction_split (float):
                The fraction of the input data that is to be
                used to evaluate the Model. This is ignored if Dataset is not provided.
            training_filter_split (str):
                Optional. A filter on DataItems of the Dataset. DataItems that match
                this filter are used to train the Model. A filter with same syntax
                as the one used in DatasetService.ListDataItems may be used. If a
                single DataItem is matched by more than one of the FilterSplit filters,
                then it is assigned to the first set that applies to it in the
                training, validation, test order.
            validation_filter_split (str):
                Optional. A filter on DataItems of the Dataset. DataItems that match
                this filter are used to validate the Model. A filter with same syntax
                as the one used in DatasetService.ListDataItems may be used. If a
                single DataItem is matched by more than one of the FilterSplit filters,
                then it is assigned to the first set that applies to it in the
                training, validation, test order.
            test_filter_split (str):
                Optional. A filter on DataItems of the Dataset. DataItems that match
                this filter are used to test the Model. A filter with same syntax
                as the one used in DatasetService.ListDataItems may be used. If a
                single DataItem is matched by more than one of the FilterSplit filters,
                then it is assigned to the first set that applies to it in the
                training, validation, test order.
            predefined_split_column_name (str):
                Optional. The key is a name of one of the Dataset's data
                columns. The value of the key (either the label's value or
                value in the column) must be one of {``training``,
                ``validation``, ``test``}, and it defines to which set the
                given piece of data is assigned. If for a piece of data the
                key is not present or has an invalid value, that piece is
                ignored by the pipeline.

                Supported only for tabular Datasets.
            timestamp_split_column_name (str):
                Optional. The key is a name of one of the Dataset's data
                columns. The value of the key values of the key (the values in
                the column) must be in RFC 3339 `date-time` format, where
                `time-offset` = `"Z"` (e.g. 1985-04-12T23:20:50.52Z). If for a
                piece of data the key is not present or has an invalid value,
                that piece is ignored by the pipeline.

                Supported only for tabular Datasets.
            gcs_destination_uri_prefix (str):
                Optional. The Google Cloud Storage location.

                The AI Platform environment variables representing Google
                Cloud Storage data URIs will always be represented in the
                Google Cloud Storage wildcard format to support sharded
                data.

                -  AIP_DATA_FORMAT = "jsonl".
                -  AIP_TRAINING_DATA_URI = "gcs_destination/training-*"
                -  AIP_VALIDATION_DATA_URI = "gcs_destination/validation-*"
                -  AIP_TEST_DATA_URI = "gcs_destination/test-*".
            bigquery_destination (str):
                The BigQuery project location where the training data is to
                be written to. In the given project a new dataset is created
                with name
                ``dataset_<dataset-id>_<annotation-type>_<timestamp-of-training-call>``
                where timestamp is in YYYY_MM_DDThh_mm_ss_sssZ format. All
                training input data will be written into that dataset. In
                the dataset three tables will be created, ``training``,
                ``validation`` and ``test``.

                -  AIP_DATA_FORMAT = "bigquery".
                -  AIP_TRAINING_DATA_URI ="bigquery_destination.dataset_*.training"
                -  AIP_VALIDATION_DATA_URI = "bigquery_destination.dataset_*.validation"
                -  AIP_TEST_DATA_URI = "bigquery_destination.dataset_*.test"
        """

        input_data_config = None
        if dataset:
            # Create fraction split spec
            fraction_split = gca_training_pipeline.FractionSplit(
                training_fraction=training_fraction_split,
                validation_fraction=validation_fraction_split,
                test_fraction=test_fraction_split,
            )

            # Create filter split spec
            filter_split = gca_training_pipeline.FilterSplit(
                training_filter=training_filter_split,
                validation_filter=validation_filter_split,
                test_filter=test_filter_split,
            )

            # Create predefined split spec
            predefined_split = None
            if predefined_split_column_name:
                if (
                    dataset._gca_resource.metadata_schema_uri
                    != schema.dataset.metadata.tabular
                ):
                    raise ValueError(
                        "A pre-defined split may only be used with a tabular Dataset"
                    )

                predefined_split = gca_training_pipeline.PredefinedSplit(
                    key=predefined_split_column_name
                )

            # Create timestamp split spec
            timestamp_split = None
            if timestamp_split_column_name:
                if (
                    dataset._gca_resource.metadata_schema_uri
                    != schema.dataset.metadata.tabular
                ):
                    raise ValueError(
                        "A timestamp split may only be used with a tabular Dataset"
                    )

                timestamp_split = gca_training_pipeline.TimestampSplit(
                    training_fraction=training_fraction_split,
                    validation_fraction=validation_fraction_split,
                    test_fraction=test_fraction_split,
                    key=timestamp_split_column_name
                )

            # Create GCS destination
            gcs_destination = None
            if gcs_destination_uri_prefix:
                gcs_destination = gca_io.GcsDestination(
                    output_uri_prefix=gcs_destination_uri_prefix
                )

            # TODO(b/177416223) validate managed BQ dataset is passed in
            bigquery_destination_proto = None
            if bigquery_destination:
                bigquery_destination_proto = gca_io.BigQueryDestination(
                    output_uri=bigquery_destination
                )

            # create input data config
            input_data_config = gca_training_pipeline.InputDataConfig(
                fraction_split=fraction_split,
                filter_split=filter_split,
                predefined_split=predefined_split,
                timestamp_split=timestamp_split,
                dataset_id=dataset.name,
                annotation_schema_uri=annotation_schema_uri,
                gcs_destination=gcs_destination,
                bigquery_destination=bigquery_destination_proto,
            )

        return input_data_config

    def _run_job(
        self,
        training_task_definition: str,
        training_task_inputs: dict,
        dataset: Optional[datasets.Dataset],
        training_fraction_split: float,
        validation_fraction_split: float,
        test_fraction_split: float,
<<<<<<< HEAD
        training_filter_split: Optional[str] = None,
        validation_filter_split: Optional[str] = None,
        test_filter_split: Optional[str] = None,
=======
        annotation_schema_uri: Optional[str] = None,
>>>>>>> 5735545c
        predefined_split_column_name: Optional[str] = None,
        timestamp_split_column_name: Optional[str] = None,
        model: Optional[gca_model.Model] = None,
        gcs_destination_uri_prefix: Optional[str] = None,
        bigquery_destination: Optional[str] = None,
    ) -> Optional[models.Model]:
        """Runs the training job.

        Args:
            training_task_definition (str):
                Required. A Google Cloud Storage path to the
                YAML file that defines the training task which
                is responsible for producing the model artifact,
                and may also include additional auxiliary work.
                The definition files that can be used here are
                found in gs://google-cloud-
                aiplatform/schema/trainingjob/definition/. Note:
                The URI given on output will be immutable and
                probably different, including the URI scheme,
                than the one given on input. The output URI will
                point to a location where the user only has a
                read access.
            training_task_inputs (dict):
                Required. The training task's parameter(s), as specified in
                the
                ``training_task_definition``'s
                ``inputs``.
            dataset (datasets.Dataset):
                The dataset within the same Project from which data will be used to train the Model. The
                Dataset must use schema compatible with Model being trained,
                and what is compatible should be described in the used
                TrainingPipeline's [training_task_definition]
                [google.cloud.aiplatform.v1beta1.TrainingPipeline.training_task_definition].
                For tabular Datasets, all their data is exported to
                training, to pick and choose from.
            training_fraction_split (float):
                The fraction of the input data that is to be
                used to train the Model. This is ignored if Dataset is not provided.
            validation_fraction_split (float):
                The fraction of the input data that is to be
                used to validate the Model. This is ignored if Dataset is not provided.
            test_fraction_split (float):
                The fraction of the input data that is to be
                used to evaluate the Model. This is ignored if Dataset is not provided.
<<<<<<< HEAD
            training_filter_split (str):
                Optional. A filter on DataItems of the Dataset. DataItems that match
                this filter are used to train the Model. A filter with same syntax
                as the one used in DatasetService.ListDataItems may be used. If a
                single DataItem is matched by more than one of the FilterSplit filters,
                then it is assigned to the first set that applies to it in the
                training, validation, test order.
            validation_filter_split (str):
                Optional. A filter on DataItems of the Dataset. DataItems that match
                this filter are used to validate the Model. A filter with same syntax
                as the one used in DatasetService.ListDataItems may be used. If a
                single DataItem is matched by more than one of the FilterSplit filters,
                then it is assigned to the first set that applies to it in the
                training, validation, test order.
            test_filter_split (str):
                Optional. A filter on DataItems of the Dataset. DataItems that match
                this filter are used to test the Model. A filter with same syntax
                as the one used in DatasetService.ListDataItems may be used. If a
                single DataItem is matched by more than one of the FilterSplit filters,
                then it is assigned to the first set that applies to it in the
                training, validation, test order.
=======
            annotation_schema_uri (str):
                Google Cloud Storage URI points to a YAML file describing
                annotation schema. The schema is defined as an OpenAPI 3.0.2
                [Schema Object](https://github.com/OAI/OpenAPI-Specification/blob/master/versions/3.0.2.md#schema-object) The schema files
                that can be used here are found in
                gs://google-cloud-aiplatform/schema/dataset/annotation/,
                note that the chosen schema must be consistent with
                ``metadata``
                of the Dataset specified by
                ``dataset_id``.

                Only Annotations that both match this schema and belong to
                DataItems not ignored by the split method are used in
                respectively training, validation or test role, depending on
                the role of the DataItem they are on.

                When used in conjunction with
                ``annotations_filter``,
                the Annotations used for training are filtered by both
                ``annotations_filter``
                and
                ``annotation_schema_uri``.
>>>>>>> 5735545c
            predefined_split_column_name (str):
                Optional. The key is a name of one of the Dataset's data
                columns. The value of the key (either the label's value or
                value in the column) must be one of {``training``,
                ``validation``, ``test``}, and it defines to which set the
                given piece of data is assigned. If for a piece of data the
                key is not present or has an invalid value, that piece is
                ignored by the pipeline.

                Supported only for tabular Datasets.
            timestamp_split_column_name (str):
                Optional. The key is a name of one of the Dataset's data
                columns. The value of the key values of the key (the values in
                the column) must be in RFC 3339 `date-time` format, where
                `time-offset` = `"Z"` (e.g. 1985-04-12T23:20:50.52Z). If for a
                piece of data the key is not present or has an invalid value,
                that piece is ignored by the pipeline.

                Supported only for tabular Datasets.
            model (~.model.Model):
                Optional. Describes the Model that may be uploaded (via
                [ModelService.UploadMode][]) by this TrainingPipeline. The
                TrainingPipeline's
                ``training_task_definition``
                should make clear whether this Model description should be
                populated, and if there are any special requirements
                regarding how it should be filled. If nothing is mentioned
                in the
                ``training_task_definition``,
                then it should be assumed that this field should not be
                filled and the training task either uploads the Model
                without a need of this information, or that training task
                does not support uploading a Model as part of the pipeline.
                When the Pipeline's state becomes
                ``PIPELINE_STATE_SUCCEEDED`` and the trained Model had been
                uploaded into AI Platform, then the model_to_upload's
                resource ``name``
                is populated. The Model is always uploaded into the Project
                and Location in which this pipeline is.
            gcs_destination_uri_prefix (str):
                Optional. The Google Cloud Storage location.

                The AI Platform environment variables representing Google
                Cloud Storage data URIs will always be represented in the
                Google Cloud Storage wildcard format to support sharded
                data.

                -  AIP_DATA_FORMAT = "jsonl".
                -  AIP_TRAINING_DATA_URI = "gcs_destination/training-*"
                -  AIP_VALIDATION_DATA_URI = "gcs_destination/validation-*"
                -  AIP_TEST_DATA_URI = "gcs_destination/test-*".
            bigquery_destination (str):
                The BigQuery project location where the training data is to
                be written to. In the given project a new dataset is created
                with name
                ``dataset_<dataset-id>_<annotation-type>_<timestamp-of-training-call>``
                where timestamp is in YYYY_MM_DDThh_mm_ss_sssZ format. All
                training input data will be written into that dataset. In
                the dataset three tables will be created, ``training``,
                ``validation`` and ``test``.

                -  AIP_DATA_FORMAT = "bigquery".
                -  AIP_TRAINING_DATA_URI ="bigquery_destination.dataset_*.training"
                -  AIP_VALIDATION_DATA_URI = "bigquery_destination.dataset_*.validation"
                -  AIP_TEST_DATA_URI = "bigquery_destination.dataset_*.test"
        """

        input_data_config = self._create_input_data_config(
            dataset=dataset,
            annotation_schema_uri=annotation_schema_uri,
            training_fraction_split=training_fraction_split,
            validation_fraction_split=validation_fraction_split,
            test_fraction_split=test_fraction_split,
            training_filter_split=training_filter_split,
            validation_filter_split=validation_filter_split,
            test_filter_split=test_filter_split,
            predefined_split_column_name=predefined_split_column_name,
            timestamp_split_column_name=timestamp_split_column_name,
            gcs_destination_uri_prefix=gcs_destination_uri_prefix,
            bigquery_destination=bigquery_destination,
        )

        # create training pipeline
        training_pipeline = gca_training_pipeline.TrainingPipeline(
            display_name=self._display_name,
            training_task_definition=training_task_definition,
            training_task_inputs=json_format.ParseDict(
                training_task_inputs, struct_pb2.Value()
            ),
            model_to_upload=model,
            input_data_config=input_data_config,
        )

        training_pipeline = self.api_client.create_training_pipeline(
            parent=initializer.global_config.common_location_path(
                self.project, self.location
            ),
            training_pipeline=training_pipeline,
        )

        self._gca_resource = training_pipeline

        _LOGGER.info("View Training:\n%s" % self._dashboard_uri())

        model = self._get_model()

        if model is None:
            _LOGGER.warning(
                "Training did not produce a Managed Model returning None. "
                + self._model_upload_fail_string
            )

        return model

    def _is_waiting_to_run(self) -> bool:
        """Returns True if the Job is pending on upstream tasks False otherwise."""
        self._raise_future_exception()
        if self._latest_future:
            _LOGGER.info(
                "Training Job is waiting for upstream SDK tasks to complete before"
                " launching."
            )
            return True
        return False

    @property
    def state(self) -> Optional[gca_pipeline_state.PipelineState]:
        """Current training state."""

        if self._assert_has_run():
            return

        return self._gca_resource.state

    def get_model(self) -> Optional[models.Model]:
        """AI Platform Model produced by this training, if one was produced.

        Returns:
            model: AI Platform Model produced by this training or None if a model was
                not produced by this training.
        """
        self._assert_has_run()

        if not self._gca_resource.model_to_upload:
            raise RuntimeError(self._model_upload_fail_string)

        return self._get_model()

    def _get_model(self) -> Optional[models.Model]:
        """Helper method to get and instantiate the Model to Upload.

        Returns:
            model: AI Platform Model if training succeeded and produced an AI Platform
                Model. None otherwise.

        Raises:
            RuntimeError if Training failed.
        """
        self._block_until_complete()

        if self.has_failed:
            raise RuntimeError(
                f"Training Pipeline {self.resource_name} failed. No model available."
            )

        if not self._gca_resource.model_to_upload:
            return None

        if self._gca_resource.model_to_upload.name:
            fields = utils.extract_fields_from_resource_name(
                self._gca_resource.model_to_upload.name
            )
            return models.Model(
                fields.id, project=fields.project, location=fields.location
            )

    def _block_until_complete(self):
        """Helper method to block and check on job until complete."""

        # Used these numbers so failures surface fast
        wait = 5  # start at five seconds
        max_wait = 60 * 5  # 5 minute wait
        multiplier = 2  # scale wait by 2 every iteration

        while self.state not in _PIPELINE_COMPLETE_STATES:
            self._sync_gca_resource()
            time.sleep(wait)
            _LOGGER.info(
                "Training %s current state:\n%s"
                % (self._gca_resource.name, self._gca_resource.state)
            )
            wait = min(wait * multiplier, max_wait)

        self._raise_failure()

        if self._gca_resource.model_to_upload and not self.has_failed:
            _LOGGER.info(
                "Model available at %s" % self._gca_resource.model_to_upload.name
            )

    def _raise_failure(self):
        """Helper method to raise failure if TrainingPipeline fails.

        Raises:
            RuntimeError: If training failed."""

        if self._gca_resource.error.code != code_pb2.OK:
            raise RuntimeError("Training failed with:\n%s" % self._gca_resource.error)

    @property
    def has_failed(self) -> bool:
        """Returns True if training has failed. False otherwise."""
        self._assert_has_run()
        return self.state == gca_pipeline_state.PipelineState.PIPELINE_STATE_FAILED

    def _dashboard_uri(self) -> str:
        """Helper method to compose the dashboard uri where training can be viewed."""
        fields = utils.extract_fields_from_resource_name(self.resource_name)
        url = f"https://console.cloud.google.com/ai/platform/locations/{fields.location}/training/{fields.id}?project={fields.project}"
        return url

    def _sync_gca_resource(self):
        """Helper method to sync the local gca_source against the service."""
        self._gca_resource = self.api_client.get_training_pipeline(
            name=self.resource_name
        )

    @property
    def _has_run(self) -> bool:
        """Helper property to check if this training job has been run."""
        return self._gca_resource is not None

    def _assert_has_run(self) -> bool:
        """Helper method to assert that this training has run."""
        if not self._has_run:
            if self._is_waiting_to_run():
                return True
            raise RuntimeError(
                "TrainingPipeline has not been launched. You must run this"
                " TrainingPipeline using TrainingPipeline.run. "
            )
        return False


def _timestamped_gcs_dir(root_gcs_path: str, dir_name_prefix: str) -> str:
    """Composes a timestamped GCS directory.

    Args:
        root_gcs_path: GCS path to put the timestamped directory.
        dir_name_prefix: Prefix to add the timestamped directory.
    Returns:
        Timestamped gcs directory path in root_gcs_path.
    """
    timestamp = datetime.datetime.now().isoformat(sep="-", timespec="milliseconds")
    dir_name = "-".join([dir_name_prefix, timestamp])
    if root_gcs_path.endswith("/"):
        root_gcs_path = root_gcs_path[:-1]
    gcs_path = "/".join([root_gcs_path, dir_name])
    if not gcs_path.startswith("gs://"):
        return "gs://" + gcs_path
    return gcs_path


def _timestamped_copy_to_gcs(
    local_file_path: str,
    gcs_dir: str,
    project: Optional[str] = None,
    credentials: Optional[auth_credentials.Credentials] = None,
) -> str:
    """Copies a local file to a GCS path.

    The file copied to GCS is the name of the local file prepended with an
    "aiplatform-{timestamp}-" string.

    Args:
        local_file_path (str): Required. Local file to copy to GCS.
        gcs_dir (str):
            Required. The GCS directory to copy to.
        project (str):
            Project that contains the staging bucket. Default will be used if not
            provided. Model Builder callers should pass this in.
        credentials (auth_credentials.Credentials):
            Custom credentials to use with bucket. Model Builder callers should pass
            this in.
    Returns:
        gcs_path (str): The path of the copied file in gcs.
    """

    gcs_bucket, gcs_blob_prefix = utils.extract_bucket_and_prefix_from_gcs_path(gcs_dir)

    local_file_name = pathlib.Path(local_file_path).name
    timestamp = datetime.datetime.now().isoformat(sep="-", timespec="milliseconds")
    blob_path = "-".join(["aiplatform", timestamp, local_file_name])

    if gcs_blob_prefix:
        blob_path = "/".join([gcs_blob_prefix, blob_path])

    # TODO(b/171202993) add user agent
    client = storage.Client(project=project, credentials=credentials)
    bucket = client.bucket(gcs_bucket)
    blob = bucket.blob(blob_path)
    blob.upload_from_filename(local_file_path)

    gcs_path = "".join(["gs://", "/".join([blob.bucket.name, blob.name])])
    return gcs_path


def _get_python_executable() -> str:
    """Returns Python executable.

    Raises:
        EnvironmentError if Python executable is not found.
    Returns:
        Python executable to use for setuptools packaging.
    """

    python_executable = sys.executable

    if not python_executable:
        raise EnvironmentError("Cannot find Python executable for packaging.")
    return python_executable


class _TrainingScriptPythonPackager:
    """Converts a Python script into Python package suitable for aiplatform training.

    Copies the script to specified location.

    Class Attributes:
        _TRAINER_FOLDER: Constant folder name to build package.
        _ROOT_MODULE: Constant root name of module.
        _TEST_MODULE_NAME: Constant name of module that will store script.
        _SETUP_PY_VERSION: Constant version of this created python package.
        _SETUP_PY_TEMPLATE: Constant template used to generate setup.py file.
        _SETUP_PY_SOURCE_DISTRIBUTION_CMD:
            Constant command to generate the source distribution package.

    Attributes:
        script_path: local path of script to package
        requirements: list of Python dependencies to add to package

    Usage:

    packager = TrainingScriptPythonPackager('my_script.py', ['pandas', 'pytorch'])
    gcs_path = packager.package_and_copy_to_gcs(
        gcs_staging_dir='my-bucket',
        project='my-prject')
    module_name = packager.module_name

    The package after installed can be executed as:
    python -m aiplatform_custom_trainer_script.task

    """

    _TRAINER_FOLDER = "trainer"
    _ROOT_MODULE = "aiplatform_custom_trainer_script"
    _TASK_MODULE_NAME = "task"
    _SETUP_PY_VERSION = "0.1"

    _SETUP_PY_TEMPLATE = """from setuptools import find_packages
from setuptools import setup

setup(
    name='{name}',
    version='{version}',
    packages=find_packages(),
    install_requires=({requirements}),
    include_package_data=True,
    description='My training application.'
)"""

    _SETUP_PY_SOURCE_DISTRIBUTION_CMD = (
        "{python_executable} setup.py sdist --formats=gztar"
    )

    # Module name that can be executed during training. ie. python -m
    module_name = f"{_ROOT_MODULE}.{_TASK_MODULE_NAME}"

    def __init__(self, script_path: str, requirements: Optional[Sequence[str]] = None):
        """Initializes packager.

        Args:
            script_path (str): Required. Local path to script.
            requirements (Sequence[str]):
                List of python packages dependencies of script.
        """

        self.script_path = script_path
        self.requirements = requirements or []

    def make_package(self, package_directory: str) -> str:
        """Converts script into a Python package suitable for python module execution.

        Args:
            package_directory (str): Directory to build package in.
        Returns:
            source_distribution_path (str): Path to built package.
        Raises:
            RunTimeError if package creation fails.
        """
        # The root folder to builder the package in
        package_path = pathlib.Path(package_directory)

        # Root directory of the package
        trainer_root_path = package_path / self._TRAINER_FOLDER

        # The root module of the python package
        trainer_path = trainer_root_path / self._ROOT_MODULE

        # __init__.py path in root module
        init_path = trainer_path / "__init__.py"

        # The module that will contain the script
        script_out_path = trainer_path / f"{self._TASK_MODULE_NAME}.py"

        # The path to setup.py in the package.
        setup_py_path = trainer_root_path / "setup.py"

        # The path to the generated source distribution.
        source_distribution_path = (
            trainer_root_path
            / "dist"
            / f"{self._ROOT_MODULE}-{self._SETUP_PY_VERSION}.tar.gz"
        )

        trainer_root_path.mkdir()
        trainer_path.mkdir()

        # Make empty __init__.py
        with init_path.open("w"):
            pass

        # Format the setup.py file.
        setup_py_output = self._SETUP_PY_TEMPLATE.format(
            name=self._ROOT_MODULE,
            requirements=",".join(f'"{r}"' for r in self.requirements),
            version=self._SETUP_PY_VERSION,
        )

        # Write setup.py
        with setup_py_path.open("w") as fp:
            fp.write(setup_py_output)

        # Copy script as module of python package.
        shutil.copy(self.script_path, script_out_path)

        # Run setup.py to create the source distribution.
        setup_cmd = self._SETUP_PY_SOURCE_DISTRIBUTION_CMD.format(
            python_executable=_get_python_executable()
        ).split()

        p = subprocess.Popen(
            args=setup_cmd,
            cwd=trainer_root_path,
            stdout=subprocess.PIPE,
            stderr=subprocess.PIPE,
        )
        output, error = p.communicate()

        # Raise informative error if packaging fails.
        if p.returncode != 0:
            raise RuntimeError(
                "Packaging of training script failed with code %d\n%s \n%s"
                % (p.returncode, output.decode(), error.decode())
            )

        return str(source_distribution_path)

    def package_and_copy(self, copy_method: Callable[[str], str]) -> str:
        """Packages the script and executes copy with given copy_method.

        Args:
            copy_method Callable[[str], str]
                Takes a string path, copies to a desired location, and returns the
                output path location.
        Returns:
            output_path str: Location of copied package.
        """

        with tempfile.TemporaryDirectory() as tmpdirname:
            source_distribution_path = self.make_package(tmpdirname)
            output_location = copy_method(source_distribution_path)
            _LOGGER.info("Training script copied to:\n%s." % output_location)
            return output_location

    def package_and_copy_to_gcs(
        self,
        gcs_staging_dir: str,
        project: str = None,
        credentials: Optional[auth_credentials.Credentials] = None,
    ) -> str:
        """Packages script in Python package and copies package to GCS bucket.

        Args
            gcs_staging_dir (str): Required. GCS Staging directory.
            project (str): Required. Project where GCS Staging bucket is located.
            credentials (auth_credentials.Credentials):
                Optional credentials used with GCS client.
        Returns:
            GCS location of Python package.
        """

        copy_method = functools.partial(
            _timestamped_copy_to_gcs,
            gcs_dir=gcs_staging_dir,
            project=project,
            credentials=credentials,
        )
        return self.package_and_copy(copy_method=copy_method)


class _MachineSpec(NamedTuple):
    """Specification container for Machine specs used for distributed training.

    Usage:

    spec = _MachineSpec(
                replica_count=10,
                machine_type='n1-standard-4',
                accelerator_count=2,
                accelerator_type='NVIDIA_TESLA_K80')

    Note that container and python package specs are not stored with this spec.
    """

    replica_count: int = 0
    machine_type: str = "n1-standard-4"
    accelerator_count: int = 0
    accelerator_type: str = "ACCELERATOR_TYPE_UNSPECIFIED"

    def _get_accelerator_type(self) -> Optional[str]:
        """Validates accelerator_type and returns the name of the accelerator.

        Returns:
            None if no accelerator or valid accelerator name.

        Raise:
            ValueError if accelerator type is invalid.
        """

        # Raises ValueError if invalid accelerator_type
        utils.validate_accelerator_type(self.accelerator_type)

        accelerator_enum = getattr(
            gca_accelerator_type.AcceleratorType, self.accelerator_type
        )

        if (
            accelerator_enum
            != gca_accelerator_type.AcceleratorType.ACCELERATOR_TYPE_UNSPECIFIED
        ):
            return self.accelerator_type

    @property
    def spec_dict(self) -> Dict[str, Union[int, str, Dict[str, Union[int, str]]]]:
        """Return specification as a Dict."""
        spec = {
            "machineSpec": {"machineType": self.machine_type},
            "replicaCount": self.replica_count,
        }
        accelerator_type = self._get_accelerator_type()
        if accelerator_type and self.accelerator_count:
            spec["machineSpec"]["acceleratorType"] = accelerator_type
            spec["machineSpec"]["acceleratorCount"] = self.accelerator_count

        return spec

    @property
    def is_empty(self) -> bool:
        """Returns True is replica_count > 0 False otherwise."""
        return self.replica_count <= 0


class _DistributedTrainingSpec(NamedTuple):
    """Configuration for distributed training worker pool specs.

    AI Platform Training expects configuration in this order:
    [
        chief spec, # can only have one replica
        worker spec,
        parameter server spec,
        evaluator spec
    ]

    Usage:

    dist_training_spec = _DistributedTrainingSpec(
        chief_spec = _MachineSpec(
                replica_count=1,
                machine_type='n1-standard-4',
                accelerator_count=2,
                accelerator_type='NVIDIA_TESLA_K80'
                ),
        worker_spec = _MachineSpec(
                replica_count=10,
                machine_type='n1-standard-4',
                accelerator_count=2,
                accelerator_type='NVIDIA_TESLA_K80'
                )
    )

    """

    chief_spec: _MachineSpec = _MachineSpec()
    worker_spec: _MachineSpec = _MachineSpec()
    parameter_server_spec: _MachineSpec = _MachineSpec()
    evaluator_spec: _MachineSpec = _MachineSpec()

    @property
    def pool_specs(
        self,
    ) -> List[Dict[str, Union[int, str, Dict[str, Union[int, str]]]]]:
        """Return each pools spec in correct order for AI Platform as a list of dicts.

        Also removes specs if they are empty but leaves specs in if there unusual
        specifications to not break the ordering in AI Platform Training.
        ie. 0 chief replica, 10 worker replica, 3 ps replica

        Returns:
            Order list of worker pool specs suitable for AI Platform Training.
        """
        if self.chief_spec.replica_count > 1:
            raise ValueError("Chief spec replica count cannot be greater than 1.")

        spec_order = [
            self.chief_spec,
            self.worker_spec,
            self.parameter_server_spec,
            self.evaluator_spec,
        ]
        specs = [s.spec_dict for s in spec_order]
        for i in reversed(range(len(spec_order))):
            if spec_order[i].is_empty:
                specs.pop()
            else:
                break
        return specs

    @classmethod
    def chief_worker_pool(
        cls,
        replica_count: int = 0,
        machine_type: str = "n1-standard-4",
        accelerator_count: int = 0,
        accelerator_type: str = "ACCELERATOR_TYPE_UNSPECIFIED",
    ) -> "_DistributedTrainingSpec":
        """Parameterizes Config to support only chief with worker replicas.

        For replica is assigned to chief and the remainder to workers. All spec have the
        same machine type, accelerator count, and accelerator type.

        Args:
            replica_count (int):
                The number of worker replicas. Assigns 1 chief replica and
                replica_count - 1 worker replicas.
            machine_type (str):
                The type of machine to use for training.
            accelerator_type (str):
                Hardware accelerator type. One of ACCELERATOR_TYPE_UNSPECIFIED,
                NVIDIA_TESLA_K80, NVIDIA_TESLA_P100, NVIDIA_TESLA_V100, NVIDIA_TESLA_P4,
                NVIDIA_TESLA_T4, TPU_V2, TPU_V3
            accelerator_count (int):
                The number of accelerators to attach to a worker replica.

        Returns:
            _DistributedTrainingSpec representing one chief and n workers all of same
            type. If replica_count <= 0 then an empty spec is returned.
        """
        if replica_count <= 0:
            return cls()

        chief_spec = _MachineSpec(
            replica_count=1,
            machine_type=machine_type,
            accelerator_count=accelerator_count,
            accelerator_type=accelerator_type,
        )

        worker_spec = _MachineSpec(
            replica_count=replica_count - 1,
            machine_type=machine_type,
            accelerator_count=accelerator_count,
            accelerator_type=accelerator_type,
        )

        return cls(chief_spec=chief_spec, worker_spec=worker_spec)


class _CustomTrainingJob(_TrainingJob):
    """ABC for Custom Training Pipelines..
    """

    def __init__(
        self,
        display_name: str,
        container_uri: str,
        model_serving_container_image_uri: Optional[str] = None,
        model_serving_container_predict_route: Optional[str] = None,
        model_serving_container_health_route: Optional[str] = None,
        model_serving_container_command: Optional[Sequence[str]] = None,
        model_serving_container_args: Optional[Sequence[str]] = None,
        model_serving_container_environment_variables: Optional[Dict[str, str]] = None,
        model_serving_container_ports: Optional[Sequence[int]] = None,
        model_description: Optional[str] = None,
        model_instance_schema_uri: Optional[str] = None,
        model_parameters_schema_uri: Optional[str] = None,
        model_prediction_schema_uri: Optional[str] = None,
        project: Optional[str] = None,
        location: Optional[str] = None,
        credentials: Optional[auth_credentials.Credentials] = None,
        staging_bucket: Optional[str] = None,
    ):
        """
        Args:
            display_name (str):
                Required. The user-defined name of this TrainingPipeline.
            container_uri (str):
                Required: Uri of the training container image in the GCR.
            model_serving_container_image_uri (str):
                If the training produces a managed AI Platform Model, the URI of the
                Model serving container suitable for serving the model produced by the
                training script.
            model_serving_container_predict_route (str):
                If the training produces a managed AI Platform Model, An HTTP path to
                send prediction requests to the container, and which must be supported
                by it. If not specified a default HTTP path will be used by AI Platform.
            model_serving_container_health_route (str):
                If the training produces a managed AI Platform Model, an HTTP path to
                send health check requests to the container, and which must be supported
                by it. If not specified a standard HTTP path will be used by AI
                Platform.
            model_serving_container_command (Sequence[str]):
                The command with which the container is run. Not executed within a
                shell. The Docker image's ENTRYPOINT is used if this is not provided.
                Variable references $(VAR_NAME) are expanded using the container's
                environment. If a variable cannot be resolved, the reference in the
                input string will be unchanged. The $(VAR_NAME) syntax can be escaped
                with a double $$, ie: $$(VAR_NAME). Escaped references will never be
                expanded, regardless of whether the variable exists or not.
            model_serving_container_args (Sequence[str]):
                The arguments to the command. The Docker image's CMD is used if this is
                not provided. Variable references $(VAR_NAME) are expanded using the
                container's environment. If a variable cannot be resolved, the reference
                in the input string will be unchanged. The $(VAR_NAME) syntax can be
                escaped with a double $$, ie: $$(VAR_NAME). Escaped references will
                never be expanded, regardless of whether the variable exists or not.
            model_serving_container_environment_variables (Dict[str, str]):
                The environment variables that are to be present in the container.
                Should be a dictionary where keys are environment variable names
                and values are environment variable values for those names.
            model_serving_container_ports (Sequence[int]):
                Declaration of ports that are exposed by the container. This field is
                primarily informational, it gives AI Platform information about the
                network connections the container uses. Listing or not a port here has
                no impact on whether the port is actually exposed, any port listening on
                the default "0.0.0.0" address inside a container will be accessible from
                the network.
            model_description (str):
                The description of the Model.
            model_instance_schema_uri (str):
                Optional. Points to a YAML file stored on Google Cloud
                Storage describing the format of a single instance, which
                are used in
                ``PredictRequest.instances``,
                ``ExplainRequest.instances``
                and
                ``BatchPredictionJob.input_config``.
                The schema is defined as an OpenAPI 3.0.2 `Schema
                Object <https://tinyurl.com/y538mdwt#schema-object>`__.
                AutoML Models always have this field populated by AI
                Platform. Note: The URI given on output will be immutable
                and probably different, including the URI scheme, than the
                one given on input. The output URI will point to a location
                where the user only has a read access.
            model_parameters_schema_uri (str):
                Optional. Points to a YAML file stored on Google Cloud
                Storage describing the parameters of prediction and
                explanation via
                ``PredictRequest.parameters``,
                ``ExplainRequest.parameters``
                and
                ``BatchPredictionJob.model_parameters``.
                The schema is defined as an OpenAPI 3.0.2 `Schema
                Object <https://tinyurl.com/y538mdwt#schema-object>`__.
                AutoML Models always have this field populated by AI
                Platform, if no parameters are supported it is set to an
                empty string. Note: The URI given on output will be
                immutable and probably different, including the URI scheme,
                than the one given on input. The output URI will point to a
                location where the user only has a read access.
            model_prediction_schema_uri (str):
                Optional. Points to a YAML file stored on Google Cloud
                Storage describing the format of a single prediction
                produced by this Model, which are returned via
                ``PredictResponse.predictions``,
                ``ExplainResponse.explanations``,
                and
                ``BatchPredictionJob.output_config``.
                The schema is defined as an OpenAPI 3.0.2 `Schema
                Object <https://tinyurl.com/y538mdwt#schema-object>`__.
                AutoML Models always have this field populated by AI
                Platform. Note: The URI given on output will be immutable
                and probably different, including the URI scheme, than the
                one given on input. The output URI will point to a location
                where the user only has a read access.
            project (str):
                Project to run training in. Overrides project set in aiplatform.init.
            location (str):
                Location to run training in. Overrides location set in aiplatform.init.
            credentials (auth_credentials.Credentials):
                Custom credentials to use to run call training service. Overrides
                credentials set in aiplatform.init.
            staging_bucket (str):
                Bucket used to stage source and training artifacts. Overrides
                staging_bucket set in aiplatform.init.
        """
        super().__init__(
            display_name=display_name,
            project=project,
            location=location,
            credentials=credentials,
        )

        self._container_uri = container_uri

        model_predict_schemata = None
        if any(
            [
                model_instance_schema_uri,
                model_parameters_schema_uri,
                model_prediction_schema_uri,
            ]
        ):
            model_predict_schemata = gca_model.PredictSchemata(
                instance_schema_uri=model_instance_schema_uri,
                parameters_schema_uri=model_parameters_schema_uri,
                prediction_schema_uri=model_prediction_schema_uri,
            )

        # Create the container spec
        env = None
        ports = None

        if model_serving_container_environment_variables:
            env = [
                env_var.EnvVar(name=str(key), value=str(value))
                for key, value in model_serving_container_environment_variables.items()
            ]

        if model_serving_container_ports:
            ports = [
                gca_model.Port(container_port=port)
                for port in model_serving_container_ports
            ]

        container_spec = gca_model.ModelContainerSpec(
            image_uri=model_serving_container_image_uri,
            command=model_serving_container_command,
            args=model_serving_container_args,
            env=env,
            ports=ports,
            predict_route=model_serving_container_predict_route,
            health_route=model_serving_container_health_route,
        )

        # create model payload
        self._managed_model = gca_model.Model(
            description=model_description,
            predict_schemata=model_predict_schemata,
            container_spec=container_spec,
        )

        self._staging_bucket = (
            staging_bucket or initializer.global_config.staging_bucket
        )

        if not self._staging_bucket:
            raise RuntimeError(
                "staging_bucket should be set in TrainingJob constructor or "
                "set using aiplatform.init(staging_bucket='gs://my-bucket')"
            )

    def _prepare_and_validate_run(
        self,
        model_display_name: Optional[str] = None,
        replica_count: int = 0,
        machine_type: str = "n1-standard-4",
        accelerator_type: str = "ACCELERATOR_TYPE_UNSPECIFIED",
        accelerator_count: int = 0,
    ) -> Tuple[_DistributedTrainingSpec, Optional[gca_model.Model]]:
        """Create worker pool specs and managed model as well validating the run.

        Args:
            model_display_name (str):
                If the script produces a managed AI Platform Model. The display name of
                the Model. The name can be up to 128 characters long and can be consist
                of any UTF-8 characters.
            replica_count (int):
                The number of worker replicas. If replica count = 1 then one chief
                replica will be provisioned. If replica_count > 1 the remainder will be
                provisioned as a worker replica pool.
            machine_type (str):
                The type of machine to use for training.
            accelerator_type (str):
                Hardware accelerator type. One of ACCELERATOR_TYPE_UNSPECIFIED,
                NVIDIA_TESLA_K80, NVIDIA_TESLA_P100, NVIDIA_TESLA_V100, NVIDIA_TESLA_P4,
                NVIDIA_TESLA_T4, TPU_V2, TPU_V3
            accelerator_count (int):
                The number of accelerators to attach to a worker replica.
        Returns:
            Worker pools specs and managed model for run.

        Raises:
            RuntimeError if Training job has already been run or model_display_name was
            provided but required arguments were not provided in constructor.

        """

        if self._is_waiting_to_run():
            raise RuntimeError("Custom Training is already scheduled to run.")

        if self._has_run:
            raise RuntimeError("Custom Training has already run.")

        # if args needed for model is incomplete
        if model_display_name and not self._managed_model.container_spec.image_uri:
            raise RuntimeError(
                """model_display_name was provided but
                model_serving_container_image_uri was not provided when this
                custom pipeline was constructed.
                """
            )

        # validates args and will raise
        worker_pool_specs = _DistributedTrainingSpec.chief_worker_pool(
            replica_count=replica_count,
            machine_type=machine_type,
            accelerator_count=accelerator_count,
            accelerator_type=accelerator_type,
        ).pool_specs

        managed_model = self._managed_model
        if model_display_name:
            utils.validate_display_name(model_display_name)
            managed_model.display_name = model_display_name
        else:
            managed_model = None

        return worker_pool_specs, managed_model

    def _prepare_training_task_inputs_and_output_dir(
        self,
        worker_pool_specs: _DistributedTrainingSpec,
        base_output_dir: Optional[str] = None,
    ) -> Tuple[Dict, str]:
        """Prepares training task inputs and output directory for custom job.

        Args:
            worker_pools_spec (_DistributedTrainingSpec):
                Worker pools pecs required to run job.
            base_output_dir (str):
                GCS output directory of job. If not provided a
                timestamped directory in the staging directory will be used.
        Returns:
            Training task inputs and Output directory for custom job.
        """

        # default directory if not given
        base_output_dir = base_output_dir or _timestamped_gcs_dir(
            self._staging_bucket, "aiplatform-custom-training"
        )

        _LOGGER.info("Training Output directory:\n%s " % base_output_dir)

        training_task_inputs = {
            "workerPoolSpecs": worker_pool_specs,
            "baseOutputDirectory": {"output_uri_prefix": base_output_dir},
        }

        return training_task_inputs, base_output_dir

    @property
    def _model_upload_fail_string(self) -> str:
        """Helper property for model upload failure."""
        return (
            f"Training Pipeline {self.resource_name} is not configured to upload a "
            "Model. Create the Training Pipeline with "
            "model_serving_container_image_uri and model_display_name passed in. "
            "Ensure that your training script saves to model to "
            "os.environ['AIP_MODEL_DIR']."
        )


# TODO(b/172368325) add scheduling, custom_job.Scheduling
class CustomTrainingJob(_CustomTrainingJob):
    """Class to launch a Custom Training Job in AI Platform using a script.

    Takes a training implementation as a python script and executes that script
    in Cloud AI Platform Training.
    """

    def __init__(
        self,
        display_name: str,
        script_path: str,
        container_uri: str,
        requirements: Optional[Sequence[str]] = None,
        model_serving_container_image_uri: Optional[str] = None,
        model_serving_container_predict_route: Optional[str] = None,
        model_serving_container_health_route: Optional[str] = None,
        model_serving_container_command: Optional[Sequence[str]] = None,
        model_serving_container_args: Optional[Sequence[str]] = None,
        model_serving_container_environment_variables: Optional[Dict[str, str]] = None,
        model_serving_container_ports: Optional[Sequence[int]] = None,
        model_description: Optional[str] = None,
        model_instance_schema_uri: Optional[str] = None,
        model_parameters_schema_uri: Optional[str] = None,
        model_prediction_schema_uri: Optional[str] = None,
        project: Optional[str] = None,
        location: Optional[str] = None,
        credentials: Optional[auth_credentials.Credentials] = None,
        staging_bucket: Optional[str] = None,
    ):
        """Constructs a Custom Training Job from a Python script.

        job = aiplatform.CustomTrainingJob(
            display_name='test-train',
            script_path='test_script.py',
            requirements=['pandas', 'numpy'],
            container_uri='gcr.io/cloud-aiplatform/training/tf-cpu.2-2:latest',
            model_serving_container_image_uri='gcr.io/my-trainer/serving:1',
            model_serving_container_predict_route='predict',
            model_serving_container_health_route='metadata)

        Usage with Dataset:

        ds = aiplatform.Dataset(
            'projects/my-project/locations/us-central1/datasets/12345')

        job.run(ds, replica_count=1, model_display_name='my-trained-model')

        Usage without Dataset:

        job.run(replica_count=1, model_display_name='my-trained-model)


        TODO(b/169782082) add documentation about traning utilities
        To ensure your model gets saved in AI Platform, write your saved model to
        os.environ["AIP_MODEL_DIR"] in your provided training script.


        Args:
            display_name (str):
                Required. The user-defined name of this TrainingPipeline.
            script_path (str): Required. Local path to training script.
            container_uri (str):
                Required: Uri of the training container image in the GCR.
            requirements (Sequence[str]):
                List of python packages dependencies of script.
            model_serving_container_image_uri (str):
                If the training produces a managed AI Platform Model, the URI of the
                Model serving container suitable for serving the model produced by the
                training script.
            model_serving_container_predict_route (str):
                If the training produces a managed AI Platform Model, An HTTP path to
                send prediction requests to the container, and which must be supported
                by it. If not specified a default HTTP path will be used by AI Platform.
            model_serving_container_health_route (str):
                If the training produces a managed AI Platform Model, an HTTP path to
                send health check requests to the container, and which must be supported
                by it. If not specified a standard HTTP path will be used by AI
                Platform.
            model_serving_container_command (Sequence[str]):
                The command with which the container is run. Not executed within a
                shell. The Docker image's ENTRYPOINT is used if this is not provided.
                Variable references $(VAR_NAME) are expanded using the container's
                environment. If a variable cannot be resolved, the reference in the
                input string will be unchanged. The $(VAR_NAME) syntax can be escaped
                with a double $$, ie: $$(VAR_NAME). Escaped references will never be
                expanded, regardless of whether the variable exists or not.
            model_serving_container_args (Sequence[str]):
                The arguments to the command. The Docker image's CMD is used if this is
                not provided. Variable references $(VAR_NAME) are expanded using the
                container's environment. If a variable cannot be resolved, the reference
                in the input string will be unchanged. The $(VAR_NAME) syntax can be
                escaped with a double $$, ie: $$(VAR_NAME). Escaped references will
                never be expanded, regardless of whether the variable exists or not.
            model_serving_container_environment_variables (Dict[str, str]):
                The environment variables that are to be present in the container.
                Should be a dictionary where keys are environment variable names
                and values are environment variable values for those names.
            model_serving_container_ports (Sequence[int]):
                Declaration of ports that are exposed by the container. This field is
                primarily informational, it gives AI Platform information about the
                network connections the container uses. Listing or not a port here has
                no impact on whether the port is actually exposed, any port listening on
                the default "0.0.0.0" address inside a container will be accessible from
                the network.
            model_description (str):
                The description of the Model.
            model_instance_schema_uri (str):
                Optional. Points to a YAML file stored on Google Cloud
                Storage describing the format of a single instance, which
                are used in
                ``PredictRequest.instances``,
                ``ExplainRequest.instances``
                and
                ``BatchPredictionJob.input_config``.
                The schema is defined as an OpenAPI 3.0.2 `Schema
                Object <https://tinyurl.com/y538mdwt#schema-object>`__.
                AutoML Models always have this field populated by AI
                Platform. Note: The URI given on output will be immutable
                and probably different, including the URI scheme, than the
                one given on input. The output URI will point to a location
                where the user only has a read access.
            model_parameters_schema_uri (str):
                Optional. Points to a YAML file stored on Google Cloud
                Storage describing the parameters of prediction and
                explanation via
                ``PredictRequest.parameters``,
                ``ExplainRequest.parameters``
                and
                ``BatchPredictionJob.model_parameters``.
                The schema is defined as an OpenAPI 3.0.2 `Schema
                Object <https://tinyurl.com/y538mdwt#schema-object>`__.
                AutoML Models always have this field populated by AI
                Platform, if no parameters are supported it is set to an
                empty string. Note: The URI given on output will be
                immutable and probably different, including the URI scheme,
                than the one given on input. The output URI will point to a
                location where the user only has a read access.
            model_prediction_schema_uri (str):
                Optional. Points to a YAML file stored on Google Cloud
                Storage describing the format of a single prediction
                produced by this Model, which are returned via
                ``PredictResponse.predictions``,
                ``ExplainResponse.explanations``,
                and
                ``BatchPredictionJob.output_config``.
                The schema is defined as an OpenAPI 3.0.2 `Schema
                Object <https://tinyurl.com/y538mdwt#schema-object>`__.
                AutoML Models always have this field populated by AI
                Platform. Note: The URI given on output will be immutable
                and probably different, including the URI scheme, than the
                one given on input. The output URI will point to a location
                where the user only has a read access.
            project (str):
                Project to run training in. Overrides project set in aiplatform.init.
            location (str):
                Location to run training in. Overrides location set in aiplatform.init.
            credentials (auth_credentials.Credentials):
                Custom credentials to use to run call training service. Overrides
                credentials set in aiplatform.init.
            staging_bucket (str):
                Bucket used to stage source and training artifacts. Overrides
                staging_bucket set in aiplatform.init.
        """
        super().__init__(
            display_name=display_name,
            project=project,
            location=location,
            credentials=credentials,
            container_uri=container_uri,
            model_instance_schema_uri=model_instance_schema_uri,
            model_parameters_schema_uri=model_parameters_schema_uri,
            model_prediction_schema_uri=model_prediction_schema_uri,
            model_serving_container_environment_variables=model_serving_container_environment_variables,
            model_serving_container_ports=model_serving_container_ports,
            model_serving_container_image_uri=model_serving_container_image_uri,
            model_serving_container_command=model_serving_container_command,
            model_serving_container_args=model_serving_container_args,
            model_serving_container_predict_route=model_serving_container_predict_route,
            model_serving_container_health_route=model_serving_container_health_route,
            model_description=model_description,
            staging_bucket=staging_bucket,
        )

        self._requirements = requirements
        self._script_path = script_path

    def run(
        self,
        dataset: Optional[datasets.Dataset] = None,
        annotation_schema_uri: Optional[str] = None,
        model_display_name: Optional[str] = None,
        base_output_dir: Optional[str] = None,
        bigquery_destination: Optional[str] = None,
        args: Optional[List[Union[str, float, int]]] = None,
        replica_count: int = 0,
        machine_type: str = "n1-standard-4",
        accelerator_type: str = "ACCELERATOR_TYPE_UNSPECIFIED",
        accelerator_count: int = 0,
        training_fraction_split: float = 0.8,
        validation_fraction_split: float = 0.1,
        test_fraction_split: float = 0.1,
        training_filter_split: Optional[str] = None,
        validation_filter_split: Optional[str] = None,
        test_filter_split: Optional[str] = None,
        predefined_split_column_name: Optional[str] = None,
        timestamp_split_column_name: Optional[str] = None,
        sync=True,
    ) -> Optional[models.Model]:
        """Runs the custom training job.

        Distributed Training Support:
        If replica count = 1 then one chief replica will be provisioned. If
        replica_count > 1 the remainder will be provisioned as a worker replica pool.
        ie: replica_count = 10 will result in 1 chief and 9 workers
        All replicas have same machine_type, accelerator_type, and accelerator_count

        Data fraction splits:
        Any of ``training_fraction_split``, ``validation_fraction_split`` and
        ``test_fraction_split`` may optionally be provided, they must sum to up to 1. If
        the provided ones sum to less than 1, the remainder is assigned to sets as
        decided by AI Platform.If none of the fractions are set, by default roughly 80%
        of data will be used for training, 10% for validation, and 10% for test.

        Args:
            dataset (datasets.Dataset):
                AI Platform to fit this training against. Custom training script should
                retrieve datasets through passed in environement variables uris:

                os.environ["AIP_TRAINING_DATA_URI"]
                os.environ["AIP_VALIDATION_DATA_URI"]
                os.environ["AIP_TEST_DATA_URI"]

                Additionally the dataset format is passed in as:

                os.environ["AIP_DATA_FORMAT"]
            annotation_schema_uri (str):
                Google Cloud Storage URI points to a YAML file describing
                annotation schema. The schema is defined as an OpenAPI 3.0.2
                [Schema Object](https://github.com/OAI/OpenAPI-Specification/blob/master/versions/3.0.2.md#schema-object) The schema files
                that can be used here are found in
                gs://google-cloud-aiplatform/schema/dataset/annotation/,
                note that the chosen schema must be consistent with
                ``metadata``
                of the Dataset specified by
                ``dataset_id``.

                Only Annotations that both match this schema and belong to
                DataItems not ignored by the split method are used in
                respectively training, validation or test role, depending on
                the role of the DataItem they are on.

                When used in conjunction with
                ``annotations_filter``,
                the Annotations used for training are filtered by both
                ``annotations_filter``
                and
                ``annotation_schema_uri``.
            model_display_name (str):
                If the script produces a managed AI Platform Model. The display name of
                the Model. The name can be up to 128 characters long and can be consist
                of any UTF-8 characters.
            base_output_dir (str):
                GCS output directory of job. If not provided a
                timestamped directory in the staging directory will be used.
            bigquery_destination (str):
                Provide this field if `dataset` is a BiqQuery dataset.
                The BigQuery project location where the training data is to
                be written to. In the given project a new dataset is created
                with name
                ``dataset_<dataset-id>_<annotation-type>_<timestamp-of-training-call>``
                where timestamp is in YYYY_MM_DDThh_mm_ss_sssZ format. All
                training input data will be written into that dataset. In
                the dataset three tables will be created, ``training``,
                ``validation`` and ``test``.

                -  AIP_DATA_FORMAT = "bigquery".
                -  AIP_TRAINING_DATA_URI ="bigquery_destination.dataset_*.training"
                -  AIP_VALIDATION_DATA_URI = "bigquery_destination.dataset_*.validation"
                -  AIP_TEST_DATA_URI = "bigquery_destination.dataset_*.test"
            args (List[Unions[str, int, float]]):
                Command line arguments to be passed to the Python script.
            replica_count (int):
                The number of worker replicas. If replica count = 1 then one chief
                replica will be provisioned. If replica_count > 1 the remainder will be
                provisioned as a worker replica pool.
            machine_type (str):
                The type of machine to use for training.
            accelerator_type (str):
                Hardware accelerator type. One of ACCELERATOR_TYPE_UNSPECIFIED,
                NVIDIA_TESLA_K80, NVIDIA_TESLA_P100, NVIDIA_TESLA_V100, NVIDIA_TESLA_P4,
                NVIDIA_TESLA_T4, TPU_V2, TPU_V3
            accelerator_count (int):
                The number of accelerators to attach to a worker replica.
            training_fraction_split (float):
                The fraction of the input data that is to be
                used to train the Model. This is ignored if Dataset is not provided.
            validation_fraction_split (float):
                The fraction of the input data that is to be
                used to validate the Model. This is ignored if Dataset is not provided.
            test_fraction_split (float):
                The fraction of the input data that is to be
                used to evaluate the Model. This is ignored if Dataset is not provided.
            training_filter_split (str):
                Optional. A filter on DataItems of the Dataset. DataItems that match
                this filter are used to train the Model. A filter with same syntax
                as the one used in DatasetService.ListDataItems may be used. If a
                single DataItem is matched by more than one of the FilterSplit filters,
                then it is assigned to the first set that applies to it in the
                training, validation, test order.
            validation_filter_split (str):
                Optional. A filter on DataItems of the Dataset. DataItems that match
                this filter are used to validate the Model. A filter with same syntax
                as the one used in DatasetService.ListDataItems may be used. If a
                single DataItem is matched by more than one of the FilterSplit filters,
                then it is assigned to the first set that applies to it in the
                training, validation, test order.
            test_filter_split (str):
                Optional. A filter on DataItems of the Dataset. DataItems that match
                this filter are used to test the Model. A filter with same syntax
                as the one used in DatasetService.ListDataItems may be used. If a
                single DataItem is matched by more than one of the FilterSplit filters,
                then it is assigned to the first set that applies to it in the
                training, validation, test order.
            predefined_split_column_name (str):
                Optional. The key is a name of one of the Dataset's data
                columns. The value of the key (either the label's value or
                value in the column) must be one of {``training``,
                ``validation``, ``test``}, and it defines to which set the
                given piece of data is assigned. If for a piece of data the
                key is not present or has an invalid value, that piece is
                ignored by the pipeline.

                Supported only for tabular Datasets.
            timestamp_split_column_name (str):
                Optional. The key is a name of one of the Dataset's data
                columns. The value of the key values of the key (the values in
                the column) must be in RFC 3339 `date-time` format, where
                `time-offset` = `"Z"` (e.g. 1985-04-12T23:20:50.52Z). If for a
                piece of data the key is not present or has an invalid value,
                that piece is ignored by the pipeline.

                Supported only for tabular Datasets.
            sync (bool):
                Whether to execute this method synchronously. If False, this method
                will be executed in concurrent Future and any downstream object will
                be immediately returned and synced when the Future has completed.

        Returns:
            model: The trained AI Platform Model resource or None if training did not
                produce an AI Platform Model.
        """
        worker_pool_specs, managed_model = self._prepare_and_validate_run(
            model_display_name=model_display_name,
            replica_count=replica_count,
            machine_type=machine_type,
            accelerator_count=accelerator_count,
            accelerator_type=accelerator_type,
        )

        # make and copy package
        python_packager = _TrainingScriptPythonPackager(
            script_path=self._script_path, requirements=self._requirements
        )

        return self._run(
            python_packager=python_packager,
            dataset=dataset,
            annotation_schema_uri=annotation_schema_uri,
            worker_pool_specs=worker_pool_specs,
            managed_model=managed_model,
            args=args,
            base_output_dir=base_output_dir,
            bigquery_destination=bigquery_destination,
            training_fraction_split=training_fraction_split,
            validation_fraction_split=validation_fraction_split,
            test_fraction_split=test_fraction_split,
            training_filter_split=training_filter_split,
            validation_filter_split=validation_filter_split,
            test_filter_split=test_filter_split,
            predefined_split_column_name=predefined_split_column_name,
            timestamp_split_column_name=timestamp_split_column_name,
            sync=sync,
        )

    @base.optional_sync(construct_object_on_arg="managed_model")
    def _run(
        self,
        python_packager: _TrainingScriptPythonPackager,
        dataset: Optional[datasets.Dataset],
        annotation_schema_uri: Optional[str],
        worker_pool_specs: _DistributedTrainingSpec,
        managed_model: Optional[gca_model.Model] = None,
        args: Optional[List[Union[str, float, int]]] = None,
        base_output_dir: Optional[str] = None,
        bigquery_destination: Optional[str] = None,
        training_fraction_split: float = 0.8,
        validation_fraction_split: float = 0.1,
        test_fraction_split: float = 0.1,
        training_filter_split: Optional[str] = None,
        validation_filter_split: Optional[str] = None,
        test_filter_split: Optional[str] = None,
        predefined_split_column_name: Optional[str] = None,
        timestamp_split_column_name: Optional[str] = None,
        sync=True,
    ) -> Optional[models.Model]:
        """Packages local script and launches training_job.

        Args:
            python_packager (_TrainingScriptPythonPackager):
                Required. Python Packager pointing to training script locally.
            dataset (datasets.Dataset):
                AI Platform to fit this training against.
            annotation_schema_uri (str):
                Google Cloud Storage URI points to a YAML file describing
                annotation schema.
            worker_pools_spec (_DistributedTrainingSpec):
                Worker pools pecs required to run job.
            managed_model (gca_model.Model):
                Model proto if this script produces a Managed Model.
            args (List[Unions[str, int, float]]):
                Command line arguments to be passed to the Python script.
            base_output_dir (str):
                GCS output directory of job. If not provided a
                timestamped directory in the staging directory will be used.
            bigquery_destination (str):
                Provide this field if `dataset` is a BiqQuery dataset.
                The BigQuery project location where the training data is to
                be written to. In the given project a new dataset is created
                with name
                ``dataset_<dataset-id>_<annotation-type>_<timestamp-of-training-call>``
                where timestamp is in YYYY_MM_DDThh_mm_ss_sssZ format. All
                training input data will be written into that dataset. In
                the dataset three tables will be created, ``training``,
                ``validation`` and ``test``.

                -  AIP_DATA_FORMAT = "bigquery".
                -  AIP_TRAINING_DATA_URI ="bigquery_destination.dataset_*.training"
                -  AIP_VALIDATION_DATA_URI = "bigquery_destination.dataset_*.validation"
                -  AIP_TEST_DATA_URI = "bigquery_destination.dataset_*.test"
            training_fraction_split (float):
                The fraction of the input data that is to be
                used to train the Model.
            validation_fraction_split (float):
                The fraction of the input data that is to be
                used to validate the Model.
            test_fraction_split (float):
                The fraction of the input data that is to be
                used to evaluate the Model.
            training_filter_split (str):
                Optional. A filter on DataItems of the Dataset. DataItems that match
                this filter are used to train the Model. A filter with same syntax
                as the one used in DatasetService.ListDataItems may be used. If a
                single DataItem is matched by more than one of the FilterSplit filters,
                then it is assigned to the first set that applies to it in the
                training, validation, test order.
            validation_filter_split (str):
                Optional. A filter on DataItems of the Dataset. DataItems that match
                this filter are used to validate the Model. A filter with same syntax
                as the one used in DatasetService.ListDataItems may be used. If a
                single DataItem is matched by more than one of the FilterSplit filters,
                then it is assigned to the first set that applies to it in the
                training, validation, test order.
            test_filter_split (str):
                Optional. A filter on DataItems of the Dataset. DataItems that match
                this filter are used to test the Model. A filter with same syntax
                as the one used in DatasetService.ListDataItems may be used. If a
                single DataItem is matched by more than one of the FilterSplit filters,
                then it is assigned to the first set that applies to it in the
                training, validation, test order.
            predefined_split_column_name (str):
                Optional. The key is a name of one of the Dataset's data
                columns. The value of the key (either the label's value or
                value in the column) must be one of {``training``,
                ``validation``, ``test``}, and it defines to which set the
                given piece of data is assigned. If for a piece of data the
                key is not present or has an invalid value, that piece is
                ignored by the pipeline.

                Supported only for tabular Datasets.
            timestamp_split_column_name (str):
                Optional. The key is a name of one of the Dataset's data
                columns. The value of the key values of the key (the values in
                the column) must be in RFC 3339 `date-time` format, where
                `time-offset` = `"Z"` (e.g. 1985-04-12T23:20:50.52Z). If for a
                piece of data the key is not present or has an invalid value,
                that piece is ignored by the pipeline.

                Supported only for tabular Datasets.
            sync (bool):
                Whether to execute this method synchronously. If False, this method
                will be executed in concurrent Future and any downstream object will
                be immediately returned and synced when the Future has completed.

        Returns:
            model: The trained AI Platform Model resource or None if training did not
                produce an AI Platform Model.
        """
        package_gcs_uri = python_packager.package_and_copy_to_gcs(
            gcs_staging_dir=self._staging_bucket,
            project=self.project,
            credentials=self.credentials,
        )

        for spec in worker_pool_specs:
            spec["pythonPackageSpec"] = {
                "executorImageUri": self._container_uri,
                "pythonModule": python_packager.module_name,
                "packageUris": [package_gcs_uri],
            }

            if args:
                spec["pythonPackageSpec"]["args"] = args

        (
            training_task_inputs,
            base_output_dir,
        ) = self._prepare_training_task_inputs_and_output_dir(
            worker_pool_specs, base_output_dir
        )

        model = self._run_job(
            training_task_definition=schema.training_job.definition.custom_task,
            training_task_inputs=training_task_inputs,
            dataset=dataset,
            annotation_schema_uri=annotation_schema_uri,
            training_fraction_split=training_fraction_split,
            validation_fraction_split=validation_fraction_split,
            test_fraction_split=test_fraction_split,
            training_filter_split=training_filter_split,
            validation_filter_split=validation_filter_split,
            test_filter_split=test_filter_split,
            predefined_split_column_name=predefined_split_column_name,
            timestamp_split_column_name=timestamp_split_column_name,
            model=managed_model,
            gcs_destination_uri_prefix=base_output_dir,
            bigquery_destination=bigquery_destination,
        )

        return model


class CustomContainerTrainingJob(_CustomTrainingJob):
    """Class to launch a Custom Training Job in AI Platform using a Container."""

    def __init__(
        self,
        display_name: str,
        container_uri: str,
        command: Sequence[str] = None,
        model_serving_container_image_uri: Optional[str] = None,
        model_serving_container_predict_route: Optional[str] = None,
        model_serving_container_health_route: Optional[str] = None,
        model_serving_container_command: Optional[Sequence[str]] = None,
        model_serving_container_args: Optional[Sequence[str]] = None,
        model_serving_container_environment_variables: Optional[Dict[str, str]] = None,
        model_serving_container_ports: Optional[Sequence[int]] = None,
        model_description: Optional[str] = None,
        model_instance_schema_uri: Optional[str] = None,
        model_parameters_schema_uri: Optional[str] = None,
        model_prediction_schema_uri: Optional[str] = None,
        project: Optional[str] = None,
        location: Optional[str] = None,
        credentials: Optional[auth_credentials.Credentials] = None,
        staging_bucket: Optional[str] = None,
    ):
        """Constructs a Custom Container Training Job.

        job = aiplatform.CustomTrainingJob(
            display_name='test-train',
            container_uri='gcr.io/cloud-aiplatform/training/tf-cpu.2-2:latest',
            command=['python3', 'run_script.py']
            model_serving_container_image_uri='gcr.io/my-trainer/serving:1',
            model_serving_container_predict_route='predict',
            model_serving_container_health_route='metadata)

        Usage with Dataset:

        ds = aiplatform.Dataset(
            'projects/my-project/locations/us-central1/datasets/12345')

        job.run(ds, replica_count=1, model_display_name='my-trained-model')

        Usage without Dataset:

        job.run(replica_count=1, model_display_name='my-trained-model)


        TODO(b/169782082) add documentation about traning utilities
        To ensure your model gets saved in AI Platform, write your saved model to
        os.environ["AIP_MODEL_DIR"] in your provided training script.


        Args:
            display_name (str):
                Required. The user-defined name of this TrainingPipeline.
            container_uri (str):
                Required: Uri of the training container image in the GCR.
            command (Sequence[str]):
                The command to be invoked when the container is started.
                It overrides the entrypoint instruction in Dockerfile when provided
            model_serving_container_image_uri (str):
                If the training produces a managed AI Platform Model, the URI of the
                Model serving container suitable for serving the model produced by the
                training script.
            model_serving_container_predict_route (str):
                If the training produces a managed AI Platform Model, An HTTP path to
                send prediction requests to the container, and which must be supported
                by it. If not specified a default HTTP path will be used by AI Platform.
            model_serving_container_health_route (str):
                If the training produces a managed AI Platform Model, an HTTP path to
                send health check requests to the container, and which must be supported
                by it. If not specified a standard HTTP path will be used by AI
                Platform.
            model_serving_container_command (Sequence[str]):
                The command with which the container is run. Not executed within a
                shell. The Docker image's ENTRYPOINT is used if this is not provided.
                Variable references $(VAR_NAME) are expanded using the container's
                environment. If a variable cannot be resolved, the reference in the
                input string will be unchanged. The $(VAR_NAME) syntax can be escaped
                with a double $$, ie: $$(VAR_NAME). Escaped references will never be
                expanded, regardless of whether the variable exists or not.
            model_serving_container_args (Sequence[str]):
                The arguments to the command. The Docker image's CMD is used if this is
                not provided. Variable references $(VAR_NAME) are expanded using the
                container's environment. If a variable cannot be resolved, the reference
                in the input string will be unchanged. The $(VAR_NAME) syntax can be
                escaped with a double $$, ie: $$(VAR_NAME). Escaped references will
                never be expanded, regardless of whether the variable exists or not.
            model_serving_container_environment_variables (Dict[str, str]):
                The environment variables that are to be present in the container.
                Should be a dictionary where keys are environment variable names
                and values are environment variable values for those names.
            model_serving_container_ports (Sequence[int]):
                Declaration of ports that are exposed by the container. This field is
                primarily informational, it gives AI Platform information about the
                network connections the container uses. Listing or not a port here has
                no impact on whether the port is actually exposed, any port listening on
                the default "0.0.0.0" address inside a container will be accessible from
                the network.
            model_description (str):
                The description of the Model.
            model_instance_schema_uri (str):
                Optional. Points to a YAML file stored on Google Cloud
                Storage describing the format of a single instance, which
                are used in
                ``PredictRequest.instances``,
                ``ExplainRequest.instances``
                and
                ``BatchPredictionJob.input_config``.
                The schema is defined as an OpenAPI 3.0.2 `Schema
                Object <https://tinyurl.com/y538mdwt#schema-object>`__.
                AutoML Models always have this field populated by AI
                Platform. Note: The URI given on output will be immutable
                and probably different, including the URI scheme, than the
                one given on input. The output URI will point to a location
                where the user only has a read access.
            model_parameters_schema_uri (str):
                Optional. Points to a YAML file stored on Google Cloud
                Storage describing the parameters of prediction and
                explanation via
                ``PredictRequest.parameters``,
                ``ExplainRequest.parameters``
                and
                ``BatchPredictionJob.model_parameters``.
                The schema is defined as an OpenAPI 3.0.2 `Schema
                Object <https://tinyurl.com/y538mdwt#schema-object>`__.
                AutoML Models always have this field populated by AI
                Platform, if no parameters are supported it is set to an
                empty string. Note: The URI given on output will be
                immutable and probably different, including the URI scheme,
                than the one given on input. The output URI will point to a
                location where the user only has a read access.
            model_prediction_schema_uri (str):
                Optional. Points to a YAML file stored on Google Cloud
                Storage describing the format of a single prediction
                produced by this Model, which are returned via
                ``PredictResponse.predictions``,
                ``ExplainResponse.explanations``,
                and
                ``BatchPredictionJob.output_config``.
                The schema is defined as an OpenAPI 3.0.2 `Schema
                Object <https://tinyurl.com/y538mdwt#schema-object>`__.
                AutoML Models always have this field populated by AI
                Platform. Note: The URI given on output will be immutable
                and probably different, including the URI scheme, than the
                one given on input. The output URI will point to a location
                where the user only has a read access.
            project (str):
                Project to run training in. Overrides project set in aiplatform.init.
            location (str):
                Location to run training in. Overrides location set in aiplatform.init.
            credentials (auth_credentials.Credentials):
                Custom credentials to use to run call training service. Overrides
                credentials set in aiplatform.init.
            staging_bucket (str):
                Bucket used to stage source and training artifacts. Overrides
                staging_bucket set in aiplatform.init.
        """
        super().__init__(
            display_name=display_name,
            project=project,
            location=location,
            credentials=credentials,
            container_uri=container_uri,
            model_instance_schema_uri=model_instance_schema_uri,
            model_parameters_schema_uri=model_parameters_schema_uri,
            model_prediction_schema_uri=model_prediction_schema_uri,
            model_serving_container_environment_variables=model_serving_container_environment_variables,
            model_serving_container_ports=model_serving_container_ports,
            model_serving_container_image_uri=model_serving_container_image_uri,
            model_serving_container_command=model_serving_container_command,
            model_serving_container_args=model_serving_container_args,
            model_serving_container_predict_route=model_serving_container_predict_route,
            model_serving_container_health_route=model_serving_container_health_route,
            model_description=model_description,
            staging_bucket=staging_bucket,
        )

        self._command = command

    # TODO(b/172365904) add filter split, training_pipeline.FilterSplit
    # TODO(b/172368070) add timestamp split, training_pipeline.TimestampSplit
    def run(
        self,
        dataset: Optional[datasets.Dataset] = None,
        annotation_schema_uri: Optional[str] = None,
        model_display_name: Optional[str] = None,
        base_output_dir: Optional[str] = None,
        bigquery_destination: Optional[str] = None,
        args: Optional[List[Union[str, float, int]]] = None,
        replica_count: int = 0,
        machine_type: str = "n1-standard-4",
        accelerator_type: str = "ACCELERATOR_TYPE_UNSPECIFIED",
        accelerator_count: int = 0,
        training_fraction_split: float = 0.8,
        validation_fraction_split: float = 0.1,
        test_fraction_split: float = 0.1,
        training_filter_split: Optional[str] = None,
        validation_filter_split: Optional[str] = None,
        test_filter_split: Optional[str] = None,
        predefined_split_column_name: Optional[str] = None,
        timestamp_split_column_name: Optional[str] = None,
        sync=True,
    ) -> Optional[models.Model]:
        """Runs the custom training job.

        Distributed Training Support:
        If replica count = 1 then one chief replica will be provisioned. If
        replica_count > 1 the remainder will be provisioned as a worker replica pool.
        ie: replica_count = 10 will result in 1 chief and 9 workers
        All replicas have same machine_type, accelerator_type, and accelerator_count

        Data fraction splits:
        Any of ``training_fraction_split``, ``validation_fraction_split`` and
        ``test_fraction_split`` may optionally be provided, they must sum to up to 1. If
        the provided ones sum to less than 1, the remainder is assigned to sets as
        decided by AI Platform. If none of the fractions are set, by default roughly 80%
        of data will be used for training, 10% for validation, and 10% for test.

        Args:
            dataset (datasets.Dataset):
                AI Platform to fit this training against. Custom training script should
                retrieve datasets through passed in environment variables uris:

                os.environ["AIP_TRAINING_DATA_URI"]
                os.environ["AIP_VALIDATION_DATA_URI"]
                os.environ["AIP_TEST_DATA_URI"]

                Additionally the dataset format is passed in as:

                os.environ["AIP_DATA_FORMAT"]
            annotation_schema_uri (str):
                Google Cloud Storage URI points to a YAML file describing
                annotation schema. The schema is defined as an OpenAPI 3.0.2
                [Schema Object](https://github.com/OAI/OpenAPI-Specification/blob/master/versions/3.0.2.md#schema-object) The schema files
                that can be used here are found in
                gs://google-cloud-aiplatform/schema/dataset/annotation/,
                note that the chosen schema must be consistent with
                ``metadata``
                of the Dataset specified by
                ``dataset_id``.

                Only Annotations that both match this schema and belong to
                DataItems not ignored by the split method are used in
                respectively training, validation or test role, depending on
                the role of the DataItem they are on.

                When used in conjunction with
                ``annotations_filter``,
                the Annotations used for training are filtered by both
                ``annotations_filter``
                and
                ``annotation_schema_uri``.
            model_display_name (str):
                If the script produces a managed AI Platform Model. The display name of
                the Model. The name can be up to 128 characters long and can be consist
                of any UTF-8 characters.
            base_output_dir (str):
                GCS output directory of job. If not provided a
                timestamped directory in the staging directory will be used.
            bigquery_destination (str):
                Provide this field if `dataset` is a BiqQuery dataset.
                The BigQuery project location where the training data is to
                be written to. In the given project a new dataset is created
                with name
                ``dataset_<dataset-id>_<annotation-type>_<timestamp-of-training-call>``
                where timestamp is in YYYY_MM_DDThh_mm_ss_sssZ format. All
                training input data will be written into that dataset. In
                the dataset three tables will be created, ``training``,
                ``validation`` and ``test``.

                -  AIP_DATA_FORMAT = "bigquery".
                -  AIP_TRAINING_DATA_URI ="bigquery_destination.dataset_*.training"
                -  AIP_VALIDATION_DATA_URI = "bigquery_destination.dataset_*.validation"
                -  AIP_TEST_DATA_URI = "bigquery_destination.dataset_*.test"
            args (List[Unions[str, int, float]]):
                Command line arguments to be passed to the Python script.
            replica_count (int):
                The number of worker replicas. If replica count = 1 then one chief
                replica will be provisioned. If replica_count > 1 the remainder will be
                provisioned as a worker replica pool.
            machine_type (str):
                The type of machine to use for training.
            accelerator_type (str):
                Hardware accelerator type. One of ACCELERATOR_TYPE_UNSPECIFIED,
                NVIDIA_TESLA_K80, NVIDIA_TESLA_P100, NVIDIA_TESLA_V100, NVIDIA_TESLA_P4,
                NVIDIA_TESLA_T4, TPU_V2, TPU_V3
            accelerator_count (int):
                The number of accelerators to attach to a worker replica.
            training_fraction_split (float):
                The fraction of the input data that is to be
                used to train the Model. This is ignored if Dataset is not provided.
            validation_fraction_split (float):
                The fraction of the input data that is to be
                used to validate the Model. This is ignored if Dataset is not provided.
            test_fraction_split (float):
                The fraction of the input data that is to be
                used to evaluate the Model. This is ignored if Dataset is not provided.
            training_filter_split (str):
                Optional. A filter on DataItems of the Dataset. DataItems that match
                this filter are used to train the Model. A filter with same syntax
                as the one used in DatasetService.ListDataItems may be used. If a
                single DataItem is matched by more than one of the FilterSplit filters,
                then it is assigned to the first set that applies to it in the
                training, validation, test order.
            validation_filter_split (str):
                Optional. A filter on DataItems of the Dataset. DataItems that match
                this filter are used to validate the Model. A filter with same syntax
                as the one used in DatasetService.ListDataItems may be used. If a
                single DataItem is matched by more than one of the FilterSplit filters,
                then it is assigned to the first set that applies to it in the
                training, validation, test order.
            test_filter_split (str):
                Optional. A filter on DataItems of the Dataset. DataItems that match
                this filter are used to test the Model. A filter with same syntax
                as the one used in DatasetService.ListDataItems may be used. If a
                single DataItem is matched by more than one of the FilterSplit filters,
                then it is assigned to the first set that applies to it in the
                training, validation, test order.
            predefined_split_column_name (str):
                Optional. The key is a name of one of the Dataset's data
                columns. The value of the key (either the label's value or
                value in the column) must be one of {``training``,
                ``validation``, ``test``}, and it defines to which set the
                given piece of data is assigned. If for a piece of data the
                key is not present or has an invalid value, that piece is
                ignored by the pipeline.

                Supported only for tabular Datasets.
            timestamp_split_column_name (str):
                Optional. The key is a name of one of the Dataset's data
                columns. The value of the key values of the key (the values in
                the column) must be in RFC 3339 `date-time` format, where
                `time-offset` = `"Z"` (e.g. 1985-04-12T23:20:50.52Z). If for a
                piece of data the key is not present or has an invalid value,
                that piece is ignored by the pipeline.

                Supported only for tabular Datasets.
            sync (bool):
                Whether to execute this method synchronously. If False, this method
                will be executed in concurrent Future and any downstream object will
                be immediately returned and synced when the Future has completed.

        Returns:
            model: The trained AI Platform Model resource or None if training did not
                produce an AI Platform Model.

        Raises:
            RuntimeError if Training job has already been run, staging_bucket has not
                been set, or model_display_name was provided but required arguments
                were not provided in constructor.
        """
        worker_pool_specs, managed_model = self._prepare_and_validate_run(
            model_display_name=model_display_name,
            replica_count=replica_count,
            machine_type=machine_type,
            accelerator_count=accelerator_count,
            accelerator_type=accelerator_type,
        )

        return self._run(
            dataset=dataset,
            annotation_schema_uri=annotation_schema_uri,
            worker_pool_specs=worker_pool_specs,
            managed_model=managed_model,
            args=args,
            base_output_dir=base_output_dir,
            bigquery_destination=bigquery_destination,
            training_fraction_split=training_fraction_split,
            validation_fraction_split=validation_fraction_split,
            test_fraction_split=test_fraction_split,
            training_filter_split=training_filter_split,
            validation_filter_split=validation_filter_split,
            test_filter_split=test_filter_split,
            predefined_split_column_name=predefined_split_column_name,
            timestamp_split_column_name=timestamp_split_column_name,
            sync=sync,
        )

    @base.optional_sync(construct_object_on_arg="managed_model")
    def _run(
        self,
        dataset: Optional[datasets.Dataset],
        annotation_schema_uri: Optional[str],
        worker_pool_specs: _DistributedTrainingSpec,
        managed_model: Optional[gca_model.Model] = None,
        args: Optional[List[Union[str, float, int]]] = None,
        base_output_dir: Optional[str] = None,
        bigquery_destination: Optional[str] = None,
        training_fraction_split: float = 0.8,
        validation_fraction_split: float = 0.1,
        test_fraction_split: float = 0.1,
        training_filter_split: Optional[str] = None,
        validation_filter_split: Optional[str] = None,
        test_filter_split: Optional[str] = None,
        predefined_split_column_name: Optional[str] = None,
        timestamp_split_column_name: Optional[str] = None,
        sync=True,
    ) -> Optional[models.Model]:
        """Packages local script and launches training_job.
        Args:
            dataset (datasets.Dataset):
                AI Platform to fit this training against.
            annotation_schema_uri (str):
                Google Cloud Storage URI points to a YAML file describing
                annotation schema.
            worker_pools_spec (_DistributedTrainingSpec):
                Worker pools pecs required to run job.
            managed_model (gca_model.Model):
                Model proto if this script produces a Managed Model.
            args (List[Unions[str, int, float]]):
                Command line arguments to be passed to the Python script.
            base_output_dir (str):
                GCS output directory of job. If not provided a
                timestamped directory in the staging directory will be used.
            bigquery_destination (str):
                The BigQuery project location where the training data is to
                be written to. In the given project a new dataset is created
                with name
                ``dataset_<dataset-id>_<annotation-type>_<timestamp-of-training-call>``
                where timestamp is in YYYY_MM_DDThh_mm_ss_sssZ format. All
                training input data will be written into that dataset. In
                the dataset three tables will be created, ``training``,
                ``validation`` and ``test``.

                -  AIP_DATA_FORMAT = "bigquery".
                -  AIP_TRAINING_DATA_URI ="bigquery_destination.dataset_*.training"
                -  AIP_VALIDATION_DATA_URI = "bigquery_destination.dataset_*.validation"
                -  AIP_TEST_DATA_URI = "bigquery_destination.dataset_*.test"
            training_fraction_split (float):
                The fraction of the input data that is to be
                used to train the Model.
            validation_fraction_split (float):
                The fraction of the input data that is to be
                used to validate the Model.
            test_fraction_split (float):
                The fraction of the input data that is to be
                used to evaluate the Model.
            training_filter_split (str):
                Optional. A filter on DataItems of the Dataset. DataItems that match
                this filter are used to train the Model. A filter with same syntax
                as the one used in DatasetService.ListDataItems may be used. If a
                single DataItem is matched by more than one of the FilterSplit filters,
                then it is assigned to the first set that applies to it in the
                training, validation, test order.
            validation_filter_split (str):
                Optional. A filter on DataItems of the Dataset. DataItems that match
                this filter are used to validate the Model. A filter with same syntax
                as the one used in DatasetService.ListDataItems may be used. If a
                single DataItem is matched by more than one of the FilterSplit filters,
                then it is assigned to the first set that applies to it in the
                training, validation, test order.
            test_filter_split (str):
                Optional. A filter on DataItems of the Dataset. DataItems that match
                this filter are used to test the Model. A filter with same syntax
                as the one used in DatasetService.ListDataItems may be used. If a
                single DataItem is matched by more than one of the FilterSplit filters,
                then it is assigned to the first set that applies to it in the
                training, validation, test order.
            predefined_split_column_name (str):
                Optional. The key is a name of one of the Dataset's data
                columns. The value of the key (either the label's value or
                value in the column) must be one of {``training``,
                ``validation``, ``test``}, and it defines to which set the
                given piece of data is assigned. If for a piece of data the
                key is not present or has an invalid value, that piece is
                ignored by the pipeline.

                Supported only for tabular Datasets.
            timestamp_split_column_name (str):
                Optional. The key is a name of one of the Dataset's data
                columns. The value of the key values of the key (the values in
                the column) must be in RFC 3339 `date-time` format, where
                `time-offset` = `"Z"` (e.g. 1985-04-12T23:20:50.52Z). If for a
                piece of data the key is not present or has an invalid value,
                that piece is ignored by the pipeline.

                Supported only for tabular Datasets.
            sync (bool):
                Whether to execute this method synchronously. If False, this method
                will be executed in concurrent Future and any downstream object will
                be immediately returned and synced when the Future has completed.

        Returns:
            model: The trained AI Platform Model resource or None if training did not
                produce an AI Platform Model.
        """

        for spec in worker_pool_specs:
            spec["containerSpec"] = {"imageUri": self._container_uri}

            if self._command:
                spec["containerSpec"]["command"] = self._command

            if args:
                spec["containerSpec"]["args"] = args

        (
            training_task_inputs,
            base_output_dir,
        ) = self._prepare_training_task_inputs_and_output_dir(
            worker_pool_specs, base_output_dir
        )

        model = self._run_job(
            training_task_definition=schema.training_job.definition.custom_task,
            training_task_inputs=training_task_inputs,
            dataset=dataset,
            annotation_schema_uri=annotation_schema_uri,
            training_fraction_split=training_fraction_split,
            validation_fraction_split=validation_fraction_split,
            test_fraction_split=test_fraction_split,
            training_filter_split=training_filter_split,
            validation_filter_split=validation_filter_split,
            test_filter_split=test_filter_split,
            predefined_split_column_name=predefined_split_column_name,
            timestamp_split_column_name=timestamp_split_column_name,
            model=managed_model,
            gcs_destination_uri_prefix=base_output_dir,
            bigquery_destination=bigquery_destination,
        )

        return model


class AutoMLTabularTrainingJob(_TrainingJob):
    def __init__(
        self,
        display_name: str,
        optimization_prediction_type: str,
        optimization_objective: Optional[str] = None,
        column_transformations: Optional[Union[Dict, List[Dict]]] = None,
        optimization_objective_recall_value: Optional[float] = None,
        optimization_objective_precision_value: Optional[float] = None,
        project: Optional[str] = None,
        location: Optional[str] = None,
        credentials: Optional[auth_credentials.Credentials] = None,
    ):
        """Constructs a AutoML Tabular Training Job.

        Args:
            display_name (str):
                Required. The user-defined name of this TrainingPipeline.
            optimization_prediction_type (str):
                The type of prediction the Model is to produce.
                "classification" - Predict one out of multiple target values is
                picked for each row.
                "regression" - Predict a value based on its relation to other values.
                This type is available only to columns that contain
                semantically numeric values, i.e. integers or floating
                point number, even if stored as e.g. strings.

            optimization_objective (str):
                Optional. Objective function the Model is to be optimized towards. The training
                task creates a Model that maximizes/minimizes the value of the objective
                function over the validation set.

                The supported optimization objectives depend on the prediction type, and
                in the case of classification also the number of distinct values in the
                target column (two distint values -> binary, 3 or more distinct values
                -> multi class).
                If the field is not set, the default objective function is used.

                Classification (binary):
                "maximize-au-roc" (default) - Maximize the area under the receiver
                                            operating characteristic (ROC) curve.
                "minimize-log-loss" - Minimize log loss.
                "maximize-au-prc" - Maximize the area under the precision-recall curve.
                "maximize-precision-at-recall" - Maximize precision for a specified
                                                recall value.
                "maximize-recall-at-precision" - Maximize recall for a specified
                                                precision value.

                Classification (multi class):
                "minimize-log-loss" (default) - Minimize log loss.

                Regression:
                "minimize-rmse" (default) - Minimize root-mean-squared error (RMSE).
                "minimize-mae" - Minimize mean-absolute error (MAE).
                "minimize-rmsle" - Minimize root-mean-squared log error (RMSLE).
            column_transformations (Optional[Union[Dict, List[Dict]]]):
                Optional. Transformations to apply to the input columns (i.e. columns other
                than the targetColumn). Each transformation may produce multiple
                result values from the column's value, and all are used for training.
                When creating transformation for BigQuery Struct column, the column
                should be flattened using "." as the delimiter.
                If an input column has no transformations on it, such a column is
                ignored by the training, except for the targetColumn, which should have
                no transformations defined on.
            optimization_objective_recall_value (float):
                Optional. Required when maximize-precision-at-recall optimizationObjective was
                picked, represents the recall value at which the optimization is done.

                The minimum value is 0 and the maximum is 1.0.
            optimization_objective_precision_value (float):
                Optional. Required when maximize-recall-at-precision optimizationObjective was
                picked, represents the precision value at which the optimization is
                done.

                The minimum value is 0 and the maximum is 1.0.
            project (str):
                Optional. Project to run training in. Overrides project set in aiplatform.init.
            location (str):
                Optional. Location to run training in. Overrides location set in aiplatform.init.
            credentials (auth_credentials.Credentials):
                Optional. Custom credentials to use to run call training service. Overrides
                credentials set in aiplatform.init.
        """
        super().__init__(
            display_name=display_name,
            project=project,
            location=location,
            credentials=credentials,
        )
        self._column_transformations = column_transformations
        self._optimization_objective = optimization_objective
        self._optimization_prediction_type = optimization_prediction_type
        self._optimization_objective_recall_value = optimization_objective_recall_value
        self._optimization_objective_precision_value = (
            optimization_objective_precision_value
        )

    def run(
        self,
        dataset: datasets.Dataset,
        target_column: str,
        training_fraction_split: float = 0.8,
        validation_fraction_split: float = 0.1,
        test_fraction_split: float = 0.1,
        training_filter_split: Optional[str] = None,
        validation_filter_split: Optional[str] = None,
        test_filter_split: Optional[str] = None,
        predefined_split_column_name: Optional[str] = None,
        timestamp_split_column_name: Optional[str] = None,
        weight_column: Optional[str] = None,
        budget_milli_node_hours: int = 1000,
        model_display_name: Optional[str] = None,
        disable_early_stopping: bool = False,
        sync: bool = True,
    ) -> models.Model:
        """Runs the training job and returns a model.

        Data fraction splits:
        Any of ``training_fraction_split``, ``validation_fraction_split`` and
        ``test_fraction_split`` may optionally be provided, they must sum to up to 1. If
        the provided ones sum to less than 1, the remainder is assigned to sets as
        decided by AI Platform. If none of the fractions are set, by default roughly 80%
        of data will be used for training, 10% for validation, and 10% for test.

        Args:
            dataset (datasets.Dataset):
                Required. The dataset within the same Project from which data will be used to train the Model. The
                Dataset must use schema compatible with Model being trained,
                and what is compatible should be described in the used
                TrainingPipeline's [training_task_definition]
                [google.cloud.aiplatform.v1beta1.TrainingPipeline.training_task_definition].
                For tabular Datasets, all their data is exported to
                training, to pick and choose from.
            training_fraction_split (float):
                Required. The fraction of the input data that is to be
                used to train the Model. This is ignored if Dataset is not provided.
            validation_fraction_split (float):
                Required. The fraction of the input data that is to be
                used to validate the Model. This is ignored if Dataset is not provided.
            test_fraction_split (float):
                Required. The fraction of the input data that is to be
                used to evaluate the Model. This is ignored if Dataset is not provided.
            training_filter_split (str):
                Optional. A filter on DataItems of the Dataset. DataItems that match
                this filter are used to train the Model. A filter with same syntax
                as the one used in DatasetService.ListDataItems may be used. If a
                single DataItem is matched by more than one of the FilterSplit filters,
                then it is assigned to the first set that applies to it in the
                training, validation, test order.
            validation_filter_split (str):
                Optional. A filter on DataItems of the Dataset. DataItems that match
                this filter are used to validate the Model. A filter with same syntax
                as the one used in DatasetService.ListDataItems may be used. If a
                single DataItem is matched by more than one of the FilterSplit filters,
                then it is assigned to the first set that applies to it in the
                training, validation, test order.
            test_filter_split (str):
                Optional. A filter on DataItems of the Dataset. DataItems that match
                this filter are used to test the Model. A filter with same syntax
                as the one used in DatasetService.ListDataItems may be used. If a
                single DataItem is matched by more than one of the FilterSplit filters,
                then it is assigned to the first set that applies to it in the
                training, validation, test order.
            predefined_split_column_name (str):
                Optional. The key is a name of one of the Dataset's data
                columns. The value of the key (either the label's value or
                value in the column) must be one of {``training``,
                ``validation``, ``test``}, and it defines to which set the
                given piece of data is assigned. If for a piece of data the
                key is not present or has an invalid value, that piece is
                ignored by the pipeline.

                Supported only for tabular Datasets.
            timestamp_split_column_name (str):
                Optional. The key is a name of one of the Dataset's data
                columns. The value of the key values of the key (the values in
                the column) must be in RFC 3339 `date-time` format, where
                `time-offset` = `"Z"` (e.g. 1985-04-12T23:20:50.52Z). If for a
                piece of data the key is not present or has an invalid value,
                that piece is ignored by the pipeline.

                Supported only for tabular Datasets.
            weight_column (str):
                Optional. Name of the column that should be used as the weight column.
                Higher values in this column give more importance to the row
                during Model training. The column must have numeric values between 0 and
                10000 inclusively, and 0 value means that the row is ignored.
                If the weight column field is not set, then all rows are assumed to have
                equal weight of 1.
            budget_milli_node_hours (int):
                Optional. The train budget of creating this Model, expressed in milli node
                hours i.e. 1,000 value in this field means 1 node hour.
                The training cost of the model will not exceed this budget. The final
                cost will be attempted to be close to the budget, though may end up
                being (even) noticeably smaller - at the backend's discretion. This
                especially may happen when further model training ceases to provide
                any improvements.
                If the budget is set to a value known to be insufficient to train a
                Model for the given training set, the training won't be attempted and
                will error.
                The minimum value is 1000 and the maximum is 72000.
            model_display_name (str):
                Optional. If the script produces a managed AI Platform Model. The display name of
                the Model. The name can be up to 128 characters long and can be consist
                of any UTF-8 characters.

                If not provided upon creation, the job's display_name is used.
            disable_early_stopping (bool):
                Required. If true, the entire budget is used. This disables the early stopping
                feature. By default, the early stopping feature is enabled, which means
                that training might stop before the entire training budget has been
                used, if further training does no longer brings significant improvement
                to the model.
            sync (bool):
                Whether to execute this method synchronously. If False, this method
                will be executed in concurrent Future and any downstream object will
                be immediately returned and synced when the Future has completed.
        Returns:
            model: The trained AI Platform Model resource or None if training did not
                produce an AI Platform Model.

        Raises:
            RuntimeError if Training job has already been run or is waiting to run.
        """

        if self._is_waiting_to_run():
            raise RuntimeError("AutoML Tabular Training is already scheduled to run.")

        if self._has_run:
            raise RuntimeError("AutoML Tabular Training has already run.")

        return self._run(
            dataset=dataset,
            target_column=target_column,
            training_fraction_split=training_fraction_split,
            validation_fraction_split=validation_fraction_split,
            test_fraction_split=test_fraction_split,
            training_filter_split=training_filter_split,
            validation_filter_split=validation_filter_split,
            test_filter_split=test_filter_split,
            predefined_split_column_name=predefined_split_column_name,
            timestamp_split_column_name=timestamp_split_column_name,
            weight_column=weight_column,
            budget_milli_node_hours=budget_milli_node_hours,
            model_display_name=model_display_name,
            disable_early_stopping=disable_early_stopping,
            sync=sync,
        )

    @base.optional_sync()
    def _run(
        self,
        dataset: datasets.Dataset,
        target_column: str,
        training_fraction_split: float = 0.8,
        validation_fraction_split: float = 0.1,
        test_fraction_split: float = 0.1,
        training_filter_split: Optional[str] = None,
        validation_filter_split: Optional[str] = None,
        test_filter_split: Optional[str] = None,
        predefined_split_column_name: Optional[str] = None,
        timestamp_split_column_name: Optional[str] = None,
        weight_column: Optional[str] = None,
        budget_milli_node_hours: int = 1000,
        model_display_name: Optional[str] = None,
        disable_early_stopping: bool = False,
        sync: bool = True,
    ) -> models.Model:
        """Runs the training job and returns a model.

        Data fraction splits:
        Any of ``training_fraction_split``, ``validation_fraction_split`` and
        ``test_fraction_split`` may optionally be provided, they must sum to up to 1. If
        the provided ones sum to less than 1, the remainder is assigned to sets as
        decided by AI Platform. If none of the fractions are set, by default roughly 80%
        of data will be used for training, 10% for validation, and 10% for test.

        Args:
            dataset (datasets.Dataset):
                Required. The dataset within the same Project from which data will be used to train the Model. The
                Dataset must use schema compatible with Model being trained,
                and what is compatible should be described in the used
                TrainingPipeline's [training_task_definition]
                [google.cloud.aiplatform.v1beta1.TrainingPipeline.training_task_definition].
                For tabular Datasets, all their data is exported to
                training, to pick and choose from.
            training_fraction_split (float):
                Required. The fraction of the input data that is to be
                used to train the Model. This is ignored if Dataset is not provided.
            validation_fraction_split (float):
                Required. The fraction of the input data that is to be
                used to validate the Model. This is ignored if Dataset is not provided.
            test_fraction_split (float):
                Required. The fraction of the input data that is to be
                used to evaluate the Model. This is ignored if Dataset is not provided.
            training_filter_split (str):
                Optional. A filter on DataItems of the Dataset. DataItems that match
                this filter are used to train the Model. A filter with same syntax
                as the one used in DatasetService.ListDataItems may be used. If a
                single DataItem is matched by more than one of the FilterSplit filters,
                then it is assigned to the first set that applies to it in the
                training, validation, test order.
            validation_filter_split (str):
                Optional. A filter on DataItems of the Dataset. DataItems that match
                this filter are used to validate the Model. A filter with same syntax
                as the one used in DatasetService.ListDataItems may be used. If a
                single DataItem is matched by more than one of the FilterSplit filters,
                then it is assigned to the first set that applies to it in the
                training, validation, test order.
            test_filter_split (str):
                Optional. A filter on DataItems of the Dataset. DataItems that match
                this filter are used to test the Model. A filter with same syntax
                as the one used in DatasetService.ListDataItems may be used. If a
                single DataItem is matched by more than one of the FilterSplit filters,
                then it is assigned to the first set that applies to it in the
                training, validation, test order.
            predefined_split_column_name (str):
                Optional. The key is a name of one of the Dataset's data
                columns. The value of the key (either the label's value or
                value in the column) must be one of {``training``,
                ``validation``, ``test``}, and it defines to which set the
                given piece of data is assigned. If for a piece of data the
                key is not present or has an invalid value, that piece is
                ignored by the pipeline.

                Supported only for tabular Datasets.
            timestamp_split_column_name (str):
                Optional. The key is a name of one of the Dataset's data
                columns. The value of the key values of the key (the values in
                the column) must be in RFC 3339 `date-time` format, where
                `time-offset` = `"Z"` (e.g. 1985-04-12T23:20:50.52Z). If for a
                piece of data the key is not present or has an invalid value,
                that piece is ignored by the pipeline.

                Supported only for tabular Datasets.
            weight_column (str):
                Optional. Name of the column that should be used as the weight column.
                Higher values in this column give more importance to the row
                during Model training. The column must have numeric values between 0 and
                10000 inclusively, and 0 value means that the row is ignored.
                If the weight column field is not set, then all rows are assumed to have
                equal weight of 1.
            budget_milli_node_hours (int):
                Optional. The train budget of creating this Model, expressed in milli node
                hours i.e. 1,000 value in this field means 1 node hour.
                The training cost of the model will not exceed this budget. The final
                cost will be attempted to be close to the budget, though may end up
                being (even) noticeably smaller - at the backend's discretion. This
                especially may happen when further model training ceases to provide
                any improvements.
                If the budget is set to a value known to be insufficient to train a
                Model for the given training set, the training won't be attempted and
                will error.
                The minimum value is 1000 and the maximum is 72000.
            model_display_name (str):
                Optional. If the script produces a managed AI Platform Model. The display name of
                the Model. The name can be up to 128 characters long and can be consist
                of any UTF-8 characters.

                If not provided upon creation, the job's display_name is used.
            disable_early_stopping (bool):
                Required. If true, the entire budget is used. This disables the early stopping
                feature. By default, the early stopping feature is enabled, which means
                that training might stop before the entire training budget has been
                used, if further training does no longer brings significant improvement
                to the model.
            sync (bool):
                Whether to execute this method synchronously. If False, this method
                will be executed in concurrent Future and any downstream object will
                be immediately returned and synced when the Future has completed.

        Returns:
            model: The trained AI Platform Model resource or None if training did not
                produce an AI Platform Model.
        """

        training_task_definition = schema.training_job.definition.tabular_task

        training_task_inputs_dict = {
            # required inputs
            "targetColumn": target_column,
            "transformations": self._column_transformations,
            "trainBudgetMilliNodeHours": budget_milli_node_hours,
            # optional inputs
            "weightColumnName": weight_column,
            "disableEarlyStopping": disable_early_stopping,
            "optimizationObjective": self._optimization_objective,
            "predictionType": self._optimization_prediction_type,
            "optimizationObjectiveRecallValue": self._optimization_objective_recall_value,
            "optimizationObjectivePrecisionValue": self._optimization_objective_precision_value,
        }

        if model_display_name is None:
            model_display_name = self._display_name

        model = gca_model.Model(display_name=model_display_name)

        return self._run_job(
            training_task_definition=training_task_definition,
            training_task_inputs=training_task_inputs_dict,
            dataset=dataset,
            training_fraction_split=training_fraction_split,
            validation_fraction_split=validation_fraction_split,
            test_fraction_split=test_fraction_split,
            training_filter_split=training_filter_split,
            validation_filter_split=validation_filter_split,
            test_filter_split=test_filter_split,
            predefined_split_column_name=predefined_split_column_name,
            timestamp_split_column_name=timestamp_split_column_name,
            model=model,
        )

    @property
    def _model_upload_fail_string(self) -> str:
        """Helper property for model upload failure."""
        return (
            f"Training Pipeline {self.resource_name} is not configured to upload a "
            "Model."
        )


class AutoMLImageTrainingJob(_TrainingJob):
    def __init__(
        self,
        display_name: str,
        prediction_type: str = "classification",
        multi_label: bool = False,
        model_type: str = "CLOUD",
        base_model: Optional[models.Model] = None,
        project: Optional[str] = None,
        location: Optional[str] = None,
        credentials: Optional[auth_credentials.Credentials] = None,
    ):
        """Constructs a AutoML Image Training Job.

        Args:
            display_name (str):
                Required. The user-defined name of this TrainingPipeline.
            prediction_type (str):
                The type of prediction the Model is to produce, one of:
                    "classification" - Predict one out of multiple target values is
                        picked for each row.
                    "object_detection" - Predict a value based on its relation to other values.
                        This type is available only to columns that contain
                        semantically numeric values, i.e. integers or floating
                        point number, even if stored as e.g. strings.
            multi_label: bool = False
                Required. Default is False.
                If false, a single-label (multi-class) Model will be trained
                (i.e. assuming that for each image just up to one annotation may be
                applicable). If true, a multi-label Model will be trained (i.e.
                assuming that for each image multiple annotations may be applicable).

                This is only applicable for the "classification" prediction_type and
                will be ignored otherwise.
            model_type: str = "CLOUD"
                Required. One of the following:
                    "CLOUD" - Default for Image Classification.
                        A Model best tailored to be used within Google Cloud, and
                        which cannot be exported.
                    "CLOUD_HIGH_ACCURACY_1" - Default for Image Object Detection.
                        A model best tailored to be used within Google Cloud, and
                        which cannot be exported. Expected to have a higher latency,
                        but should also have a higher prediction quality than other
                        cloud models.
                    "CLOUD_LOW_LATENCY_1" - A model best tailored to be used within
                        Google Cloud, and which cannot be exported. Expected to have a
                        low latency, but may have lower prediction quality than other
                        cloud models.
                    "MOBILE_TF_LOW_LATENCY_1" - A model that, in addition to being
                        available within Google Cloud, can also be exported as TensorFlow
                        or Core ML model and used on a mobile or edge device afterwards.
                        Expected to have low latency, but may have lower prediction
                        quality than other mobile models.
                    "MOBILE_TF_VERSATILE_1" - A model that, in addition to being
                        available within Google Cloud, can also be exported as TensorFlow
                        or Core ML model and used on a mobile or edge device with afterwards.
                    "MOBILE_TF_HIGH_ACCURACY_1" - A model that, in addition to being
                        available within Google Cloud, can also be exported as TensorFlow
                        or Core ML model and used on a mobile or edge device afterwards.
                        Expected to have a higher latency, but should also have a higher
                        prediction quality than other mobile models.
            base_model: Optional[models.Model] = None
                Optional. Only permitted for Image Classification models.
                If it is specified, the new model will be trained based on the `base` model.
                Otherwise, the new model will be trained from scratch. The `base` model
                must be in the same Project and Location as the new Model to train,
                and have the same model_type.
            project (str):
                Optional. Project to run training in. Overrides project set in aiplatform.init.
            location (str):
                Optional. Location to run training in. Overrides location set in aiplatform.init.
            credentials (auth_credentials.Credentials):
                Optional. Custom credentials to use to run call training service. Overrides
                credentials set in aiplatform.init.
        Raises:
            ValueError: When an invalid prediction_type or model_type is provided.
        """

        valid_model_types = constants.AUTOML_IMAGE_PREDICTION_MODEL_TYPES.get(
            prediction_type, None
        )

        if not valid_model_types:
            raise ValueError(
                f"'{prediction_type}' is not a supported prediction type for AutoML Image Training. "
                f"Please choose one of: {tuple(constants.AUTOML_IMAGE_PREDICTION_MODEL_TYPES.keys())}."
            )

        # Override default model_type for object_detection
        if model_type == "CLOUD" and prediction_type == "object_detection":
            model_type = "CLOUD_HIGH_ACCURACY_1"

        if model_type not in valid_model_types:
            raise ValueError(
                f"'{model_type}' is not a supported model_type for prediction_type of '{prediction_type}'. "
                f"Please choose one of: {tuple(valid_model_types)}"
            )

        if base_model and prediction_type != "classification":
            raise ValueError(
                "Training with a `base_model` is only supported in AutoML Image Classification. "
                f"However '{prediction_type}' was provided as `prediction_type`."
            )

        super().__init__(
            display_name=display_name,
            project=project,
            location=location,
            credentials=credentials,
        )

        self._model_type = model_type
        self._prediction_type = prediction_type
        self._multi_label = multi_label
        self._base_model = base_model

    def run(
        self,
        dataset: datasets.Dataset,
        training_fraction_split: float = 0.8,
        validation_fraction_split: float = 0.1,
        test_fraction_split: float = 0.1,
        budget_milli_node_hours: int = 1000,
        model_display_name: Optional[str] = None,
        disable_early_stopping: bool = False,
        sync: bool = True,
    ) -> models.Model:
        """Runs the AutoML Image training job and returns a model.

        Data fraction splits:
        Any of ``training_fraction_split``, ``validation_fraction_split`` and
        ``test_fraction_split`` may optionally be provided, they must sum to up to 1. If
        the provided ones sum to less than 1, the remainder is assigned to sets as
        decided by AI Platform. If none of the fractions are set, by default roughly 80%
        of data will be used for training, 10% for validation, and 10% for test.

        Args:
            dataset (datasets.Dataset):
                Required. The dataset within the same Project from which data will be used to train the Model. The
                Dataset must use schema compatible with Model being trained,
                and what is compatible should be described in the used
                TrainingPipeline's [training_task_definition]
                [google.cloud.aiplatform.v1beta1.TrainingPipeline.training_task_definition].
                For tabular Datasets, all their data is exported to
                training, to pick and choose from.
            training_fraction_split: float = 0.8
                Required. The fraction of the input data that is to be
                used to train the Model. This is ignored if Dataset is not provided.
            validation_fraction_split: float = 0.1
                Required. The fraction of the input data that is to be
                used to validate the Model. This is ignored if Dataset is not provided.
            test_fraction_split: float = 0.1
                Required. The fraction of the input data that is to be
                used to evaluate the Model. This is ignored if Dataset is not provided.
            budget_milli_node_hours: int = 1000
                Optional. The train budget of creating this Model, expressed in milli node
                hours i.e. 1,000 value in this field means 1 node hour.
                The training cost of the model will not exceed this budget. The final
                cost will be attempted to be close to the budget, though may end up
                being (even) noticeably smaller - at the backend's discretion. This
                especially may happen when further model training ceases to provide
                any improvements.
                If the budget is set to a value known to be insufficient to train a
                Model for the given training set, the training won't be attempted and
                will error.
                The minimum value is 1000 and the maximum is 72000.
            model_display_name (str):
                Optional. The display name of the managed AI Platform Model. The name
                can be up to 128 characters long and can be consist of any UTF-8
                characters. If not provided upon creation, the job's display_name is used.
            disable_early_stopping: bool = False
                Required. If true, the entire budget is used. This disables the early stopping
                feature. By default, the early stopping feature is enabled, which means
                that training might stop before the entire training budget has been
                used, if further training does no longer brings significant improvement
                to the model.
            sync: bool = True
                Whether to execute this method synchronously. If False, this method
                will be executed in concurrent Future and any downstream object will
                be immediately returned and synced when the Future has completed.
        Returns:
            model: The trained AI Platform Model resource or None if training did not
                produce an AI Platform Model.

        Raises:
            RuntimeError: If Training job has already been run or is waiting to run.
        """

        if self._is_waiting_to_run():
            raise RuntimeError("AutoML Image Training is already scheduled to run.")

        if self._has_run:
            raise RuntimeError("AutoML Image Training has already run.")

        return self._run(
            dataset=dataset,
            base_model=self._base_model,
            training_fraction_split=training_fraction_split,
            validation_fraction_split=validation_fraction_split,
            test_fraction_split=test_fraction_split,
            budget_milli_node_hours=budget_milli_node_hours,
            model_display_name=model_display_name,
            disable_early_stopping=disable_early_stopping,
            sync=sync,
        )

    @base.optional_sync()
    def _run(
        self,
        dataset: datasets.Dataset,
        base_model: Optional[models.Model] = None,
        training_fraction_split: float = 0.8,
        validation_fraction_split: float = 0.1,
        test_fraction_split: float = 0.1,
        budget_milli_node_hours: int = 1000,
        model_display_name: Optional[str] = None,
        disable_early_stopping: bool = False,
        sync: bool = True,
    ) -> models.Model:
        """Runs the training job and returns a model.

        Data fraction splits:
        Any of ``training_fraction_split``, ``validation_fraction_split`` and
        ``test_fraction_split`` may optionally be provided, they must sum to up to 1. If
        the provided ones sum to less than 1, the remainder is assigned to sets as
        decided by AI Platform. If none of the fractions are set, by default roughly 80%
        of data will be used for training, 10% for validation, and 10% for test.

        Args:
            dataset (datasets.Dataset):
                Required. The dataset within the same Project from which data will be used to train the Model. The
                Dataset must use schema compatible with Model being trained,
                and what is compatible should be described in the used
                TrainingPipeline's [training_task_definition]
                [google.cloud.aiplatform.v1beta1.TrainingPipeline.training_task_definition].
                For tabular Datasets, all their data is exported to
                training, to pick and choose from.
            base_model: Optional[models.Model] = None
                Optional. Only permitted for Image Classification models.
                If it is specified, the new model will be trained based on the `base` model.
                Otherwise, the new model will be trained from scratch. The `base` model
                must be in the same Project and Location as the new Model to train,
                and have the same model_type.
            training_fraction_split (float):
                Required. The fraction of the input data that is to be
                used to train the Model. This is ignored if Dataset is not provided.
            validation_fraction_split (float):
                Required. The fraction of the input data that is to be
                used to validate the Model. This is ignored if Dataset is not provided.
            test_fraction_split (float):
                Required. The fraction of the input data that is to be
                used to evaluate the Model. This is ignored if Dataset is not provided.
            budget_milli_node_hours (int):
                Optional. The train budget of creating this Model, expressed in milli node
                hours i.e. 1,000 value in this field means 1 node hour.
                The training cost of the model will not exceed this budget. The final
                cost will be attempted to be close to the budget, though may end up
                being (even) noticeably smaller - at the backend's discretion. This
                especially may happen when further model training ceases to provide
                any improvements.
                If the budget is set to a value known to be insufficient to train a
                Model for the given training set, the training won't be attempted and
                will error.
                The minimum value is 1000 and the maximum is 72000.
            model_display_name (str):
                Optional. The display name of the managed AI Platform Model. The name
                can be up to 128 characters long and can be consist of any UTF-8
                characters. If a `base_model` was provided, the display_name in the
                base_model will be overritten with this value. If not provided upon
                creation, the job's display_name is used.
            disable_early_stopping (bool):
                Required. If true, the entire budget is used. This disables the early stopping
                feature. By default, the early stopping feature is enabled, which means
                that training might stop before the entire training budget has been
                used, if further training does no longer brings significant improvement
                to the model.
            sync (bool):
                Whether to execute this method synchronously. If False, this method
                will be executed in concurrent Future and any downstream object will
                be immediately returned and synced when the Future has completed.

        Returns:
            model: The trained AI Platform Model resource or None if training did not
                produce an AI Platform Model.
        """

        # Retrieve the objective-specific training task schema based on prediction_type
        training_task_definition = getattr(
            schema.training_job.definition, f"automl_image_{self._prediction_type}_task"
        )

        training_task_inputs_dict = {
            # required inputs
            "modelType": self._model_type,
            "budgetMilliNodeHours": budget_milli_node_hours,
            # optional inputs
            "disableEarlyStopping": disable_early_stopping,
        }

        if self._prediction_type == "classification":
            training_task_inputs_dict["multiLabel"] = self._multi_label

        model_tbt = gca_model.Model()  # gca Model to be trained
        model_tbt.display_name = model_display_name or self._display_name

        if base_model:
            # Use provided base_model to pass to model_to_upload causing the
            # description and labels from base_model to be passed onto the new model
            model_tbt.description = getattr(base_model._gca_resource, "description")
            model_tbt.labels = getattr(base_model._gca_resource, "labels")

            # Set ID of AI Platform Model to base this training job off of
            training_task_inputs_dict["baseModelId"] = base_model.name

        return self._run_job(
            training_task_definition=training_task_definition,
            training_task_inputs=training_task_inputs_dict,
            dataset=dataset,
            training_fraction_split=training_fraction_split,
            validation_fraction_split=validation_fraction_split,
            test_fraction_split=test_fraction_split,
            model=model_tbt,
        )

    @property
    def _model_upload_fail_string(self) -> str:
        """Helper property for model upload failure."""
        return (
            f"AutoML Image Training Pipeline {self.resource_name} is not "
            "configured to upload a Model."
        )


class CustomPythonPackageTrainingJob(_CustomTrainingJob):
    """Class to launch a Custom Training Job in AI Platform using a Python Package.

    Takes a training implementation as a python package and executes that package
    in Cloud AI Platform Training.
    """

    def __init__(
        self,
        display_name: str,
        python_package_gcs_uri: str,
        python_module_name: str,
        container_uri: str,
        model_serving_container_image_uri: Optional[str] = None,
        model_serving_container_predict_route: Optional[str] = None,
        model_serving_container_health_route: Optional[str] = None,
        model_serving_container_command: Optional[Sequence[str]] = None,
        model_serving_container_args: Optional[Sequence[str]] = None,
        model_serving_container_environment_variables: Optional[Dict[str, str]] = None,
        model_serving_container_ports: Optional[Sequence[int]] = None,
        model_description: Optional[str] = None,
        model_instance_schema_uri: Optional[str] = None,
        model_parameters_schema_uri: Optional[str] = None,
        model_prediction_schema_uri: Optional[str] = None,
        project: Optional[str] = None,
        location: Optional[str] = None,
        credentials: Optional[auth_credentials.Credentials] = None,
        staging_bucket: Optional[str] = None,
    ):
        """Constructs a Custom Training Job from a Python Package.

        job = aiplatform.CustomPythonPackageTrainingJob(
            display_name='test-train',
            python_package_gcs_uri='gs://my-bucket/my-python-package.tar.gz',
            python_module_name='my-training-python-package.task',
            container_uri='gcr.io/cloud-aiplatform/training/tf-cpu.2-2:latest',
            model_serving_container_image_uri='gcr.io/my-trainer/serving:1',
            model_serving_container_predict_route='predict',
            model_serving_container_health_route='metadata
        )

        Usage with Dataset:

            ds = aiplatform.Dataset(
                'projects/my-project/locations/us-central1/datasets/12345'
            )

            job.run(
                ds,
                replica_count=1,
                model_display_name='my-trained-model'
            )

        Usage without Dataset:

            job.run(
                replica_count=1,
                model_display_name='my-trained-model'
            )

        To ensure your model gets saved in AI Platform, write your saved model to
        os.environ["AIP_MODEL_DIR"] in your provided training script.

        Args:
            display_name (str):
                Required. The user-defined name of this TrainingPipeline.
            python_package_gcs_uri (str):
                Required: GCS location of the training python package.
            python_module_name (str):
                Required: The module name of the training python package.
            container_uri (str):
                Required: Uri of the training container image in the GCR.
            model_serving_container_image_uri (str):
                If the training produces a managed AI Platform Model, the URI of the
                Model serving container suitable for serving the model produced by the
                training script.
            model_serving_container_predict_route (str):
                If the training produces a managed AI Platform Model, An HTTP path to
                send prediction requests to the container, and which must be supported
                by it. If not specified a default HTTP path will be used by AI Platform.
            model_serving_container_health_route (str):
                If the training produces a managed AI Platform Model, an HTTP path to
                send health check requests to the container, and which must be supported
                by it. If not specified a standard HTTP path will be used by AI
                Platform.
            model_serving_container_command (Sequence[str]):
                The command with which the container is run. Not executed within a
                shell. The Docker image's ENTRYPOINT is used if this is not provided.
                Variable references $(VAR_NAME) are expanded using the container's
                environment. If a variable cannot be resolved, the reference in the
                input string will be unchanged. The $(VAR_NAME) syntax can be escaped
                with a double $$, ie: $$(VAR_NAME). Escaped references will never be
                expanded, regardless of whether the variable exists or not.
            model_serving_container_args (Sequence[str]):
                The arguments to the command. The Docker image's CMD is used if this is
                not provided. Variable references $(VAR_NAME) are expanded using the
                container's environment. If a variable cannot be resolved, the reference
                in the input string will be unchanged. The $(VAR_NAME) syntax can be
                escaped with a double $$, ie: $$(VAR_NAME). Escaped references will
                never be expanded, regardless of whether the variable exists or not.
            model_serving_container_environment_variables (Dict[str, str]):
                The environment variables that are to be present in the container.
                Should be a dictionary where keys are environment variable names
                and values are environment variable values for those names.
            model_serving_container_ports (Sequence[int]):
                Declaration of ports that are exposed by the container. This field is
                primarily informational, it gives AI Platform information about the
                network connections the container uses. Listing or not a port here has
                no impact on whether the port is actually exposed, any port listening on
                the default "0.0.0.0" address inside a container will be accessible from
                the network.
            model_description (str):
                The description of the Model.
            model_instance_schema_uri (str):
                Optional. Points to a YAML file stored on Google Cloud
                Storage describing the format of a single instance, which
                are used in
                ``PredictRequest.instances``,
                ``ExplainRequest.instances``
                and
                ``BatchPredictionJob.input_config``.
                The schema is defined as an OpenAPI 3.0.2 `Schema
                Object <https://tinyurl.com/y538mdwt#schema-object>`__.
                AutoML Models always have this field populated by AI
                Platform. Note: The URI given on output will be immutable
                and probably different, including the URI scheme, than the
                one given on input. The output URI will point to a location
                where the user only has a read access.
            model_parameters_schema_uri (str):
                Optional. Points to a YAML file stored on Google Cloud
                Storage describing the parameters of prediction and
                explanation via
                ``PredictRequest.parameters``,
                ``ExplainRequest.parameters``
                and
                ``BatchPredictionJob.model_parameters``.
                The schema is defined as an OpenAPI 3.0.2 `Schema
                Object <https://tinyurl.com/y538mdwt#schema-object>`__.
                AutoML Models always have this field populated by AI
                Platform, if no parameters are supported it is set to an
                empty string. Note: The URI given on output will be
                immutable and probably different, including the URI scheme,
                than the one given on input. The output URI will point to a
                location where the user only has a read access.
            model_prediction_schema_uri (str):
                Optional. Points to a YAML file stored on Google Cloud
                Storage describing the format of a single prediction
                produced by this Model, which are returned via
                ``PredictResponse.predictions``,
                ``ExplainResponse.explanations``,
                and
                ``BatchPredictionJob.output_config``.
                The schema is defined as an OpenAPI 3.0.2 `Schema
                Object <https://tinyurl.com/y538mdwt#schema-object>`__.
                AutoML Models always have this field populated by AI
                Platform. Note: The URI given on output will be immutable
                and probably different, including the URI scheme, than the
                one given on input. The output URI will point to a location
                where the user only has a read access.
            project (str):
                Project to run training in. Overrides project set in aiplatform.init.
            location (str):
                Location to run training in. Overrides location set in aiplatform.init.
            credentials (auth_credentials.Credentials):
                Custom credentials to use to run call training service. Overrides
                credentials set in aiplatform.init.
            staging_bucket (str):
                Bucket used to stage source and training artifacts. Overrides
                staging_bucket set in aiplatform.init.
        """
        super().__init__(
            display_name=display_name,
            project=project,
            location=location,
            credentials=credentials,
            container_uri=container_uri,
            model_instance_schema_uri=model_instance_schema_uri,
            model_parameters_schema_uri=model_parameters_schema_uri,
            model_prediction_schema_uri=model_prediction_schema_uri,
            model_serving_container_environment_variables=model_serving_container_environment_variables,
            model_serving_container_ports=model_serving_container_ports,
            model_serving_container_image_uri=model_serving_container_image_uri,
            model_serving_container_command=model_serving_container_command,
            model_serving_container_args=model_serving_container_args,
            model_serving_container_predict_route=model_serving_container_predict_route,
            model_serving_container_health_route=model_serving_container_health_route,
            model_description=model_description,
            staging_bucket=staging_bucket,
        )

        self._package_gcs_uri = python_package_gcs_uri
        self._python_module = python_module_name

    def run(
        self,
        dataset: Optional[datasets.Dataset] = None,
        annotation_schema_uri: Optional[str] = None,
        model_display_name: Optional[str] = None,
        base_output_dir: Optional[str] = None,
        bigquery_destination: Optional[str] = None,
        args: Optional[List[Union[str, float, int]]] = None,
        replica_count: int = 0,
        machine_type: str = "n1-standard-4",
        accelerator_type: str = "ACCELERATOR_TYPE_UNSPECIFIED",
        accelerator_count: int = 0,
        training_fraction_split: float = 0.8,
        validation_fraction_split: float = 0.1,
        test_fraction_split: float = 0.1,
        training_filter_split: Optional[str] = None,
        validation_filter_split: Optional[str] = None,
        test_filter_split: Optional[str] = None,
        predefined_split_column_name: Optional[str] = None,
        timestamp_split_column_name: Optional[str] = None,
        sync=True,
    ) -> Optional[models.Model]:
        """Runs the custom training job.

        Distributed Training Support:
        If replica count = 1 then one chief replica will be provisioned. If
        replica_count > 1 the remainder will be provisioned as a worker replica pool.
        ie: replica_count = 10 will result in 1 chief and 9 workers
        All replicas have same machine_type, accelerator_type, and accelerator_count

        Data fraction splits:
        Any of ``training_fraction_split``, ``validation_fraction_split`` and
        ``test_fraction_split`` may optionally be provided, they must sum to up to 1. If
        the provided ones sum to less than 1, the remainder is assigned to sets as
        decided by AI Platform.If none of the fractions are set, by default roughly 80%
        of data will be used for training, 10% for validation, and 10% for test.

        Args:
            dataset (datasets.Dataset):
                AI Platform to fit this training against. Custom training script should
                retrieve datasets through passed in environement variables uris:

                os.environ["AIP_TRAINING_DATA_URI"]
                os.environ["AIP_VALIDATION_DATA_URI"]
                os.environ["AIP_TEST_DATA_URI"]

                Additionally the dataset format is passed in as:

                os.environ["AIP_DATA_FORMAT"]
            annotation_schema_uri (str):
                Google Cloud Storage URI points to a YAML file describing
                annotation schema. The schema is defined as an OpenAPI 3.0.2
                [Schema Object](https://github.com/OAI/OpenAPI-Specification/blob/master/versions/3.0.2.md#schema-object) The schema files
                that can be used here are found in
                gs://google-cloud-aiplatform/schema/dataset/annotation/,
                note that the chosen schema must be consistent with
                ``metadata``
                of the Dataset specified by
                ``dataset_id``.

                Only Annotations that both match this schema and belong to
                DataItems not ignored by the split method are used in
                respectively training, validation or test role, depending on
                the role of the DataItem they are on.

                When used in conjunction with
                ``annotations_filter``,
                the Annotations used for training are filtered by both
                ``annotations_filter``
                and
                ``annotation_schema_uri``.
            model_display_name (str):
                If the script produces a managed AI Platform Model. The display name of
                the Model. The name can be up to 128 characters long and can be consist
                of any UTF-8 characters.
            base_output_dir (str):
                GCS output directory of job. If not provided a
                timestamped directory in the staging directory will be used.
            bigquery_destination (str):
                Provide this field if `dataset` is a BiqQuery dataset.
                The BigQuery project location where the training data is to
                be written to. In the given project a new dataset is created
                with name
                ``dataset_<dataset-id>_<annotation-type>_<timestamp-of-training-call>``
                where timestamp is in YYYY_MM_DDThh_mm_ss_sssZ format. All
                training input data will be written into that dataset. In
                the dataset three tables will be created, ``training``,
                ``validation`` and ``test``.

                -  AIP_DATA_FORMAT = "bigquery".
                -  AIP_TRAINING_DATA_URI ="bigquery_destination.dataset_*.training"
                -  AIP_VALIDATION_DATA_URI = "bigquery_destination.dataset_*.validation"
                -  AIP_TEST_DATA_URI = "bigquery_destination.dataset_*.test"
            args (List[Unions[str, int, float]]):
                Command line arguments to be passed to the Python script.
            replica_count (int):
                The number of worker replicas. If replica count = 1 then one chief
                replica will be provisioned. If replica_count > 1 the remainder will be
                provisioned as a worker replica pool.
            machine_type (str):
                The type of machine to use for training.
            accelerator_type (str):
                Hardware accelerator type. One of ACCELERATOR_TYPE_UNSPECIFIED,
                NVIDIA_TESLA_K80, NVIDIA_TESLA_P100, NVIDIA_TESLA_V100, NVIDIA_TESLA_P4,
                NVIDIA_TESLA_T4, TPU_V2, TPU_V3
            accelerator_count (int):
                The number of accelerators to attach to a worker replica.
            training_fraction_split (float):
                The fraction of the input data that is to be
                used to train the Model. This is ignored if Dataset is not provided.
            validation_fraction_split (float):
                The fraction of the input data that is to be
                used to validate the Model. This is ignored if Dataset is not provided.
            test_fraction_split (float):
                The fraction of the input data that is to be
                used to evaluate the Model. This is ignored if Dataset is not provided.
            training_filter_split (str):
                Optional. A filter on DataItems of the Dataset. DataItems that match
                this filter are used to train the Model. A filter with same syntax
                as the one used in DatasetService.ListDataItems may be used. If a
                single DataItem is matched by more than one of the FilterSplit filters,
                then it is assigned to the first set that applies to it in the
                training, validation, test order.
            validation_filter_split (str):
                Optional. A filter on DataItems of the Dataset. DataItems that match
                this filter are used to validate the Model. A filter with same syntax
                as the one used in DatasetService.ListDataItems may be used. If a
                single DataItem is matched by more than one of the FilterSplit filters,
                then it is assigned to the first set that applies to it in the
                training, validation, test order.
            test_filter_split (str):
                Optional. A filter on DataItems of the Dataset. DataItems that match
                this filter are used to test the Model. A filter with same syntax
                as the one used in DatasetService.ListDataItems may be used. If a
                single DataItem is matched by more than one of the FilterSplit filters,
                then it is assigned to the first set that applies to it in the
                training, validation, test order.
            predefined_split_column_name (str):
                Optional. The key is a name of one of the Dataset's data
                columns. The value of the key (either the label's value or
                value in the column) must be one of {``training``,
                ``validation``, ``test``}, and it defines to which set the
                given piece of data is assigned. If for a piece of data the
                key is not present or has an invalid value, that piece is
                ignored by the pipeline.

                Supported only for tabular Datasets.
            timestamp_split_column_name (str):
                Optional. The key is a name of one of the Dataset's data
                columns. The value of the key values of the key (the values in
                the column) must be in RFC 3339 `date-time` format, where
                `time-offset` = `"Z"` (e.g. 1985-04-12T23:20:50.52Z). If for a
                piece of data the key is not present or has an invalid value,
                that piece is ignored by the pipeline.

                Supported only for tabular Datasets.
            sync (bool):
                Whether to execute this method synchronously. If False, this method
                will be executed in concurrent Future and any downstream object will
                be immediately returned and synced when the Future has completed.

        Returns:
            model: The trained AI Platform Model resource or None if training did not
                produce an AI Platform Model.
        """
        worker_pool_specs, managed_model = self._prepare_and_validate_run(
            model_display_name=model_display_name,
            replica_count=replica_count,
            machine_type=machine_type,
            accelerator_count=accelerator_count,
            accelerator_type=accelerator_type,
        )

        return self._run(
            dataset=dataset,
            annotation_schema_uri=annotation_schema_uri,
            worker_pool_specs=worker_pool_specs,
            managed_model=managed_model,
            args=args,
            base_output_dir=base_output_dir,
            training_fraction_split=training_fraction_split,
            validation_fraction_split=validation_fraction_split,
            test_fraction_split=test_fraction_split,
            training_filter_split=training_filter_split,
            validation_filter_split=validation_filter_split,
            test_filter_split=test_filter_split,
            predefined_split_column_name=predefined_split_column_name,
            timestamp_split_column_name=timestamp_split_column_name,
            bigquery_destination=bigquery_destination,
            sync=sync,
        )

    @base.optional_sync(construct_object_on_arg="managed_model")
    def _run(
        self,
        dataset: Optional[datasets.Dataset],
        annotation_schema_uri: Optional[str],
        worker_pool_specs: _DistributedTrainingSpec,
        managed_model: Optional[gca_model.Model] = None,
        args: Optional[List[Union[str, float, int]]] = None,
        base_output_dir: Optional[str] = None,
        training_fraction_split: float = 0.8,
        validation_fraction_split: float = 0.1,
        test_fraction_split: float = 0.1,
        training_filter_split: Optional[str] = None,
        validation_filter_split: Optional[str] = None,
        test_filter_split: Optional[str] = None,
        predefined_split_column_name: Optional[str] = None,
        timestamp_split_column_name: Optional[str] = None,
        bigquery_destination: Optional[str] = None,
        sync=True,
    ) -> Optional[models.Model]:
        """Packages local script and launches training_job.

        Args:
            dataset (datasets.Dataset):
                AI Platform to fit this training against.
            annotation_schema_uri (str):
                Google Cloud Storage URI points to a YAML file describing
                annotation schema.
            worker_pools_spec (_DistributedTrainingSpec):
                Worker pools pecs required to run job.
            managed_model (gca_model.Model):
                Model proto if this script produces a Managed Model.
            args (List[Unions[str, int, float]]):
                Command line arguments to be passed to the Python script.
            base_output_dir (str):
                GCS output directory of job. If not provided a
                timestamped directory in the staging directory will be used.
            training_fraction_split (float):
                The fraction of the input data that is to be
                used to train the Model.
            validation_fraction_split (float):
                The fraction of the input data that is to be
                used to validate the Model.
            test_fraction_split (float):
                The fraction of the input data that is to be
                used to evaluate the Model.
            training_filter_split (str):
                Optional. A filter on DataItems of the Dataset. DataItems that match
                this filter are used to train the Model. A filter with same syntax
                as the one used in DatasetService.ListDataItems may be used. If a
                single DataItem is matched by more than one of the FilterSplit filters,
                then it is assigned to the first set that applies to it in the
                training, validation, test order.
            validation_filter_split (str):
                Optional. A filter on DataItems of the Dataset. DataItems that match
                this filter are used to validate the Model. A filter with same syntax
                as the one used in DatasetService.ListDataItems may be used. If a
                single DataItem is matched by more than one of the FilterSplit filters,
                then it is assigned to the first set that applies to it in the
                training, validation, test order.
            test_filter_split (str):
                Optional. A filter on DataItems of the Dataset. DataItems that match
                this filter are used to test the Model. A filter with same syntax
                as the one used in DatasetService.ListDataItems may be used. If a
                single DataItem is matched by more than one of the FilterSplit filters,
                then it is assigned to the first set that applies to it in the
                training, validation, test order.
            predefined_split_column_name (str):
                Optional. The key is a name of one of the Dataset's data
                columns. The value of the key (either the label's value or
                value in the column) must be one of {``training``,
                ``validation``, ``test``}, and it defines to which set the
                given piece of data is assigned. If for a piece of data the
                key is not present or has an invalid value, that piece is
                ignored by the pipeline.

                Supported only for tabular Datasets.
            timestamp_split_column_name (str):
                Optional. The key is a name of one of the Dataset's data
                columns. The value of the key values of the key (the values in
                the column) must be in RFC 3339 `date-time` format, where
                `time-offset` = `"Z"` (e.g. 1985-04-12T23:20:50.52Z). If for a
                piece of data the key is not present or has an invalid value,
                that piece is ignored by the pipeline.

                Supported only for tabular Datasets.
            sync (bool):
                Whether to execute this method synchronously. If False, this method
                will be executed in concurrent Future and any downstream object will
                be immediately returned and synced when the Future has completed.

        Returns:
            model: The trained AI Platform Model resource or None if training did not
                produce an AI Platform Model.
        """
        for spec in worker_pool_specs:
            spec["pythonPackageSpec"] = {
                "executorImageUri": self._container_uri,
                "pythonModule": self._python_module,
                "packageUris": [self._package_gcs_uri],
            }

            if args:
                spec["pythonPackageSpec"]["args"] = args

        (
            training_task_inputs,
            base_output_dir,
        ) = self._prepare_training_task_inputs_and_output_dir(
            worker_pool_specs, base_output_dir
        )

        model = self._run_job(
            training_task_definition=schema.training_job.definition.custom_task,
            training_task_inputs=training_task_inputs,
            dataset=dataset,
            annotation_schema_uri=annotation_schema_uri,
            training_fraction_split=training_fraction_split,
            validation_fraction_split=validation_fraction_split,
            test_fraction_split=test_fraction_split,
            training_filter_split=training_filter_split,
            validation_filter_split=validation_filter_split,
            test_filter_split=test_filter_split,
            predefined_split_column_name=predefined_split_column_name,
            timestamp_split_column_name=timestamp_split_column_name,
            model=managed_model,
            gcs_destination_uri_prefix=base_output_dir,
            bigquery_destination=bigquery_destination,
        )

        return model<|MERGE_RESOLUTION|>--- conflicted
+++ resolved
@@ -327,13 +327,10 @@
         training_fraction_split: float,
         validation_fraction_split: float,
         test_fraction_split: float,
-<<<<<<< HEAD
         training_filter_split: Optional[str] = None,
         validation_filter_split: Optional[str] = None,
         test_filter_split: Optional[str] = None,
-=======
         annotation_schema_uri: Optional[str] = None,
->>>>>>> 5735545c
         predefined_split_column_name: Optional[str] = None,
         timestamp_split_column_name: Optional[str] = None,
         model: Optional[gca_model.Model] = None,
@@ -378,7 +375,6 @@
             test_fraction_split (float):
                 The fraction of the input data that is to be
                 used to evaluate the Model. This is ignored if Dataset is not provided.
-<<<<<<< HEAD
             training_filter_split (str):
                 Optional. A filter on DataItems of the Dataset. DataItems that match
                 this filter are used to train the Model. A filter with same syntax
@@ -400,7 +396,6 @@
                 single DataItem is matched by more than one of the FilterSplit filters,
                 then it is assigned to the first set that applies to it in the
                 training, validation, test order.
-=======
             annotation_schema_uri (str):
                 Google Cloud Storage URI points to a YAML file describing
                 annotation schema. The schema is defined as an OpenAPI 3.0.2
@@ -423,7 +418,6 @@
                 ``annotations_filter``
                 and
                 ``annotation_schema_uri``.
->>>>>>> 5735545c
             predefined_split_column_name (str):
                 Optional. The key is a name of one of the Dataset's data
                 columns. The value of the key (either the label's value or
