# -*- coding: utf-8 -*-

# Copyright 2020 Google LLC
#
# Licensed under the Apache License, Version 2.0 (the "License");
# you may not use this file except in compliance with the License.
# You may obtain a copy of the License at
#
#     http://www.apache.org/licenses/LICENSE-2.0
#
# Unless required by applicable law or agreed to in writing, software
# distributed under the License is distributed on an "AS IS" BASIS,
# WITHOUT WARRANTIES OR CONDITIONS OF ANY KIND, either express or implied.
# See the License for the specific language governing permissions and
# limitations under the License.
#

import datetime
import time
from typing import Dict, List, Optional, Sequence, Tuple, Union

import abc

from google.auth import credentials as auth_credentials
from google.cloud.aiplatform import base
from google.cloud.aiplatform import constants
from google.cloud.aiplatform import datasets
from google.cloud.aiplatform import initializer
from google.cloud.aiplatform import models
from google.cloud.aiplatform import schema
from google.cloud.aiplatform import utils
from google.cloud.aiplatform.utils import console_utils

from google.cloud.aiplatform.compat.types import (
    env_var as gca_env_var,
    io as gca_io,
    model as gca_model,
    pipeline_state as gca_pipeline_state,
    training_pipeline as gca_training_pipeline,
)
from google.cloud.aiplatform.utils import _timestamped_gcs_dir
from google.cloud.aiplatform.utils import source_utils
from google.cloud.aiplatform.utils import worker_spec_utils

from google.cloud.aiplatform.v1.schema.trainingjob import (
    definition_v1 as training_job_inputs,
)

from google.rpc import code_pb2
from google.rpc import status_pb2

import proto


_LOGGER = base.Logger(__name__)

_PIPELINE_COMPLETE_STATES = set(
    [
        gca_pipeline_state.PipelineState.PIPELINE_STATE_SUCCEEDED,
        gca_pipeline_state.PipelineState.PIPELINE_STATE_FAILED,
        gca_pipeline_state.PipelineState.PIPELINE_STATE_CANCELLED,
        gca_pipeline_state.PipelineState.PIPELINE_STATE_PAUSED,
    ]
)


class _TrainingJob(base.VertexAiResourceNounWithFutureManager):

    client_class = utils.PipelineClientWithOverride
    _is_client_prediction_client = False
    _resource_noun = "trainingPipelines"
    _getter_method = "get_training_pipeline"
    _list_method = "list_training_pipelines"
    _delete_method = "delete_training_pipeline"

    def __init__(
        self,
        display_name: str,
        project: Optional[str] = None,
        location: Optional[str] = None,
        credentials: Optional[auth_credentials.Credentials] = None,
        training_encryption_spec_key_name: Optional[str] = None,
        model_encryption_spec_key_name: Optional[str] = None,
    ):
        """Constructs a Training Job.

        Args:
            display_name (str):
                Required. The user-defined name of this TrainingPipeline.
            project (str):
                Optional project to retrieve model from. If not set, project set in
                aiplatform.init will be used.
            location (str):
                Optional location to retrieve model from. If not set, location set in
                aiplatform.init will be used.
            credentials (auth_credentials.Credentials):
                Optional credentials to use to retrieve the model.
            training_encryption_spec_key_name (Optional[str]):
                Optional. The Cloud KMS resource identifier of the customer
                managed encryption key used to protect the training pipeline. Has the
                form:
                ``projects/my-project/locations/my-region/keyRings/my-kr/cryptoKeys/my-key``.
                The key needs to be in the same region as where the compute
                resource is created.

                If set, this TrainingPipeline will be secured by this key.

                Note: Model trained by this TrainingPipeline is also secured
                by this key if ``model_to_upload`` is not set separately.

                Overrides encryption_spec_key_name set in aiplatform.init.
            model_encryption_spec_key_name (Optional[str]):
                Optional. The Cloud KMS resource identifier of the customer
                managed encryption key used to protect the model. Has the
                form:
                ``projects/my-project/locations/my-region/keyRings/my-kr/cryptoKeys/my-key``.
                The key needs to be in the same region as where the compute
                resource is created.

                If set, the trained Model will be secured by this key.

                Overrides encryption_spec_key_name set in aiplatform.init.
        """
        utils.validate_display_name(display_name)

        super().__init__(project=project, location=location, credentials=credentials)
        self._display_name = display_name
        self._training_encryption_spec = initializer.global_config.get_encryption_spec(
            encryption_spec_key_name=training_encryption_spec_key_name
        )
        self._model_encryption_spec = initializer.global_config.get_encryption_spec(
            encryption_spec_key_name=model_encryption_spec_key_name
        )
        self._gca_resource = None

    @property
    @classmethod
    @abc.abstractmethod
    def _supported_training_schemas(cls) -> Tuple[str]:
        """List of supported schemas for this training job."""
        pass

    @property
    def start_time(self) -> Optional[datetime.datetime]:
        """Time when the TrainingJob entered the `PIPELINE_STATE_RUNNING` for
        the first time."""
        self._sync_gca_resource()
        return getattr(self._gca_resource, "start_time")

    @property
    def end_time(self) -> Optional[datetime.datetime]:
        """Time when the TrainingJob resource entered the `PIPELINE_STATE_SUCCEEDED`,
        `PIPELINE_STATE_FAILED`, `PIPELINE_STATE_CANCELLED` state."""
        self._sync_gca_resource()
        return getattr(self._gca_resource, "end_time")

    @property
    def error(self) -> Optional[status_pb2.Status]:
        """Detailed error info for this TrainingJob resource. Only populated when
        the TrainingJob's state is `PIPELINE_STATE_FAILED` or
        `PIPELINE_STATE_CANCELLED`."""
        self._sync_gca_resource()
        return getattr(self._gca_resource, "error")

    @classmethod
    def get(
        cls,
        resource_name: str,
        project: Optional[str] = None,
        location: Optional[str] = None,
        credentials: Optional[auth_credentials.Credentials] = None,
    ) -> "_TrainingJob":
        """Get Training Job for the given resource_name.

        Args:
            resource_name (str):
                Required. A fully-qualified resource name or ID.
            project (str):
                Optional project to retrieve training job from. If not set, project
                set in aiplatform.init will be used.
            location (str):
                Optional location to retrieve training job from. If not set, location
                set in aiplatform.init will be used.
            credentials (auth_credentials.Credentials):
                Custom credentials to use to upload this model. Overrides
                credentials set in aiplatform.init.

        Raises:
            ValueError: If the retrieved training job's training task definition
                doesn't match the custom training task definition.

        Returns:
            A Vertex AI Training Job
        """

        # Create job with dummy parameters
        # These parameters won't be used as user can not run the job again.
        # If they try, an exception will be raised.
        self = cls._empty_constructor(
            project=project,
            location=location,
            credentials=credentials,
            resource_name=resource_name,
        )

        self._gca_resource = self._get_gca_resource(resource_name=resource_name)

        if (
            self._gca_resource.training_task_definition
            not in cls._supported_training_schemas
        ):
            raise ValueError(
                f"The retrieved job's training task definition "
                f"is {self._gca_resource.training_task_definition}, "
                f"which is not compatible with {cls.__name__}."
            )

        return self

    @classmethod
    def _get_and_return_subclass(
        cls,
        resource_name: str,
        project: Optional[str] = None,
        location: Optional[str] = None,
        credentials: Optional[auth_credentials.Credentials] = None,
    ) -> "_TrainingJob":
        """Retrieve Training Job subclass for the given resource_name without
        knowing the training_task_definition.

        Example usage:
        ```
        aiplatform.training_jobs._TrainingJob._get_and_return_subclass(
            'projects/.../locations/.../trainingPipelines/12345'
        )
        # Returns: <google.cloud.aiplatform.training_jobs.AutoMLImageTrainingJob>
        ```

        Args:
            resource_name (str):
                Required. A fully-qualified resource name or ID.
            project (str):
                Optional project to retrieve dataset from. If not set, project
                set in aiplatform.init will be used.
            location (str):
                Optional location to retrieve dataset from. If not set, location
                set in aiplatform.init will be used.
            credentials (auth_credentials.Credentials):
                Optional. Custom credentials to use to upload this model. Overrides
                credentials set in aiplatform.init.

        Returns:
            A Vertex AI Training Job
        """

        # Retrieve training pipeline resource before class construction
        client = cls._instantiate_client(location=location, credentials=credentials)

        gca_training_pipeline = getattr(client, cls._getter_method)(name=resource_name)

        schema_uri = gca_training_pipeline.training_task_definition

        # Collect all AutoML training job classes and CustomTrainingJob
        class_list = [
            c for c in cls.__subclasses__() if c.__name__.startswith("AutoML")
        ] + [CustomTrainingJob]

        # Identify correct training job subclass, construct and return object
        for c in class_list:
            if schema_uri in c._supported_training_schemas:
                return c._empty_constructor(
                    project=project,
                    location=location,
                    credentials=credentials,
                    resource_name=resource_name,
                )

    @property
    @abc.abstractmethod
    def _model_upload_fail_string(self) -> str:
        """Helper property for model upload failure."""
        pass

    @abc.abstractmethod
    def run(self) -> Optional[models.Model]:
        """Runs the training job.

        Should call _run_job internally
        """
        pass

    @staticmethod
    def _create_input_data_config(
        dataset: Optional[datasets._Dataset] = None,
        annotation_schema_uri: Optional[str] = None,
        training_fraction_split: float = 0.8,
        validation_fraction_split: float = 0.1,
        test_fraction_split: float = 0.1,
        predefined_split_column_name: Optional[str] = None,
        gcs_destination_uri_prefix: Optional[str] = None,
        bigquery_destination: Optional[str] = None,
    ) -> Optional[gca_training_pipeline.InputDataConfig]:
        """Constructs a input data config to pass to the training pipeline.

        Args:
            dataset (datasets._Dataset):
                The dataset within the same Project from which data will be used to train the Model. The
                Dataset must use schema compatible with Model being trained,
                and what is compatible should be described in the used
                TrainingPipeline's [training_task_definition]
                [google.cloud.aiplatform.v1beta1.TrainingPipeline.training_task_definition].
                For tabular Datasets, all their data is exported to
                training, to pick and choose from.
            annotation_schema_uri (str):
                Google Cloud Storage URI points to a YAML file describing
                annotation schema. The schema is defined as an OpenAPI 3.0.2
                [Schema Object](https://github.com/OAI/OpenAPI-Specification/blob/master/versions/3.0.2.md#schema-object) The schema files
                that can be used here are found in
                gs://google-cloud-aiplatform/schema/dataset/annotation/,
                note that the chosen schema must be consistent with
                ``metadata``
                of the Dataset specified by
                ``dataset_id``.

                Only Annotations that both match this schema and belong to
                DataItems not ignored by the split method are used in
                respectively training, validation or test role, depending on
                the role of the DataItem they are on.

                When used in conjunction with
                ``annotations_filter``,
                the Annotations used for training are filtered by both
                ``annotations_filter``
                and
                ``annotation_schema_uri``.
            training_fraction_split (float):
                The fraction of the input data that is to be
                used to train the Model. This is ignored if Dataset is not provided.
            training_fraction_split (float):
                The fraction of the input data that is to be
                used to train the Model. This is ignored if Dataset is not provided.
            validation_fraction_split (float):
                The fraction of the input data that is to be
                used to validate the Model. This is ignored if Dataset is not provided.
            test_fraction_split (float):
                The fraction of the input data that is to be
                used to evaluate the Model. This is ignored if Dataset is not provided.
            predefined_split_column_name (str):
                Optional. The key is a name of one of the Dataset's data
                columns. The value of the key (either the label's value or
                value in the column) must be one of {``training``,
                ``validation``, ``test``}, and it defines to which set the
                given piece of data is assigned. If for a piece of data the
                key is not present or has an invalid value, that piece is
                ignored by the pipeline.

                Supported only for tabular and time series Datasets.
            gcs_destination_uri_prefix (str):
                Optional. The Google Cloud Storage location.

                The Vertex AI environment variables representing Google
                Cloud Storage data URIs will always be represented in the
                Google Cloud Storage wildcard format to support sharded
                data.

                -  AIP_DATA_FORMAT = "jsonl".
                -  AIP_TRAINING_DATA_URI = "gcs_destination/training-*"
                -  AIP_VALIDATION_DATA_URI = "gcs_destination/validation-*"
                -  AIP_TEST_DATA_URI = "gcs_destination/test-*".
            bigquery_destination (str):
                The BigQuery project location where the training data is to
                be written to. In the given project a new dataset is created
                with name
                ``dataset_<dataset-id>_<annotation-type>_<timestamp-of-training-call>``
                where timestamp is in YYYY_MM_DDThh_mm_ss_sssZ format. All
                training input data will be written into that dataset. In
                the dataset three tables will be created, ``training``,
                ``validation`` and ``test``.

                -  AIP_DATA_FORMAT = "bigquery".
                -  AIP_TRAINING_DATA_URI ="bigquery_destination.dataset_*.training"
                -  AIP_VALIDATION_DATA_URI = "bigquery_destination.dataset_*.validation"
                -  AIP_TEST_DATA_URI = "bigquery_destination.dataset_*.test"
        """

        input_data_config = None
        if dataset:
            # Create fraction split spec
            fraction_split = gca_training_pipeline.FractionSplit(
                training_fraction=training_fraction_split,
                validation_fraction=validation_fraction_split,
                test_fraction=test_fraction_split,
            )

            # Create predefined split spec
            predefined_split = None
            if predefined_split_column_name:
                if dataset._gca_resource.metadata_schema_uri not in (
                    schema.dataset.metadata.tabular,
                    schema.dataset.metadata.time_series,
                ):
                    raise ValueError(
                        "A pre-defined split may only be used with a tabular or time series Dataset"
                    )

                predefined_split = gca_training_pipeline.PredefinedSplit(
                    key=predefined_split_column_name
                )

            # Create GCS destination
            gcs_destination = None
            if gcs_destination_uri_prefix:
                gcs_destination = gca_io.GcsDestination(
                    output_uri_prefix=gcs_destination_uri_prefix
                )

            # TODO(b/177416223) validate managed BQ dataset is passed in
            bigquery_destination_proto = None
            if bigquery_destination:
                bigquery_destination_proto = gca_io.BigQueryDestination(
                    output_uri=bigquery_destination
                )

            # create input data config
            input_data_config = gca_training_pipeline.InputDataConfig(
                fraction_split=fraction_split,
                predefined_split=predefined_split,
                dataset_id=dataset.name,
                annotation_schema_uri=annotation_schema_uri,
                gcs_destination=gcs_destination,
                bigquery_destination=bigquery_destination_proto,
            )

        return input_data_config

    def _run_job(
        self,
        training_task_definition: str,
        training_task_inputs: Union[dict, proto.Message],
        dataset: Optional[datasets._Dataset],
        training_fraction_split: float,
        validation_fraction_split: float,
        test_fraction_split: float,
        annotation_schema_uri: Optional[str] = None,
        predefined_split_column_name: Optional[str] = None,
        model: Optional[gca_model.Model] = None,
        gcs_destination_uri_prefix: Optional[str] = None,
        bigquery_destination: Optional[str] = None,
    ) -> Optional[models.Model]:
        """Runs the training job.

        Args:
            training_task_definition (str):
                Required. A Google Cloud Storage path to the
                YAML file that defines the training task which
                is responsible for producing the model artifact,
                and may also include additional auxiliary work.
                The definition files that can be used here are
                found in gs://google-cloud-
                aiplatform/schema/trainingjob/definition/. Note:
                The URI given on output will be immutable and
                probably different, including the URI scheme,
                than the one given on input. The output URI will
                point to a location where the user only has a
                read access.
            training_task_inputs (Union[dict, proto.Message]):
                Required. The training task's input that corresponds to the training_task_definition parameter.
            dataset (datasets._Dataset):
                The dataset within the same Project from which data will be used to train the Model. The
                Dataset must use schema compatible with Model being trained,
                and what is compatible should be described in the used
                TrainingPipeline's [training_task_definition]
                [google.cloud.aiplatform.v1beta1.TrainingPipeline.training_task_definition].
                For tabular Datasets, all their data is exported to
                training, to pick and choose from.
            training_fraction_split (float):
                The fraction of the input data that is to be
                used to train the Model. This is ignored if Dataset is not provided.
            validation_fraction_split (float):
                The fraction of the input data that is to be
                used to validate the Model. This is ignored if Dataset is not provided.
            test_fraction_split (float):
                The fraction of the input data that is to be
                used to evaluate the Model. This is ignored if Dataset is not provided.
            annotation_schema_uri (str):
                Google Cloud Storage URI points to a YAML file describing
                annotation schema. The schema is defined as an OpenAPI 3.0.2
                [Schema Object](https://github.com/OAI/OpenAPI-Specification/blob/master/versions/3.0.2.md#schema-object) The schema files
                that can be used here are found in
                gs://google-cloud-aiplatform/schema/dataset/annotation/,
                note that the chosen schema must be consistent with
                ``metadata``
                of the Dataset specified by
                ``dataset_id``.

                Only Annotations that both match this schema and belong to
                DataItems not ignored by the split method are used in
                respectively training, validation or test role, depending on
                the role of the DataItem they are on.

                When used in conjunction with
                ``annotations_filter``,
                the Annotations used for training are filtered by both
                ``annotations_filter``
                and
                ``annotation_schema_uri``.
            predefined_split_column_name (str):
                Optional. The key is a name of one of the Dataset's data
                columns. The value of the key (either the label's value or
                value in the column) must be one of {``training``,
                ``validation``, ``test``}, and it defines to which set the
                given piece of data is assigned. If for a piece of data the
                key is not present or has an invalid value, that piece is
                ignored by the pipeline.

                Supported only for tabular and time series Datasets.
            model (~.model.Model):
                Optional. Describes the Model that may be uploaded (via
                [ModelService.UploadMode][]) by this TrainingPipeline. The
                TrainingPipeline's
                ``training_task_definition``
                should make clear whether this Model description should be
                populated, and if there are any special requirements
                regarding how it should be filled. If nothing is mentioned
                in the
                ``training_task_definition``,
                then it should be assumed that this field should not be
                filled and the training task either uploads the Model
                without a need of this information, or that training task
                does not support uploading a Model as part of the pipeline.
                When the Pipeline's state becomes
                ``PIPELINE_STATE_SUCCEEDED`` and the trained Model had been
                uploaded into Vertex AI, then the model_to_upload's
                resource ``name``
                is populated. The Model is always uploaded into the Project
                and Location in which this pipeline is.
            gcs_destination_uri_prefix (str):
                Optional. The Google Cloud Storage location.

                The Vertex AI environment variables representing Google
                Cloud Storage data URIs will always be represented in the
                Google Cloud Storage wildcard format to support sharded
                data.

                -  AIP_DATA_FORMAT = "jsonl".
                -  AIP_TRAINING_DATA_URI = "gcs_destination/training-*"
                -  AIP_VALIDATION_DATA_URI = "gcs_destination/validation-*"
                -  AIP_TEST_DATA_URI = "gcs_destination/test-*".
            bigquery_destination (str):
                The BigQuery project location where the training data is to
                be written to. In the given project a new dataset is created
                with name
                ``dataset_<dataset-id>_<annotation-type>_<timestamp-of-training-call>``
                where timestamp is in YYYY_MM_DDThh_mm_ss_sssZ format. All
                training input data will be written into that dataset. In
                the dataset three tables will be created, ``training``,
                ``validation`` and ``test``.

                -  AIP_DATA_FORMAT = "bigquery".
                -  AIP_TRAINING_DATA_URI ="bigquery_destination.dataset_*.training"
                -  AIP_VALIDATION_DATA_URI = "bigquery_destination.dataset_*.validation"
                -  AIP_TEST_DATA_URI = "bigquery_destination.dataset_*.test"
        """

        input_data_config = self._create_input_data_config(
            dataset=dataset,
            annotation_schema_uri=annotation_schema_uri,
            training_fraction_split=training_fraction_split,
            validation_fraction_split=validation_fraction_split,
            test_fraction_split=test_fraction_split,
            predefined_split_column_name=predefined_split_column_name,
            gcs_destination_uri_prefix=gcs_destination_uri_prefix,
            bigquery_destination=bigquery_destination,
        )

        # create training pipeline
        training_pipeline = gca_training_pipeline.TrainingPipeline(
            display_name=self._display_name,
            training_task_definition=training_task_definition,
            training_task_inputs=training_task_inputs,
            model_to_upload=model,
            input_data_config=input_data_config,
            encryption_spec=self._training_encryption_spec,
        )

        training_pipeline = self.api_client.create_training_pipeline(
            parent=initializer.global_config.common_location_path(
                self.project, self.location
            ),
            training_pipeline=training_pipeline,
        )

        self._gca_resource = training_pipeline

        _LOGGER.info("View Training:\n%s" % self._dashboard_uri())

        model = self._get_model()

        if model is None:
            _LOGGER.warning(
                "Training did not produce a Managed Model returning None. "
                + self._model_upload_fail_string
            )

        return model

    def _is_waiting_to_run(self) -> bool:
        """Returns True if the Job is pending on upstream tasks False
        otherwise."""
        self._raise_future_exception()
        if self._latest_future:
            _LOGGER.info(
                "Training Job is waiting for upstream SDK tasks to complete before"
                " launching."
            )
            return True
        return False

    @property
    def state(self) -> Optional[gca_pipeline_state.PipelineState]:
        """Current training state."""

        if self._assert_has_run():
            return

        self._sync_gca_resource()
        return self._gca_resource.state

    def get_model(self, sync=True) -> models.Model:
        """Vertex AI Model produced by this training, if one was produced.

        Args:
            sync (bool):
                Whether to execute this method synchronously. If False, this method
                will be executed in concurrent Future and any downstream object will
                be immediately returned and synced when the Future has completed.

        Returns:
            model: Vertex AI Model produced by this training

        Raises:
            RuntimeError: If training failed or if a model was not produced by this training.
        """

        self._assert_has_run()
        if not self._gca_resource.model_to_upload:
            raise RuntimeError(self._model_upload_fail_string)

        return self._force_get_model(sync=sync)

    @base.optional_sync()
    def _force_get_model(self, sync: bool = True) -> models.Model:
        """Vertex AI Model produced by this training, if one was produced.

        Args:
            sync (bool):
                Whether to execute this method synchronously. If False, this method
                will be executed in concurrent Future and any downstream object will
                be immediately returned and synced when the Future has completed.

        Returns:
            model: Vertex AI Model produced by this training

        Raises:
            RuntimeError: If training failed or if a model was not produced by this training.
        """
        model = self._get_model()

        if model is None:
            raise RuntimeError(self._model_upload_fail_string)

        return model

    def _get_model(self) -> Optional[models.Model]:
        """Helper method to get and instantiate the Model to Upload.

        Returns:
            model: Vertex AI Model if training succeeded and produced a Vertex AI
                Model. None otherwise.

        Raises:
            RuntimeError: If Training failed.
        """
        self._block_until_complete()

        if self.has_failed:
            raise RuntimeError(
                f"Training Pipeline {self.resource_name} failed. No model available."
            )

        if not self._gca_resource.model_to_upload:
            return None

        if self._gca_resource.model_to_upload.name:
            fields = utils.extract_fields_from_resource_name(
                self._gca_resource.model_to_upload.name
            )

            return models.Model(
                fields.id, project=fields.project, location=fields.location,
            )

    def _wait_callback(self):
        """Callback performs custom logging during _block_until_complete. Override in subclass."""
        pass

    def _block_until_complete(self):
        """Helper method to block and check on job until complete."""

        # Used these numbers so failures surface fast
        wait = 5  # start at five seconds
        log_wait = 5
        max_wait = 60 * 5  # 5 minute wait
        multiplier = 2  # scale wait by 2 every iteration

        previous_time = time.time()

        while self.state not in _PIPELINE_COMPLETE_STATES:
            current_time = time.time()
            if current_time - previous_time >= log_wait:
                _LOGGER.info(
                    "%s %s current state:\n%s"
                    % (
                        self.__class__.__name__,
                        self._gca_resource.name,
                        self._gca_resource.state,
                    )
                )
                log_wait = min(log_wait * multiplier, max_wait)
                previous_time = current_time
            self._wait_callback()
            time.sleep(wait)

        self._raise_failure()

        _LOGGER.log_action_completed_against_resource("run", "completed", self)

        if self._gca_resource.model_to_upload and not self.has_failed:
            _LOGGER.info(
                "Model available at %s" % self._gca_resource.model_to_upload.name
            )

    def _raise_failure(self):
        """Helper method to raise failure if TrainingPipeline fails.

        Raises:
            RuntimeError: If training failed.
        """

        if self._gca_resource.error.code != code_pb2.OK:
            raise RuntimeError("Training failed with:\n%s" % self._gca_resource.error)

    @property
    def has_failed(self) -> bool:
        """Returns True if training has failed.

        False otherwise.
        """
        self._assert_has_run()
        return self.state == gca_pipeline_state.PipelineState.PIPELINE_STATE_FAILED

    def _dashboard_uri(self) -> str:
        """Helper method to compose the dashboard uri where training can be
        viewed."""
        fields = utils.extract_fields_from_resource_name(self.resource_name)
        url = f"https://console.cloud.google.com/ai/platform/locations/{fields.location}/training/{fields.id}?project={fields.project}"
        return url

    def _sync_gca_resource(self):
        """Helper method to sync the local gca_source against the service."""
        self._gca_resource = self.api_client.get_training_pipeline(
            name=self.resource_name
        )

    @property
    def _has_run(self) -> bool:
        """Helper property to check if this training job has been run."""
        return self._gca_resource is not None

    def _assert_has_run(self) -> bool:
        """Helper method to assert that this training has run."""
        if not self._has_run:
            if self._is_waiting_to_run():
                return True
            raise RuntimeError(
                "TrainingPipeline has not been launched. You must run this"
                " TrainingPipeline using TrainingPipeline.run. "
            )
        return False

    @classmethod
    def list(
        cls,
        filter: Optional[str] = None,
        order_by: Optional[str] = None,
        project: Optional[str] = None,
        location: Optional[str] = None,
        credentials: Optional[auth_credentials.Credentials] = None,
    ) -> List["base.VertexAiResourceNoun"]:
        """List all instances of this TrainingJob resource.

        Example Usage:

        aiplatform.CustomTrainingJob.list(
            filter='display_name="experiment_a27"',
            order_by='create_time desc'
        )

        Args:
            filter (str):
                Optional. An expression for filtering the results of the request.
                For field names both snake_case and camelCase are supported.
            order_by (str):
                Optional. A comma-separated list of fields to order by, sorted in
                ascending order. Use "desc" after a field name for descending.
                Supported fields: `display_name`, `create_time`, `update_time`
            project (str):
                Optional. Project to retrieve list from. If not set, project
                set in aiplatform.init will be used.
            location (str):
                Optional. Location to retrieve list from. If not set, location
                set in aiplatform.init will be used.
            credentials (auth_credentials.Credentials):
                Optional. Custom credentials to use to retrieve list. Overrides
                credentials set in aiplatform.init.

        Returns:
            List[VertexAiResourceNoun] - A list of TrainingJob resource objects
        """

        training_job_subclass_filter = (
            lambda gapic_obj: gapic_obj.training_task_definition
            in cls._supported_training_schemas
        )

        return cls._list_with_local_order(
            cls_filter=training_job_subclass_filter,
            filter=filter,
            order_by=order_by,
            project=project,
            location=location,
            credentials=credentials,
        )

    def cancel(self) -> None:
        """Starts asynchronous cancellation on the TrainingJob. The server
        makes a best effort to cancel the job, but success is not guaranteed.
        On successful cancellation, the TrainingJob is not deleted; instead it
        becomes a job with state set to `CANCELLED`.

        Raises:
            RuntimeError: If this TrainingJob has not started running.
        """
        if not self._has_run:
            raise RuntimeError(
                "This TrainingJob has not been launched, use the `run()` method "
                "to start. `cancel()` can only be called on a job that is running."
            )
        self.api_client.cancel_training_pipeline(name=self.resource_name)


class _CustomTrainingJob(_TrainingJob):
    """ABC for Custom Training Pipelines.."""

    _supported_training_schemas = (schema.training_job.definition.custom_task,)

    def __init__(
        self,
        display_name: str,
        container_uri: str,
        model_serving_container_image_uri: Optional[str] = None,
        model_serving_container_predict_route: Optional[str] = None,
        model_serving_container_health_route: Optional[str] = None,
        model_serving_container_command: Optional[Sequence[str]] = None,
        model_serving_container_args: Optional[Sequence[str]] = None,
        model_serving_container_environment_variables: Optional[Dict[str, str]] = None,
        model_serving_container_ports: Optional[Sequence[int]] = None,
        model_description: Optional[str] = None,
        model_instance_schema_uri: Optional[str] = None,
        model_parameters_schema_uri: Optional[str] = None,
        model_prediction_schema_uri: Optional[str] = None,
        project: Optional[str] = None,
        location: Optional[str] = None,
        credentials: Optional[auth_credentials.Credentials] = None,
        training_encryption_spec_key_name: Optional[str] = None,
        model_encryption_spec_key_name: Optional[str] = None,
        staging_bucket: Optional[str] = None,
    ):
        """
        Args:
            display_name (str):
                Required. The user-defined name of this TrainingPipeline.
            container_uri (str):
                Required: Uri of the training container image in the GCR.
            model_serving_container_image_uri (str):
                If the training produces a managed Vertex AI Model, the URI of the
                Model serving container suitable for serving the model produced by the
                training script.
            model_serving_container_predict_route (str):
                If the training produces a managed Vertex AI Model, An HTTP path to
                send prediction requests to the container, and which must be supported
                by it. If not specified a default HTTP path will be used by Vertex AI.
            model_serving_container_health_route (str):
                If the training produces a managed Vertex AI Model, an HTTP path to
                send health check requests to the container, and which must be supported
                by it. If not specified a standard HTTP path will be used by AI
                Platform.
            model_serving_container_command (Sequence[str]):
                The command with which the container is run. Not executed within a
                shell. The Docker image's ENTRYPOINT is used if this is not provided.
                Variable references $(VAR_NAME) are expanded using the container's
                environment. If a variable cannot be resolved, the reference in the
                input string will be unchanged. The $(VAR_NAME) syntax can be escaped
                with a double $$, ie: $$(VAR_NAME). Escaped references will never be
                expanded, regardless of whether the variable exists or not.
            model_serving_container_args (Sequence[str]):
                The arguments to the command. The Docker image's CMD is used if this is
                not provided. Variable references $(VAR_NAME) are expanded using the
                container's environment. If a variable cannot be resolved, the reference
                in the input string will be unchanged. The $(VAR_NAME) syntax can be
                escaped with a double $$, ie: $$(VAR_NAME). Escaped references will
                never be expanded, regardless of whether the variable exists or not.
            model_serving_container_environment_variables (Dict[str, str]):
                The environment variables that are to be present in the container.
                Should be a dictionary where keys are environment variable names
                and values are environment variable values for those names.
            model_serving_container_ports (Sequence[int]):
                Declaration of ports that are exposed by the container. This field is
                primarily informational, it gives Vertex AI information about the
                network connections the container uses. Listing or not a port here has
                no impact on whether the port is actually exposed, any port listening on
                the default "0.0.0.0" address inside a container will be accessible from
                the network.
            model_description (str):
                The description of the Model.
            model_instance_schema_uri (str):
                Optional. Points to a YAML file stored on Google Cloud
                Storage describing the format of a single instance, which
                are used in
                ``PredictRequest.instances``,
                ``ExplainRequest.instances``
                and
                ``BatchPredictionJob.input_config``.
                The schema is defined as an OpenAPI 3.0.2 `Schema
                Object <https://tinyurl.com/y538mdwt#schema-object>`__.
                AutoML Models always have this field populated by AI
                Platform. Note: The URI given on output will be immutable
                and probably different, including the URI scheme, than the
                one given on input. The output URI will point to a location
                where the user only has a read access.
            model_parameters_schema_uri (str):
                Optional. Points to a YAML file stored on Google Cloud
                Storage describing the parameters of prediction and
                explanation via
                ``PredictRequest.parameters``,
                ``ExplainRequest.parameters``
                and
                ``BatchPredictionJob.model_parameters``.
                The schema is defined as an OpenAPI 3.0.2 `Schema
                Object <https://tinyurl.com/y538mdwt#schema-object>`__.
                AutoML Models always have this field populated by AI
                Platform, if no parameters are supported it is set to an
                empty string. Note: The URI given on output will be
                immutable and probably different, including the URI scheme,
                than the one given on input. The output URI will point to a
                location where the user only has a read access.
            model_prediction_schema_uri (str):
                Optional. Points to a YAML file stored on Google Cloud
                Storage describing the format of a single prediction
                produced by this Model, which are returned via
                ``PredictResponse.predictions``,
                ``ExplainResponse.explanations``,
                and
                ``BatchPredictionJob.output_config``.
                The schema is defined as an OpenAPI 3.0.2 `Schema
                Object <https://tinyurl.com/y538mdwt#schema-object>`__.
                AutoML Models always have this field populated by AI
                Platform. Note: The URI given on output will be immutable
                and probably different, including the URI scheme, than the
                one given on input. The output URI will point to a location
                where the user only has a read access.
            project (str):
                Project to run training in. Overrides project set in aiplatform.init.
            location (str):
                Location to run training in. Overrides location set in aiplatform.init.
            credentials (auth_credentials.Credentials):
                Custom credentials to use to run call training service. Overrides
                credentials set in aiplatform.init.
            training_encryption_spec_key_name (Optional[str]):
                Optional. The Cloud KMS resource identifier of the customer
                managed encryption key used to protect the training pipeline. Has the
                form:
                ``projects/my-project/locations/my-region/keyRings/my-kr/cryptoKeys/my-key``.
                The key needs to be in the same region as where the compute
                resource is created.

                If set, this TrainingPipeline will be secured by this key.

                Note: Model trained by this TrainingPipeline is also secured
                by this key if ``model_to_upload`` is not set separately.

                Overrides encryption_spec_key_name set in aiplatform.init.
            model_encryption_spec_key_name (Optional[str]):
                Optional. The Cloud KMS resource identifier of the customer
                managed encryption key used to protect the model. Has the
                form:
                ``projects/my-project/locations/my-region/keyRings/my-kr/cryptoKeys/my-key``.
                The key needs to be in the same region as where the compute
                resource is created.

                If set, the trained Model will be secured by this key.

                Overrides encryption_spec_key_name set in aiplatform.init.
            staging_bucket (str):
                Bucket used to stage source and training artifacts. Overrides
                staging_bucket set in aiplatform.init.
        """
        super().__init__(
            display_name=display_name,
            project=project,
            location=location,
            credentials=credentials,
            training_encryption_spec_key_name=training_encryption_spec_key_name,
            model_encryption_spec_key_name=model_encryption_spec_key_name,
        )

        self._container_uri = container_uri

        model_predict_schemata = None
        if any(
            [
                model_instance_schema_uri,
                model_parameters_schema_uri,
                model_prediction_schema_uri,
            ]
        ):
            model_predict_schemata = gca_model.PredictSchemata(
                instance_schema_uri=model_instance_schema_uri,
                parameters_schema_uri=model_parameters_schema_uri,
                prediction_schema_uri=model_prediction_schema_uri,
            )

        # Create the container spec
        env = None
        ports = None

        if model_serving_container_environment_variables:
            env = [
                gca_env_var.EnvVar(name=str(key), value=str(value))
                for key, value in model_serving_container_environment_variables.items()
            ]

        if model_serving_container_ports:
            ports = [
                gca_model.Port(container_port=port)
                for port in model_serving_container_ports
            ]

        container_spec = gca_model.ModelContainerSpec(
            image_uri=model_serving_container_image_uri,
            command=model_serving_container_command,
            args=model_serving_container_args,
            env=env,
            ports=ports,
            predict_route=model_serving_container_predict_route,
            health_route=model_serving_container_health_route,
        )

        # create model payload
        self._managed_model = gca_model.Model(
            description=model_description,
            predict_schemata=model_predict_schemata,
            container_spec=container_spec,
            encryption_spec=self._model_encryption_spec,
        )

        self._staging_bucket = (
            staging_bucket or initializer.global_config.staging_bucket
        )

        if not self._staging_bucket:
            raise RuntimeError(
                "staging_bucket should be set in TrainingJob constructor or "
                "set using aiplatform.init(staging_bucket='gs://my-bucket')"
            )

        # Backing Custom Job resource is not known until after data preprocessing
        # once Custom Job is known we log the console uri and the tensorboard uri
        # this flags keeps that state so we don't log it multiple times
        self._has_logged_custom_job = False

    @property
    def network(self) -> Optional[str]:
        """The full name of the Google Compute Engine
        [network](https://cloud.google.com/vpc/docs/vpc#networks) to which this
        CustomTrainingJob should be peered.

        Takes the format `projects/{project}/global/networks/{network}`. Where
        {project} is a project number, as in `12345`, and {network} is a network name.

        Private services access must already be configured for the network. If left
        unspecified, the CustomTrainingJob is not peered with any network.
        """
        # Return `network` value in training task inputs if set in Map
        return self._gca_resource.training_task_inputs.get("network")

    def _prepare_and_validate_run(
        self,
        model_display_name: Optional[str] = None,
        replica_count: int = 0,
        machine_type: str = "n1-standard-4",
        accelerator_type: str = "ACCELERATOR_TYPE_UNSPECIFIED",
        accelerator_count: int = 0,
    ) -> Tuple[worker_spec_utils._DistributedTrainingSpec, Optional[gca_model.Model]]:
        """Create worker pool specs and managed model as well validating the
        run.

        Args:
            model_display_name (str):
                If the script produces a managed Vertex AI Model. The display name of
                the Model. The name can be up to 128 characters long and can be consist
                of any UTF-8 characters.

                If not provided upon creation, the job's display_name is used.
            replica_count (int):
                The number of worker replicas. If replica count = 1 then one chief
                replica will be provisioned. If replica_count > 1 the remainder will be
                provisioned as a worker replica pool.
            machine_type (str):
                The type of machine to use for training.
            accelerator_type (str):
                Hardware accelerator type. One of ACCELERATOR_TYPE_UNSPECIFIED,
                NVIDIA_TESLA_K80, NVIDIA_TESLA_P100, NVIDIA_TESLA_V100, NVIDIA_TESLA_P4,
                NVIDIA_TESLA_T4
            accelerator_count (int):
                The number of accelerators to attach to a worker replica.
        Returns:
            Worker pools specs and managed model for run.

        Raises:
            RuntimeError: If Training job has already been run or model_display_name was
                provided but required arguments were not provided in constructor.
        """

        if self._is_waiting_to_run():
            raise RuntimeError("Custom Training is already scheduled to run.")

        if self._has_run:
            raise RuntimeError("Custom Training has already run.")

        # if args needed for model is incomplete
        if model_display_name and not self._managed_model.container_spec.image_uri:
            raise RuntimeError(
                """model_display_name was provided but
                model_serving_container_image_uri was not provided when this
                custom pipeline was constructed.
                """
            )

        if self._managed_model.container_spec.image_uri:
            model_display_name = model_display_name or self._display_name + "-model"

        # validates args and will raise
        worker_pool_specs = worker_spec_utils._DistributedTrainingSpec.chief_worker_pool(
            replica_count=replica_count,
            machine_type=machine_type,
            accelerator_count=accelerator_count,
            accelerator_type=accelerator_type,
        ).pool_specs

        managed_model = self._managed_model
        if model_display_name:
            utils.validate_display_name(model_display_name)
            managed_model.display_name = model_display_name
        else:
            managed_model = None

        return worker_pool_specs, managed_model

    def _prepare_training_task_inputs_and_output_dir(
        self,
        worker_pool_specs: worker_spec_utils._DistributedTrainingSpec,
        base_output_dir: Optional[str] = None,
        service_account: Optional[str] = None,
        network: Optional[str] = None,
        tensorboard: Optional[str] = None,
    ) -> Tuple[Dict, str]:
        """Prepares training task inputs and output directory for custom job.

        Args:
            worker_pools_spec (worker_spec_utils._DistributedTrainingSpec):
                Worker pools pecs required to run job.
            base_output_dir (str):
                GCS output directory of job. If not provided a
                timestamped directory in the staging directory will be used.
            service_account (str):
                Specifies the service account for workload run-as account.
                Users submitting jobs must have act-as permission on this run-as account.
            network (str):
                The full name of the Compute Engine network to which the job
                should be peered. For example, projects/12345/global/networks/myVPC.
                Private services access must already be configured for the network.
                If left unspecified, the job is not peered with any network.
            tensorboard (str):
                Optional. The name of a Vertex AI
                [Tensorboard][google.cloud.aiplatform.v1beta1.Tensorboard]
                resource to which this CustomJob will upload Tensorboard
                logs. Format:
                ``projects/{project}/locations/{location}/tensorboards/{tensorboard}``

                The training script should write Tensorboard to following Vertex AI environment
                variable:

                AIP_TENSORBOARD_LOG_DIR

                `service_account` is required with provided `tensorboard`.
                For more information on configuring your service account please visit:
                https://cloud.google.com/vertex-ai/docs/experiments/tensorboard-training
        Returns:
            Training task inputs and Output directory for custom job.
        """

        # default directory if not given
        base_output_dir = base_output_dir or _timestamped_gcs_dir(
            self._staging_bucket, "aiplatform-custom-training"
        )

        _LOGGER.info("Training Output directory:\n%s " % base_output_dir)

        training_task_inputs = {
            "worker_pool_specs": worker_pool_specs,
            "base_output_directory": {"output_uri_prefix": base_output_dir},
        }

        if service_account:
            training_task_inputs["service_account"] = service_account
        if network:
            training_task_inputs["network"] = network
        if tensorboard:
            training_task_inputs["tensorboard"] = tensorboard

        return training_task_inputs, base_output_dir

    def _wait_callback(self):
        if (
            self._gca_resource.training_task_metadata.get("backingCustomJob")
            and not self._has_logged_custom_job
        ):
            _LOGGER.info(f"View backing custom job:\n{self._custom_job_console_uri()}")

            if self._gca_resource.training_task_inputs.get("tensorboard"):
                _LOGGER.info(f"View tensorboard:\n{self._tensorboard_console_uri()}")

            self._has_logged_custom_job = True

    def _custom_job_console_uri(self) -> str:
        """Helper method to compose the dashboard uri where custom job can be viewed."""
        custom_job_resource_name = self._gca_resource.training_task_metadata.get(
            "backingCustomJob"
        )
        return console_utils.custom_job_console_uri(custom_job_resource_name)

    def _tensorboard_console_uri(self) -> str:
        """Helper method to compose dashboard uri where tensorboard can be viewed."""
        tensorboard_resource_name = self._gca_resource.training_task_inputs.get(
            "tensorboard"
        )
        custom_job_resource_name = self._gca_resource.training_task_metadata.get(
            "backingCustomJob"
        )
        return console_utils.custom_job_tensorboard_console_uri(
            tensorboard_resource_name, custom_job_resource_name
        )

    @property
    def _model_upload_fail_string(self) -> str:
        """Helper property for model upload failure."""
        return (
            f"Training Pipeline {self.resource_name} is not configured to upload a "
            "Model. Create the Training Pipeline with "
            "model_serving_container_image_uri and model_display_name passed in. "
            "Ensure that your training script saves to model to "
            "os.environ['AIP_MODEL_DIR']."
        )


# TODO(b/172368325) add scheduling, custom_job.Scheduling
class CustomTrainingJob(_CustomTrainingJob):
    """Class to launch a Custom Training Job in Vertex AI using a script.

    Takes a training implementation as a python script and executes that
    script in Cloud Vertex AI Training.
    """

    def __init__(
        self,
        display_name: str,
        script_path: str,
        container_uri: str,
        requirements: Optional[Sequence[str]] = None,
        model_serving_container_image_uri: Optional[str] = None,
        model_serving_container_predict_route: Optional[str] = None,
        model_serving_container_health_route: Optional[str] = None,
        model_serving_container_command: Optional[Sequence[str]] = None,
        model_serving_container_args: Optional[Sequence[str]] = None,
        model_serving_container_environment_variables: Optional[Dict[str, str]] = None,
        model_serving_container_ports: Optional[Sequence[int]] = None,
        model_description: Optional[str] = None,
        model_instance_schema_uri: Optional[str] = None,
        model_parameters_schema_uri: Optional[str] = None,
        model_prediction_schema_uri: Optional[str] = None,
        project: Optional[str] = None,
        location: Optional[str] = None,
        credentials: Optional[auth_credentials.Credentials] = None,
        training_encryption_spec_key_name: Optional[str] = None,
        model_encryption_spec_key_name: Optional[str] = None,
        staging_bucket: Optional[str] = None,
    ):
        """Constructs a Custom Training Job from a Python script.

        job = aiplatform.CustomTrainingJob(
            display_name='test-train',
            script_path='test_script.py',
            requirements=['pandas', 'numpy'],
            container_uri='gcr.io/cloud-aiplatform/training/tf-cpu.2-2:latest',
            model_serving_container_image_uri='gcr.io/my-trainer/serving:1',
            model_serving_container_predict_route='predict',
            model_serving_container_health_route='metadata)

        Usage with Dataset:

        ds = aiplatform.TabularDataset(
            'projects/my-project/locations/us-central1/datasets/12345')

        job.run(ds, replica_count=1, model_display_name='my-trained-model')

        Usage without Dataset:

        job.run(replica_count=1, model_display_name='my-trained-model)


        TODO(b/169782082) add documentation about traning utilities
        To ensure your model gets saved in Vertex AI, write your saved model to
        os.environ["AIP_MODEL_DIR"] in your provided training script.


        Args:
            display_name (str):
                Required. The user-defined name of this TrainingPipeline.
            script_path (str): Required. Local path to training script.
            container_uri (str):
                Required: Uri of the training container image in the GCR.
            requirements (Sequence[str]):
                List of python packages dependencies of script.
            model_serving_container_image_uri (str):
                If the training produces a managed Vertex AI Model, the URI of the
                Model serving container suitable for serving the model produced by the
                training script.
            model_serving_container_predict_route (str):
                If the training produces a managed Vertex AI Model, An HTTP path to
                send prediction requests to the container, and which must be supported
                by it. If not specified a default HTTP path will be used by Vertex AI.
            model_serving_container_health_route (str):
                If the training produces a managed Vertex AI Model, an HTTP path to
                send health check requests to the container, and which must be supported
                by it. If not specified a standard HTTP path will be used by AI
                Platform.
            model_serving_container_command (Sequence[str]):
                The command with which the container is run. Not executed within a
                shell. The Docker image's ENTRYPOINT is used if this is not provided.
                Variable references $(VAR_NAME) are expanded using the container's
                environment. If a variable cannot be resolved, the reference in the
                input string will be unchanged. The $(VAR_NAME) syntax can be escaped
                with a double $$, ie: $$(VAR_NAME). Escaped references will never be
                expanded, regardless of whether the variable exists or not.
            model_serving_container_args (Sequence[str]):
                The arguments to the command. The Docker image's CMD is used if this is
                not provided. Variable references $(VAR_NAME) are expanded using the
                container's environment. If a variable cannot be resolved, the reference
                in the input string will be unchanged. The $(VAR_NAME) syntax can be
                escaped with a double $$, ie: $$(VAR_NAME). Escaped references will
                never be expanded, regardless of whether the variable exists or not.
            model_serving_container_environment_variables (Dict[str, str]):
                The environment variables that are to be present in the container.
                Should be a dictionary where keys are environment variable names
                and values are environment variable values for those names.
            model_serving_container_ports (Sequence[int]):
                Declaration of ports that are exposed by the container. This field is
                primarily informational, it gives Vertex AI information about the
                network connections the container uses. Listing or not a port here has
                no impact on whether the port is actually exposed, any port listening on
                the default "0.0.0.0" address inside a container will be accessible from
                the network.
            model_description (str):
                The description of the Model.
            model_instance_schema_uri (str):
                Optional. Points to a YAML file stored on Google Cloud
                Storage describing the format of a single instance, which
                are used in
                ``PredictRequest.instances``,
                ``ExplainRequest.instances``
                and
                ``BatchPredictionJob.input_config``.
                The schema is defined as an OpenAPI 3.0.2 `Schema
                Object <https://tinyurl.com/y538mdwt#schema-object>`__.
                AutoML Models always have this field populated by AI
                Platform. Note: The URI given on output will be immutable
                and probably different, including the URI scheme, than the
                one given on input. The output URI will point to a location
                where the user only has a read access.
            model_parameters_schema_uri (str):
                Optional. Points to a YAML file stored on Google Cloud
                Storage describing the parameters of prediction and
                explanation via
                ``PredictRequest.parameters``,
                ``ExplainRequest.parameters``
                and
                ``BatchPredictionJob.model_parameters``.
                The schema is defined as an OpenAPI 3.0.2 `Schema
                Object <https://tinyurl.com/y538mdwt#schema-object>`__.
                AutoML Models always have this field populated by AI
                Platform, if no parameters are supported it is set to an
                empty string. Note: The URI given on output will be
                immutable and probably different, including the URI scheme,
                than the one given on input. The output URI will point to a
                location where the user only has a read access.
            model_prediction_schema_uri (str):
                Optional. Points to a YAML file stored on Google Cloud
                Storage describing the format of a single prediction
                produced by this Model, which are returned via
                ``PredictResponse.predictions``,
                ``ExplainResponse.explanations``,
                and
                ``BatchPredictionJob.output_config``.
                The schema is defined as an OpenAPI 3.0.2 `Schema
                Object <https://tinyurl.com/y538mdwt#schema-object>`__.
                AutoML Models always have this field populated by AI
                Platform. Note: The URI given on output will be immutable
                and probably different, including the URI scheme, than the
                one given on input. The output URI will point to a location
                where the user only has a read access.
            project (str):
                Project to run training in. Overrides project set in aiplatform.init.
            location (str):
                Location to run training in. Overrides location set in aiplatform.init.
            credentials (auth_credentials.Credentials):
                Custom credentials to use to run call training service. Overrides
                credentials set in aiplatform.init.
            training_encryption_spec_key_name (Optional[str]):
                Optional. The Cloud KMS resource identifier of the customer
                managed encryption key used to protect the training pipeline. Has the
                form:
                ``projects/my-project/locations/my-region/keyRings/my-kr/cryptoKeys/my-key``.
                The key needs to be in the same region as where the compute
                resource is created.

                If set, this TrainingPipeline will be secured by this key.

                Note: Model trained by this TrainingPipeline is also secured
                by this key if ``model_to_upload`` is not set separately.

                Overrides encryption_spec_key_name set in aiplatform.init.
            model_encryption_spec_key_name (Optional[str]):
                Optional. The Cloud KMS resource identifier of the customer
                managed encryption key used to protect the model. Has the
                form:
                ``projects/my-project/locations/my-region/keyRings/my-kr/cryptoKeys/my-key``.
                The key needs to be in the same region as where the compute
                resource is created.

                If set, the trained Model will be secured by this key.

                Overrides encryption_spec_key_name set in aiplatform.init.
            staging_bucket (str):
                Bucket used to stage source and training artifacts. Overrides
                staging_bucket set in aiplatform.init.
        """
        super().__init__(
            display_name=display_name,
            project=project,
            location=location,
            credentials=credentials,
            training_encryption_spec_key_name=training_encryption_spec_key_name,
            model_encryption_spec_key_name=model_encryption_spec_key_name,
            container_uri=container_uri,
            model_instance_schema_uri=model_instance_schema_uri,
            model_parameters_schema_uri=model_parameters_schema_uri,
            model_prediction_schema_uri=model_prediction_schema_uri,
            model_serving_container_environment_variables=model_serving_container_environment_variables,
            model_serving_container_ports=model_serving_container_ports,
            model_serving_container_image_uri=model_serving_container_image_uri,
            model_serving_container_command=model_serving_container_command,
            model_serving_container_args=model_serving_container_args,
            model_serving_container_predict_route=model_serving_container_predict_route,
            model_serving_container_health_route=model_serving_container_health_route,
            model_description=model_description,
            staging_bucket=staging_bucket,
        )

        self._requirements = requirements
        self._script_path = script_path

    # TODO(b/172365904) add filter split, training_pipeline.FilterSplit
    # TODO(b/172368070) add timestamp split, training_pipeline.TimestampSplit
    def run(
        self,
        dataset: Optional[
            Union[
                datasets.ImageDataset,
                datasets.TabularDataset,
                datasets.TextDataset,
                datasets.VideoDataset,
            ]
        ] = None,
        annotation_schema_uri: Optional[str] = None,
        model_display_name: Optional[str] = None,
        base_output_dir: Optional[str] = None,
        service_account: Optional[str] = None,
        network: Optional[str] = None,
        bigquery_destination: Optional[str] = None,
        args: Optional[List[Union[str, float, int]]] = None,
        environment_variables: Optional[Dict[str, str]] = None,
        replica_count: int = 0,
        machine_type: str = "n1-standard-4",
        accelerator_type: str = "ACCELERATOR_TYPE_UNSPECIFIED",
        accelerator_count: int = 0,
        training_fraction_split: float = 0.8,
        validation_fraction_split: float = 0.1,
        test_fraction_split: float = 0.1,
        predefined_split_column_name: Optional[str] = None,
        tensorboard: Optional[str] = None,
        sync=True,
    ) -> Optional[models.Model]:
        """Runs the custom training job.

        Distributed Training Support:
        If replica count = 1 then one chief replica will be provisioned. If
        replica_count > 1 the remainder will be provisioned as a worker replica pool.
        ie: replica_count = 10 will result in 1 chief and 9 workers
        All replicas have same machine_type, accelerator_type, and accelerator_count

        Data fraction splits:
        Any of ``training_fraction_split``, ``validation_fraction_split`` and
        ``test_fraction_split`` may optionally be provided, they must sum to up to 1. If
        the provided ones sum to less than 1, the remainder is assigned to sets as
        decided by Vertex AI.If none of the fractions are set, by default roughly 80%
        of data will be used for training, 10% for validation, and 10% for test.

        Args:
            dataset (
                Union[
                    datasets.ImageDataset,
                    datasets.TabularDataset,
                    datasets.TextDataset,
                    datasets.VideoDataset,
                ]
            ):
                Vertex AI to fit this training against. Custom training script should
                retrieve datasets through passed in environment variables uris:

                os.environ["AIP_TRAINING_DATA_URI"]
                os.environ["AIP_VALIDATION_DATA_URI"]
                os.environ["AIP_TEST_DATA_URI"]

                Additionally the dataset format is passed in as:

                os.environ["AIP_DATA_FORMAT"]
            annotation_schema_uri (str):
                Google Cloud Storage URI points to a YAML file describing
                annotation schema. The schema is defined as an OpenAPI 3.0.2
                [Schema Object](https://github.com/OAI/OpenAPI-Specification/blob/master/versions/3.0.2.md#schema-object) The schema files
                that can be used here are found in
                gs://google-cloud-aiplatform/schema/dataset/annotation/,
                note that the chosen schema must be consistent with
                ``metadata``
                of the Dataset specified by
                ``dataset_id``.

                Only Annotations that both match this schema and belong to
                DataItems not ignored by the split method are used in
                respectively training, validation or test role, depending on
                the role of the DataItem they are on.

                When used in conjunction with
                ``annotations_filter``,
                the Annotations used for training are filtered by both
                ``annotations_filter``
                and
                ``annotation_schema_uri``.
            model_display_name (str):
                If the script produces a managed Vertex AI Model. The display name of
                the Model. The name can be up to 128 characters long and can be consist
                of any UTF-8 characters.

                If not provided upon creation, the job's display_name is used.
            base_output_dir (str):
                GCS output directory of job. If not provided a
                timestamped directory in the staging directory will be used.

                Vertex AI sets the following environment variables when it runs your training code:

                -  AIP_MODEL_DIR: a Cloud Storage URI of a directory intended for saving model artifacts, i.e. <base_output_dir>/model/
                -  AIP_CHECKPOINT_DIR: a Cloud Storage URI of a directory intended for saving checkpoints, i.e. <base_output_dir>/checkpoints/
                -  AIP_TENSORBOARD_LOG_DIR: a Cloud Storage URI of a directory intended for saving TensorBoard logs, i.e. <base_output_dir>/logs/

            service_account (str):
                Specifies the service account for workload run-as account.
                Users submitting jobs must have act-as permission on this run-as account.
            network (str):
                The full name of the Compute Engine network to which the job
                should be peered. For example, projects/12345/global/networks/myVPC.
                Private services access must already be configured for the network.
                If left unspecified, the job is not peered with any network.
            bigquery_destination (str):
                Provide this field if `dataset` is a BiqQuery dataset.
                The BigQuery project location where the training data is to
                be written to. In the given project a new dataset is created
                with name
                ``dataset_<dataset-id>_<annotation-type>_<timestamp-of-training-call>``
                where timestamp is in YYYY_MM_DDThh_mm_ss_sssZ format. All
                training input data will be written into that dataset. In
                the dataset three tables will be created, ``training``,
                ``validation`` and ``test``.

                -  AIP_DATA_FORMAT = "bigquery".
                -  AIP_TRAINING_DATA_URI ="bigquery_destination.dataset_*.training"
                -  AIP_VALIDATION_DATA_URI = "bigquery_destination.dataset_*.validation"
                -  AIP_TEST_DATA_URI = "bigquery_destination.dataset_*.test"
            args (List[Unions[str, int, float]]):
                Command line arguments to be passed to the Python script.
            environment_variables (Dict[str, str]):
                Environment variables to be passed to the container.
                Should be a dictionary where keys are environment variable names
                and values are environment variable values for those names.
                At most 10 environment variables can be specified.
                The Name of the environment variable must be unique.

                environment_variables = {
                    'MY_KEY': 'MY_VALUE'
                }
            replica_count (int):
                The number of worker replicas. If replica count = 1 then one chief
                replica will be provisioned. If replica_count > 1 the remainder will be
                provisioned as a worker replica pool.
            machine_type (str):
                The type of machine to use for training.
            accelerator_type (str):
                Hardware accelerator type. One of ACCELERATOR_TYPE_UNSPECIFIED,
                NVIDIA_TESLA_K80, NVIDIA_TESLA_P100, NVIDIA_TESLA_V100, NVIDIA_TESLA_P4,
                NVIDIA_TESLA_T4
            accelerator_count (int):
                The number of accelerators to attach to a worker replica.
            training_fraction_split (float):
                The fraction of the input data that is to be
                used to train the Model. This is ignored if Dataset is not provided.
            validation_fraction_split (float):
                The fraction of the input data that is to be
                used to validate the Model. This is ignored if Dataset is not provided.
            test_fraction_split (float):
                The fraction of the input data that is to be
                used to evaluate the Model. This is ignored if Dataset is not provided.
            predefined_split_column_name (str):
                Optional. The key is a name of one of the Dataset's data
                columns. The value of the key (either the label's value or
                value in the column) must be one of {``training``,
                ``validation``, ``test``}, and it defines to which set the
                given piece of data is assigned. If for a piece of data the
                key is not present or has an invalid value, that piece is
                ignored by the pipeline.

                Supported only for tabular and time series Datasets.
            tensorboard (str):
                Optional. The name of a Vertex AI
                [Tensorboard][google.cloud.aiplatform.v1beta1.Tensorboard]
                resource to which this CustomJob will upload Tensorboard
                logs. Format:
                ``projects/{project}/locations/{location}/tensorboards/{tensorboard}``

                The training script should write Tensorboard to following Vertex AI environment
                variable:

                AIP_TENSORBOARD_LOG_DIR

                `service_account` is required with provided `tensorboard`.
                For more information on configuring your service account please visit:
                https://cloud.google.com/vertex-ai/docs/experiments/tensorboard-training
            sync (bool):
                Whether to execute this method synchronously. If False, this method
                will be executed in concurrent Future and any downstream object will
                be immediately returned and synced when the Future has completed.

        Returns:
            model: The trained Vertex AI Model resource or None if training did not
                produce a Vertex AI Model.
        """
        worker_pool_specs, managed_model = self._prepare_and_validate_run(
            model_display_name=model_display_name,
            replica_count=replica_count,
            machine_type=machine_type,
            accelerator_count=accelerator_count,
            accelerator_type=accelerator_type,
        )

        # make and copy package
        python_packager = source_utils._TrainingScriptPythonPackager(
            script_path=self._script_path, requirements=self._requirements
        )

        return self._run(
            python_packager=python_packager,
            dataset=dataset,
            annotation_schema_uri=annotation_schema_uri,
            worker_pool_specs=worker_pool_specs,
            managed_model=managed_model,
            args=args,
            environment_variables=environment_variables,
            base_output_dir=base_output_dir,
            service_account=service_account,
            network=network,
            bigquery_destination=bigquery_destination,
            training_fraction_split=training_fraction_split,
            validation_fraction_split=validation_fraction_split,
            test_fraction_split=test_fraction_split,
            predefined_split_column_name=predefined_split_column_name,
            tensorboard=tensorboard,
            sync=sync,
        )

    @base.optional_sync(construct_object_on_arg="managed_model")
    def _run(
        self,
        python_packager: source_utils._TrainingScriptPythonPackager,
        dataset: Optional[
            Union[
                datasets.ImageDataset,
                datasets.TabularDataset,
                datasets.TextDataset,
                datasets.VideoDataset,
            ]
        ],
        annotation_schema_uri: Optional[str],
        worker_pool_specs: worker_spec_utils._DistributedTrainingSpec,
        managed_model: Optional[gca_model.Model] = None,
        args: Optional[List[Union[str, float, int]]] = None,
        environment_variables: Optional[Dict[str, str]] = None,
        base_output_dir: Optional[str] = None,
        service_account: Optional[str] = None,
        network: Optional[str] = None,
        bigquery_destination: Optional[str] = None,
        training_fraction_split: float = 0.8,
        validation_fraction_split: float = 0.1,
        test_fraction_split: float = 0.1,
        predefined_split_column_name: Optional[str] = None,
        tensorboard: Optional[str] = None,
        sync=True,
    ) -> Optional[models.Model]:
        """Packages local script and launches training_job.

        Args:
            python_packager (source_utils._TrainingScriptPythonPackager):
                Required. Python Packager pointing to training script locally.
            dataset (
                Union[
                    datasets.ImageDataset,
                    datasets.TabularDataset,
                    datasets.TextDataset,
                    datasets.VideoDataset,
                ]
            ):
                Vertex AI to fit this training against.
            annotation_schema_uri (str):
                Google Cloud Storage URI points to a YAML file describing
                annotation schema.
            worker_pools_spec (worker_spec_utils._DistributedTrainingSpec):
                Worker pools pecs required to run job.
            managed_model (gca_model.Model):
                Model proto if this script produces a Managed Model.
            args (List[Unions[str, int, float]]):
                Command line arguments to be passed to the Python script.
            environment_variables (Dict[str, str]):
                Environment variables to be passed to the container.
                Should be a dictionary where keys are environment variable names
                and values are environment variable values for those names.
                At most 10 environment variables can be specified.
                The Name of the environment variable must be unique.

                environment_variables = {
                    'MY_KEY': 'MY_VALUE'
                }
            base_output_dir (str):
                GCS output directory of job. If not provided a
                timestamped directory in the staging directory will be used.

                Vertex AI sets the following environment variables when it runs your training code:

                -  AIP_MODEL_DIR: a Cloud Storage URI of a directory intended for saving model artifacts, i.e. <base_output_dir>/model/
                -  AIP_CHECKPOINT_DIR: a Cloud Storage URI of a directory intended for saving checkpoints, i.e. <base_output_dir>/checkpoints/
                -  AIP_TENSORBOARD_LOG_DIR: a Cloud Storage URI of a directory intended for saving TensorBoard logs, i.e. <base_output_dir>/logs/

            service_account (str):
                Specifies the service account for workload run-as account.
                Users submitting jobs must have act-as permission on this run-as account.
            network (str):
                The full name of the Compute Engine network to which the job
                should be peered. For example, projects/12345/global/networks/myVPC.
                Private services access must already be configured for the network.
                If left unspecified, the job is not peered with any network.
            bigquery_destination (str):
                Provide this field if `dataset` is a BiqQuery dataset.
                The BigQuery project location where the training data is to
                be written to. In the given project a new dataset is created
                with name
                ``dataset_<dataset-id>_<annotation-type>_<timestamp-of-training-call>``
                where timestamp is in YYYY_MM_DDThh_mm_ss_sssZ format. All
                training input data will be written into that dataset. In
                the dataset three tables will be created, ``training``,
                ``validation`` and ``test``.

                -  AIP_DATA_FORMAT = "bigquery".
                -  AIP_TRAINING_DATA_URI ="bigquery_destination.dataset_*.training"
                -  AIP_VALIDATION_DATA_URI = "bigquery_destination.dataset_*.validation"
                -  AIP_TEST_DATA_URI = "bigquery_destination.dataset_*.test"
            training_fraction_split (float):
                The fraction of the input data that is to be
                used to train the Model.
            validation_fraction_split (float):
                The fraction of the input data that is to be
                used to validate the Model.
            test_fraction_split (float):
                The fraction of the input data that is to be
                used to evaluate the Model.
            predefined_split_column_name (str):
                Optional. The key is a name of one of the Dataset's data
                columns. The value of the key (either the label's value or
                value in the column) must be one of {``training``,
                ``validation``, ``test``}, and it defines to which set the
                given piece of data is assigned. If for a piece of data the
                key is not present or has an invalid value, that piece is
                ignored by the pipeline.

                Supported only for tabular and time series Datasets.
            tensorboard (str):
                Optional. The name of a Vertex AI
                [Tensorboard][google.cloud.aiplatform.v1beta1.Tensorboard]
                resource to which this CustomJob will upload Tensorboard
                logs. Format:
                ``projects/{project}/locations/{location}/tensorboards/{tensorboard}``

                The training script should write Tensorboard to following Vertex AI environment
                variable:

                AIP_TENSORBOARD_LOG_DIR

                `service_account` is required with provided `tensorboard`.
                For more information on configuring your service account please visit:
                https://cloud.google.com/vertex-ai/docs/experiments/tensorboard-training
            sync (bool):
                Whether to execute this method synchronously. If False, this method
                will be executed in concurrent Future and any downstream object will
                be immediately returned and synced when the Future has completed.

        Returns:
            model: The trained Vertex AI Model resource or None if training did not
                produce a Vertex AI Model.
        """
        package_gcs_uri = python_packager.package_and_copy_to_gcs(
            gcs_staging_dir=self._staging_bucket,
            project=self.project,
            credentials=self.credentials,
        )

        for spec in worker_pool_specs:
            spec["python_package_spec"] = {
                "executor_image_uri": self._container_uri,
                "python_module": python_packager.module_name,
                "package_uris": [package_gcs_uri],
            }

            if args:
                spec["python_package_spec"]["args"] = args

            if environment_variables:
                spec["python_package_spec"]["env"] = [
                    {"name": key, "value": value}
                    for key, value in environment_variables.items()
                ]

        (
            training_task_inputs,
            base_output_dir,
        ) = self._prepare_training_task_inputs_and_output_dir(
            worker_pool_specs=worker_pool_specs,
            base_output_dir=base_output_dir,
            service_account=service_account,
            network=network,
            tensorboard=tensorboard,
        )

        model = self._run_job(
            training_task_definition=schema.training_job.definition.custom_task,
            training_task_inputs=training_task_inputs,
            dataset=dataset,
            annotation_schema_uri=annotation_schema_uri,
            training_fraction_split=training_fraction_split,
            validation_fraction_split=validation_fraction_split,
            test_fraction_split=test_fraction_split,
            predefined_split_column_name=predefined_split_column_name,
            model=managed_model,
            gcs_destination_uri_prefix=base_output_dir,
            bigquery_destination=bigquery_destination,
        )

        return model


class CustomContainerTrainingJob(_CustomTrainingJob):
    """Class to launch a Custom Training Job in Vertex AI using a
    Container."""

    def __init__(
        self,
        display_name: str,
        container_uri: str,
        command: Sequence[str] = None,
        model_serving_container_image_uri: Optional[str] = None,
        model_serving_container_predict_route: Optional[str] = None,
        model_serving_container_health_route: Optional[str] = None,
        model_serving_container_command: Optional[Sequence[str]] = None,
        model_serving_container_args: Optional[Sequence[str]] = None,
        model_serving_container_environment_variables: Optional[Dict[str, str]] = None,
        model_serving_container_ports: Optional[Sequence[int]] = None,
        model_description: Optional[str] = None,
        model_instance_schema_uri: Optional[str] = None,
        model_parameters_schema_uri: Optional[str] = None,
        model_prediction_schema_uri: Optional[str] = None,
        project: Optional[str] = None,
        location: Optional[str] = None,
        credentials: Optional[auth_credentials.Credentials] = None,
        training_encryption_spec_key_name: Optional[str] = None,
        model_encryption_spec_key_name: Optional[str] = None,
        staging_bucket: Optional[str] = None,
    ):
        """Constructs a Custom Container Training Job.

        job = aiplatform.CustomTrainingJob(
            display_name='test-train',
            container_uri='gcr.io/cloud-aiplatform/training/tf-cpu.2-2:latest',
            command=['python3', 'run_script.py']
            model_serving_container_image_uri='gcr.io/my-trainer/serving:1',
            model_serving_container_predict_route='predict',
            model_serving_container_health_route='metadata)

        Usage with Dataset:

        ds = aiplatform.TabularDataset(
            'projects/my-project/locations/us-central1/datasets/12345')

        job.run(ds, replica_count=1, model_display_name='my-trained-model')

        Usage without Dataset:

        job.run(replica_count=1, model_display_name='my-trained-model)


        TODO(b/169782082) add documentation about traning utilities
        To ensure your model gets saved in Vertex AI, write your saved model to
        os.environ["AIP_MODEL_DIR"] in your provided training script.


        Args:
            display_name (str):
                Required. The user-defined name of this TrainingPipeline.
            container_uri (str):
                Required: Uri of the training container image in the GCR.
            command (Sequence[str]):
                The command to be invoked when the container is started.
                It overrides the entrypoint instruction in Dockerfile when provided
            model_serving_container_image_uri (str):
                If the training produces a managed Vertex AI Model, the URI of the
                Model serving container suitable for serving the model produced by the
                training script.
            model_serving_container_predict_route (str):
                If the training produces a managed Vertex AI Model, An HTTP path to
                send prediction requests to the container, and which must be supported
                by it. If not specified a default HTTP path will be used by Vertex AI.
            model_serving_container_health_route (str):
                If the training produces a managed Vertex AI Model, an HTTP path to
                send health check requests to the container, and which must be supported
                by it. If not specified a standard HTTP path will be used by AI
                Platform.
            model_serving_container_command (Sequence[str]):
                The command with which the container is run. Not executed within a
                shell. The Docker image's ENTRYPOINT is used if this is not provided.
                Variable references $(VAR_NAME) are expanded using the container's
                environment. If a variable cannot be resolved, the reference in the
                input string will be unchanged. The $(VAR_NAME) syntax can be escaped
                with a double $$, ie: $$(VAR_NAME). Escaped references will never be
                expanded, regardless of whether the variable exists or not.
            model_serving_container_args (Sequence[str]):
                The arguments to the command. The Docker image's CMD is used if this is
                not provided. Variable references $(VAR_NAME) are expanded using the
                container's environment. If a variable cannot be resolved, the reference
                in the input string will be unchanged. The $(VAR_NAME) syntax can be
                escaped with a double $$, ie: $$(VAR_NAME). Escaped references will
                never be expanded, regardless of whether the variable exists or not.
            model_serving_container_environment_variables (Dict[str, str]):
                The environment variables that are to be present in the container.
                Should be a dictionary where keys are environment variable names
                and values are environment variable values for those names.
            model_serving_container_ports (Sequence[int]):
                Declaration of ports that are exposed by the container. This field is
                primarily informational, it gives Vertex AI information about the
                network connections the container uses. Listing or not a port here has
                no impact on whether the port is actually exposed, any port listening on
                the default "0.0.0.0" address inside a container will be accessible from
                the network.
            model_description (str):
                The description of the Model.
            model_instance_schema_uri (str):
                Optional. Points to a YAML file stored on Google Cloud
                Storage describing the format of a single instance, which
                are used in
                ``PredictRequest.instances``,
                ``ExplainRequest.instances``
                and
                ``BatchPredictionJob.input_config``.
                The schema is defined as an OpenAPI 3.0.2 `Schema
                Object <https://tinyurl.com/y538mdwt#schema-object>`__.
                AutoML Models always have this field populated by AI
                Platform. Note: The URI given on output will be immutable
                and probably different, including the URI scheme, than the
                one given on input. The output URI will point to a location
                where the user only has a read access.
            model_parameters_schema_uri (str):
                Optional. Points to a YAML file stored on Google Cloud
                Storage describing the parameters of prediction and
                explanation via
                ``PredictRequest.parameters``,
                ``ExplainRequest.parameters``
                and
                ``BatchPredictionJob.model_parameters``.
                The schema is defined as an OpenAPI 3.0.2 `Schema
                Object <https://tinyurl.com/y538mdwt#schema-object>`__.
                AutoML Models always have this field populated by AI
                Platform, if no parameters are supported it is set to an
                empty string. Note: The URI given on output will be
                immutable and probably different, including the URI scheme,
                than the one given on input. The output URI will point to a
                location where the user only has a read access.
            model_prediction_schema_uri (str):
                Optional. Points to a YAML file stored on Google Cloud
                Storage describing the format of a single prediction
                produced by this Model, which are returned via
                ``PredictResponse.predictions``,
                ``ExplainResponse.explanations``,
                and
                ``BatchPredictionJob.output_config``.
                The schema is defined as an OpenAPI 3.0.2 `Schema
                Object <https://tinyurl.com/y538mdwt#schema-object>`__.
                AutoML Models always have this field populated by AI
                Platform. Note: The URI given on output will be immutable
                and probably different, including the URI scheme, than the
                one given on input. The output URI will point to a location
                where the user only has a read access.
            project (str):
                Project to run training in. Overrides project set in aiplatform.init.
            location (str):
                Location to run training in. Overrides location set in aiplatform.init.
            credentials (auth_credentials.Credentials):
                Custom credentials to use to run call training service. Overrides
                credentials set in aiplatform.init.
            training_encryption_spec_key_name (Optional[str]):
                Optional. The Cloud KMS resource identifier of the customer
                managed encryption key used to protect the training pipeline. Has the
                form:
                ``projects/my-project/locations/my-region/keyRings/my-kr/cryptoKeys/my-key``.
                The key needs to be in the same region as where the compute
                resource is created.

                If set, this TrainingPipeline will be secured by this key.

                Note: Model trained by this TrainingPipeline is also secured
                by this key if ``model_to_upload`` is not set separately.

                Overrides encryption_spec_key_name set in aiplatform.init.
            model_encryption_spec_key_name (Optional[str]):
                Optional. The Cloud KMS resource identifier of the customer
                managed encryption key used to protect the model. Has the
                form:
                ``projects/my-project/locations/my-region/keyRings/my-kr/cryptoKeys/my-key``.
                The key needs to be in the same region as where the compute
                resource is created.

                If set, the trained Model will be secured by this key.

                Overrides encryption_spec_key_name set in aiplatform.init.
            staging_bucket (str):
                Bucket used to stage source and training artifacts. Overrides
                staging_bucket set in aiplatform.init.
        """
        super().__init__(
            display_name=display_name,
            project=project,
            location=location,
            credentials=credentials,
            training_encryption_spec_key_name=training_encryption_spec_key_name,
            model_encryption_spec_key_name=model_encryption_spec_key_name,
            container_uri=container_uri,
            model_instance_schema_uri=model_instance_schema_uri,
            model_parameters_schema_uri=model_parameters_schema_uri,
            model_prediction_schema_uri=model_prediction_schema_uri,
            model_serving_container_environment_variables=model_serving_container_environment_variables,
            model_serving_container_ports=model_serving_container_ports,
            model_serving_container_image_uri=model_serving_container_image_uri,
            model_serving_container_command=model_serving_container_command,
            model_serving_container_args=model_serving_container_args,
            model_serving_container_predict_route=model_serving_container_predict_route,
            model_serving_container_health_route=model_serving_container_health_route,
            model_description=model_description,
            staging_bucket=staging_bucket,
        )

        self._command = command

    # TODO(b/172365904) add filter split, training_pipeline.FilterSplit
    # TODO(b/172368070) add timestamp split, training_pipeline.TimestampSplit
    def run(
        self,
        dataset: Optional[
            Union[
                datasets.ImageDataset,
                datasets.TabularDataset,
                datasets.TextDataset,
                datasets.VideoDataset,
            ]
        ] = None,
        annotation_schema_uri: Optional[str] = None,
        model_display_name: Optional[str] = None,
        base_output_dir: Optional[str] = None,
        service_account: Optional[str] = None,
        network: Optional[str] = None,
        bigquery_destination: Optional[str] = None,
        args: Optional[List[Union[str, float, int]]] = None,
        environment_variables: Optional[Dict[str, str]] = None,
        replica_count: int = 0,
        machine_type: str = "n1-standard-4",
        accelerator_type: str = "ACCELERATOR_TYPE_UNSPECIFIED",
        accelerator_count: int = 0,
        training_fraction_split: float = 0.8,
        validation_fraction_split: float = 0.1,
        test_fraction_split: float = 0.1,
        predefined_split_column_name: Optional[str] = None,
        tensorboard: Optional[str] = None,
        sync=True,
    ) -> Optional[models.Model]:
        """Runs the custom training job.

        Distributed Training Support:
        If replica count = 1 then one chief replica will be provisioned. If
        replica_count > 1 the remainder will be provisioned as a worker replica pool.
        ie: replica_count = 10 will result in 1 chief and 9 workers
        All replicas have same machine_type, accelerator_type, and accelerator_count

        Data fraction splits:
        Any of ``training_fraction_split``, ``validation_fraction_split`` and
        ``test_fraction_split`` may optionally be provided, they must sum to up to 1. If
        the provided ones sum to less than 1, the remainder is assigned to sets as
        decided by Vertex AI. If none of the fractions are set, by default roughly 80%
        of data will be used for training, 10% for validation, and 10% for test.

        Args:
            dataset (Union[datasets.ImageDataset,datasets.TabularDataset,datasets.TextDataset,datasets.VideoDataset]):
                Vertex AI to fit this training against. Custom training script should
                retrieve datasets through passed in environment variables uris:

                os.environ["AIP_TRAINING_DATA_URI"]
                os.environ["AIP_VALIDATION_DATA_URI"]
                os.environ["AIP_TEST_DATA_URI"]

                Additionally the dataset format is passed in as:

                os.environ["AIP_DATA_FORMAT"]
            annotation_schema_uri (str):
                Google Cloud Storage URI points to a YAML file describing
                annotation schema. The schema is defined as an OpenAPI 3.0.2
                [Schema Object](https://github.com/OAI/OpenAPI-Specification/blob/master/versions/3.0.2.md#schema-object) The schema files
                that can be used here are found in
                gs://google-cloud-aiplatform/schema/dataset/annotation/,
                note that the chosen schema must be consistent with
                ``metadata``
                of the Dataset specified by
                ``dataset_id``.

                Only Annotations that both match this schema and belong to
                DataItems not ignored by the split method are used in
                respectively training, validation or test role, depending on
                the role of the DataItem they are on.

                When used in conjunction with
                ``annotations_filter``,
                the Annotations used for training are filtered by both
                ``annotations_filter``
                and
                ``annotation_schema_uri``.
            model_display_name (str):
                If the script produces a managed Vertex AI Model. The display name of
                the Model. The name can be up to 128 characters long and can be consist
                of any UTF-8 characters.

                If not provided upon creation, the job's display_name is used.
            base_output_dir (str):
                GCS output directory of job. If not provided a
                timestamped directory in the staging directory will be used.

                Vertex AI sets the following environment variables when it runs your training code:

                -  AIP_MODEL_DIR: a Cloud Storage URI of a directory intended for saving model artifacts, i.e. <base_output_dir>/model/
                -  AIP_CHECKPOINT_DIR: a Cloud Storage URI of a directory intended for saving checkpoints, i.e. <base_output_dir>/checkpoints/
                -  AIP_TENSORBOARD_LOG_DIR: a Cloud Storage URI of a directory intended for saving TensorBoard logs, i.e. <base_output_dir>/logs/

            service_account (str):
                Specifies the service account for workload run-as account.
                Users submitting jobs must have act-as permission on this run-as account.
            network (str):
                The full name of the Compute Engine network to which the job
                should be peered. For example, projects/12345/global/networks/myVPC.
                Private services access must already be configured for the network.
                If left unspecified, the job is not peered with any network.
            bigquery_destination (str):
                Provide this field if `dataset` is a BiqQuery dataset.
                The BigQuery project location where the training data is to
                be written to. In the given project a new dataset is created
                with name
                ``dataset_<dataset-id>_<annotation-type>_<timestamp-of-training-call>``
                where timestamp is in YYYY_MM_DDThh_mm_ss_sssZ format. All
                training input data will be written into that dataset. In
                the dataset three tables will be created, ``training``,
                ``validation`` and ``test``.

                -  AIP_DATA_FORMAT = "bigquery".
                -  AIP_TRAINING_DATA_URI ="bigquery_destination.dataset_*.training"
                -  AIP_VALIDATION_DATA_URI = "bigquery_destination.dataset_*.validation"
                -  AIP_TEST_DATA_URI = "bigquery_destination.dataset_*.test"
            args (List[Unions[str, int, float]]):
                Command line arguments to be passed to the Python script.
            environment_variables (Dict[str, str]):
                Environment variables to be passed to the container.
                Should be a dictionary where keys are environment variable names
                and values are environment variable values for those names.
                At most 10 environment variables can be specified.
                The Name of the environment variable must be unique.

                environment_variables = {
                    'MY_KEY': 'MY_VALUE'
                }
            replica_count (int):
                The number of worker replicas. If replica count = 1 then one chief
                replica will be provisioned. If replica_count > 1 the remainder will be
                provisioned as a worker replica pool.
            machine_type (str):
                The type of machine to use for training.
            accelerator_type (str):
                Hardware accelerator type. One of ACCELERATOR_TYPE_UNSPECIFIED,
                NVIDIA_TESLA_K80, NVIDIA_TESLA_P100, NVIDIA_TESLA_V100, NVIDIA_TESLA_P4,
                NVIDIA_TESLA_T4
            accelerator_count (int):
                The number of accelerators to attach to a worker replica.
            training_fraction_split (float):
                The fraction of the input data that is to be
                used to train the Model. This is ignored if Dataset is not provided.
            validation_fraction_split (float):
                The fraction of the input data that is to be
                used to validate the Model. This is ignored if Dataset is not provided.
            test_fraction_split (float):
                The fraction of the input data that is to be
                used to evaluate the Model. This is ignored if Dataset is not provided.
            predefined_split_column_name (str):
                Optional. The key is a name of one of the Dataset's data
                columns. The value of the key (either the label's value or
                value in the column) must be one of {``training``,
                ``validation``, ``test``}, and it defines to which set the
                given piece of data is assigned. If for a piece of data the
                key is not present or has an invalid value, that piece is
                ignored by the pipeline.

                Supported only for tabular and time series Datasets.
            tensorboard (str):
                Optional. The name of a Vertex AI
                [Tensorboard][google.cloud.aiplatform.v1beta1.Tensorboard]
                resource to which this CustomJob will upload Tensorboard
                logs. Format:
                ``projects/{project}/locations/{location}/tensorboards/{tensorboard}``

                The training script should write Tensorboard to following Vertex AI environment
                variable:

                AIP_TENSORBOARD_LOG_DIR

                `service_account` is required with provided `tensorboard`.
                For more information on configuring your service account please visit:
                https://cloud.google.com/vertex-ai/docs/experiments/tensorboard-training
            sync (bool):
                Whether to execute this method synchronously. If False, this method
                will be executed in concurrent Future and any downstream object will
                be immediately returned and synced when the Future has completed.

        Returns:
            model: The trained Vertex AI Model resource or None if training did not
                produce a Vertex AI Model.

        Raises:
            RuntimeError: If Training job has already been run, staging_bucket has not
                been set, or model_display_name was provided but required arguments
                were not provided in constructor.
        """
        worker_pool_specs, managed_model = self._prepare_and_validate_run(
            model_display_name=model_display_name,
            replica_count=replica_count,
            machine_type=machine_type,
            accelerator_count=accelerator_count,
            accelerator_type=accelerator_type,
        )

        return self._run(
            dataset=dataset,
            annotation_schema_uri=annotation_schema_uri,
            worker_pool_specs=worker_pool_specs,
            managed_model=managed_model,
            args=args,
            environment_variables=environment_variables,
            base_output_dir=base_output_dir,
            service_account=service_account,
            network=network,
            bigquery_destination=bigquery_destination,
            training_fraction_split=training_fraction_split,
            validation_fraction_split=validation_fraction_split,
            test_fraction_split=test_fraction_split,
            predefined_split_column_name=predefined_split_column_name,
            tensorboard=tensorboard,
            sync=sync,
        )

    @base.optional_sync(construct_object_on_arg="managed_model")
    def _run(
        self,
        dataset: Optional[
            Union[
                datasets.ImageDataset,
                datasets.TabularDataset,
                datasets.TextDataset,
                datasets.VideoDataset,
            ]
        ],
        annotation_schema_uri: Optional[str],
        worker_pool_specs: worker_spec_utils._DistributedTrainingSpec,
        managed_model: Optional[gca_model.Model] = None,
        args: Optional[List[Union[str, float, int]]] = None,
        environment_variables: Optional[Dict[str, str]] = None,
        base_output_dir: Optional[str] = None,
        service_account: Optional[str] = None,
        network: Optional[str] = None,
        bigquery_destination: Optional[str] = None,
        training_fraction_split: float = 0.8,
        validation_fraction_split: float = 0.1,
        test_fraction_split: float = 0.1,
        predefined_split_column_name: Optional[str] = None,
        tensorboard: Optional[str] = None,
        sync=True,
    ) -> Optional[models.Model]:
        """Packages local script and launches training_job.
        Args:
            dataset (
                Union[
                    datasets.ImageDataset,
                    datasets.TabularDataset,
                    datasets.TextDataset,
                    datasets.VideoDataset,
                ]
            ):
                Vertex AI to fit this training against.
            annotation_schema_uri (str):
                Google Cloud Storage URI points to a YAML file describing
                annotation schema.
            worker_pools_spec (worker_spec_utils._DistributedTrainingSpec):
                Worker pools pecs required to run job.
            managed_model (gca_model.Model):
                Model proto if this script produces a Managed Model.
            args (List[Unions[str, int, float]]):
                Command line arguments to be passed to the Python script.
            environment_variables (Dict[str, str]):
                Environment variables to be passed to the container.
                Should be a dictionary where keys are environment variable names
                and values are environment variable values for those names.
                At most 10 environment variables can be specified.
                The Name of the environment variable must be unique.

                environment_variables = {
                    'MY_KEY': 'MY_VALUE'
                }
            base_output_dir (str):
                GCS output directory of job. If not provided a
                timestamped directory in the staging directory will be used.

                Vertex AI sets the following environment variables when it runs your training code:

                -  AIP_MODEL_DIR: a Cloud Storage URI of a directory intended for saving model artifacts, i.e. <base_output_dir>/model/
                -  AIP_CHECKPOINT_DIR: a Cloud Storage URI of a directory intended for saving checkpoints, i.e. <base_output_dir>/checkpoints/
                -  AIP_TENSORBOARD_LOG_DIR: a Cloud Storage URI of a directory intended for saving TensorBoard logs, i.e. <base_output_dir>/logs/

            service_account (str):
                Specifies the service account for workload run-as account.
                Users submitting jobs must have act-as permission on this run-as account.
            network (str):
                The full name of the Compute Engine network to which the job
                should be peered. For example, projects/12345/global/networks/myVPC.
                Private services access must already be configured for the network.
                If left unspecified, the job is not peered with any network.
            bigquery_destination (str):
                The BigQuery project location where the training data is to
                be written to. In the given project a new dataset is created
                with name
                ``dataset_<dataset-id>_<annotation-type>_<timestamp-of-training-call>``
                where timestamp is in YYYY_MM_DDThh_mm_ss_sssZ format. All
                training input data will be written into that dataset. In
                the dataset three tables will be created, ``training``,
                ``validation`` and ``test``.

                -  AIP_DATA_FORMAT = "bigquery".
                -  AIP_TRAINING_DATA_URI ="bigquery_destination.dataset_*.training"
                -  AIP_VALIDATION_DATA_URI = "bigquery_destination.dataset_*.validation"
                -  AIP_TEST_DATA_URI = "bigquery_destination.dataset_*.test"
            training_fraction_split (float):
                The fraction of the input data that is to be
                used to train the Model.
            validation_fraction_split (float):
                The fraction of the input data that is to be
                used to validate the Model.
            test_fraction_split (float):
                The fraction of the input data that is to be
                used to evaluate the Model.
            predefined_split_column_name (str):
                Optional. The key is a name of one of the Dataset's data
                columns. The value of the key (either the label's value or
                value in the column) must be one of {``training``,
                ``validation``, ``test``}, and it defines to which set the
                given piece of data is assigned. If for a piece of data the
                key is not present or has an invalid value, that piece is
                ignored by the pipeline.

                Supported only for tabular and time series Datasets.
            tensorboard (str):
                Optional. The name of a Vertex AI
                [Tensorboard][google.cloud.aiplatform.v1beta1.Tensorboard]
                resource to which this CustomJob will upload Tensorboard
                logs. Format:
                ``projects/{project}/locations/{location}/tensorboards/{tensorboard}``

                The training script should write Tensorboard to following Vertex AI environment
                variable:

                AIP_TENSORBOARD_LOG_DIR

                `service_account` is required with provided `tensorboard`.
                For more information on configuring your service account please visit:
                https://cloud.google.com/vertex-ai/docs/experiments/tensorboard-training
            sync (bool):
                Whether to execute this method synchronously. If False, this method
                will be executed in concurrent Future and any downstream object will
                be immediately returned and synced when the Future has completed.

        Returns:
            model: The trained Vertex AI Model resource or None if training did not
                produce a Vertex AI Model.
        """

        for spec in worker_pool_specs:
            spec["containerSpec"] = {"imageUri": self._container_uri}

            if self._command:
                spec["containerSpec"]["command"] = self._command

            if args:
                spec["containerSpec"]["args"] = args

            if environment_variables:
                spec["containerSpec"]["env"] = [
                    {"name": key, "value": value}
                    for key, value in environment_variables.items()
                ]

        (
            training_task_inputs,
            base_output_dir,
        ) = self._prepare_training_task_inputs_and_output_dir(
            worker_pool_specs=worker_pool_specs,
            base_output_dir=base_output_dir,
            service_account=service_account,
            network=network,
            tensorboard=tensorboard,
        )

        model = self._run_job(
            training_task_definition=schema.training_job.definition.custom_task,
            training_task_inputs=training_task_inputs,
            dataset=dataset,
            annotation_schema_uri=annotation_schema_uri,
            training_fraction_split=training_fraction_split,
            validation_fraction_split=validation_fraction_split,
            test_fraction_split=test_fraction_split,
            predefined_split_column_name=predefined_split_column_name,
            model=managed_model,
            gcs_destination_uri_prefix=base_output_dir,
            bigquery_destination=bigquery_destination,
        )

        return model


class AutoMLTabularTrainingJob(_TrainingJob):
    _supported_training_schemas = (schema.training_job.definition.automl_tabular,)

    def __init__(
        self,
        display_name: str,
        optimization_prediction_type: str,
        optimization_objective: Optional[str] = None,
        column_specs: Optional[Dict[str, str]] = None,
        column_transformations: Optional[Union[Dict, List[Dict]]] = None,
        optimization_objective_recall_value: Optional[float] = None,
        optimization_objective_precision_value: Optional[float] = None,
        project: Optional[str] = None,
        location: Optional[str] = None,
        credentials: Optional[auth_credentials.Credentials] = None,
        training_encryption_spec_key_name: Optional[str] = None,
        model_encryption_spec_key_name: Optional[str] = None,
    ):
        """Constructs a AutoML Tabular Training Job.

        Args:
            display_name (str):
                Required. The user-defined name of this TrainingPipeline.
            optimization_prediction_type (str):
                The type of prediction the Model is to produce.
                "classification" - Predict one out of multiple target values is
                picked for each row.
                "regression" - Predict a value based on its relation to other values.
                This type is available only to columns that contain
                semantically numeric values, i.e. integers or floating
                point number, even if stored as e.g. strings.

            optimization_objective (str):
                Optional. Objective function the Model is to be optimized towards. The training
                task creates a Model that maximizes/minimizes the value of the objective
                function over the validation set.

                The supported optimization objectives depend on the prediction type, and
                in the case of classification also the number of distinct values in the
                target column (two distint values -> binary, 3 or more distinct values
                -> multi class).
                If the field is not set, the default objective function is used.

                Classification (binary):
                "maximize-au-roc" (default) - Maximize the area under the receiver
                                            operating characteristic (ROC) curve.
                "minimize-log-loss" - Minimize log loss.
                "maximize-au-prc" - Maximize the area under the precision-recall curve.
                "maximize-precision-at-recall" - Maximize precision for a specified
                                                recall value.
                "maximize-recall-at-precision" - Maximize recall for a specified
                                                precision value.

                Classification (multi class):
                "minimize-log-loss" (default) - Minimize log loss.

                Regression:
                "minimize-rmse" (default) - Minimize root-mean-squared error (RMSE).
                "minimize-mae" - Minimize mean-absolute error (MAE).
                "minimize-rmsle" - Minimize root-mean-squared log error (RMSLE).
            column_specs (Optional[Dict[str, str]]):
                Optional. Transformations to apply to the input columns (i.e. columns other
                than the targetColumn). Each transformation may produce multiple
                result values from the column's value, and all are used for training.
                When creating transformation for BigQuery Struct column, the column
                should be flattened using "." as the delimiter.
                If an input column has no transformations on it, such a column is
                ignored by the training, except for the targetColumn, which should have
                no transformations defined on.
            column_transformations (Optional[Union[Dict, List[Dict]]]):
                Optional. Transformations to apply to the input columns (i.e. columns other
                than the targetColumn). Each transformation may produce multiple
                result values from the column's value, and all are used for training.
                When creating transformation for BigQuery Struct column, the column
                should be flattened using "." as the delimiter.
                If an input column has no transformations on it, such a column is
                ignored by the training, except for the targetColumn, which should have
                no transformations defined on.
                Only one of column_transformations or column_specs should be passed.
                Only one of column_transformations or column_specs should be passed.
            optimization_objective_recall_value (float):
                Optional. Required when maximize-precision-at-recall optimizationObjective was
                picked, represents the recall value at which the optimization is done.

                The minimum value is 0 and the maximum is 1.0.
            optimization_objective_precision_value (float):
                Optional. Required when maximize-recall-at-precision optimizationObjective was
                picked, represents the precision value at which the optimization is
                done.

                The minimum value is 0 and the maximum is 1.0.
            project (str):
                Optional. Project to run training in. Overrides project set in aiplatform.init.
            location (str):
                Optional. Location to run training in. Overrides location set in aiplatform.init.
            credentials (auth_credentials.Credentials):
                Optional. Custom credentials to use to run call training service. Overrides
                credentials set in aiplatform.init.
            training_encryption_spec_key_name (Optional[str]):
                Optional. The Cloud KMS resource identifier of the customer
                managed encryption key used to protect the training pipeline. Has the
                form:
                ``projects/my-project/locations/my-region/keyRings/my-kr/cryptoKeys/my-key``.
                The key needs to be in the same region as where the compute
                resource is created.

                If set, this TrainingPipeline will be secured by this key.

                Note: Model trained by this TrainingPipeline is also secured
                by this key if ``model_to_upload`` is not set separately.

                Overrides encryption_spec_key_name set in aiplatform.init.
            model_encryption_spec_key_name (Optional[str]):
                Optional. The Cloud KMS resource identifier of the customer
                managed encryption key used to protect the model. Has the
                form:
                ``projects/my-project/locations/my-region/keyRings/my-kr/cryptoKeys/my-key``.
                The key needs to be in the same region as where the compute
                resource is created.

                If set, the trained Model will be secured by this key.

                Overrides encryption_spec_key_name set in aiplatform.init.
        """
        super().__init__(
            display_name=display_name,
            project=project,
            location=location,
            credentials=credentials,
            training_encryption_spec_key_name=training_encryption_spec_key_name,
            model_encryption_spec_key_name=model_encryption_spec_key_name,
        )
        self._column_transformations = column_transformations
        self._column_specs = column_specs
        self._optimization_objective = optimization_objective
        self._optimization_prediction_type = optimization_prediction_type
        self._optimization_objective_recall_value = optimization_objective_recall_value
        self._optimization_objective_precision_value = (
            optimization_objective_precision_value
        )

        self._additional_experiments = []

    def run(
        self,
        dataset: datasets.TabularDataset,
        target_column: str,
        training_fraction_split: float = 0.8,
        validation_fraction_split: float = 0.1,
        test_fraction_split: float = 0.1,
        predefined_split_column_name: Optional[str] = None,
        weight_column: Optional[str] = None,
        budget_milli_node_hours: int = 1000,
        model_display_name: Optional[str] = None,
        disable_early_stopping: bool = False,
        sync: bool = True,
    ) -> models.Model:
        """Runs the training job and returns a model.

        Data fraction splits:
        Any of ``training_fraction_split``, ``validation_fraction_split`` and
        ``test_fraction_split`` may optionally be provided, they must sum to up to 1. If
        the provided ones sum to less than 1, the remainder is assigned to sets as
        decided by Vertex AI. If none of the fractions are set, by default roughly 80%
        of data will be used for training, 10% for validation, and 10% for test.

        Args:
            dataset (datasets.TabularDataset):
                Required. The dataset within the same Project from which data will be used to train the Model. The
                Dataset must use schema compatible with Model being trained,
                and what is compatible should be described in the used
                TrainingPipeline's [training_task_definition]
                [google.cloud.aiplatform.v1beta1.TrainingPipeline.training_task_definition].
                For tabular Datasets, all their data is exported to
                training, to pick and choose from.
            target_column (str):
                Required. The name of the column values of which the Model is to predict.
            training_fraction_split (float):
                Required. The fraction of the input data that is to be
                used to train the Model. This is ignored if Dataset is not provided.
            validation_fraction_split (float):
                Required. The fraction of the input data that is to be
                used to validate the Model. This is ignored if Dataset is not provided.
            test_fraction_split (float):
                Required. The fraction of the input data that is to be
                used to evaluate the Model. This is ignored if Dataset is not provided.
            predefined_split_column_name (str):
                Optional. The key is a name of one of the Dataset's data
                columns. The value of the key (either the label's value or
                value in the column) must be one of {``training``,
                ``validation``, ``test``}, and it defines to which set the
                given piece of data is assigned. If for a piece of data the
                key is not present or has an invalid value, that piece is
                ignored by the pipeline.

                Supported only for tabular and time series Datasets.
            weight_column (str):
                Optional. Name of the column that should be used as the weight column.
                Higher values in this column give more importance to the row
                during Model training. The column must have numeric values between 0 and
                10000 inclusively, and 0 value means that the row is ignored.
                If the weight column field is not set, then all rows are assumed to have
                equal weight of 1.
            budget_milli_node_hours (int):
                Optional. The train budget of creating this Model, expressed in milli node
                hours i.e. 1,000 value in this field means 1 node hour.
                The training cost of the model will not exceed this budget. The final
                cost will be attempted to be close to the budget, though may end up
                being (even) noticeably smaller - at the backend's discretion. This
                especially may happen when further model training ceases to provide
                any improvements.
                If the budget is set to a value known to be insufficient to train a
                Model for the given training set, the training won't be attempted and
                will error.
                The minimum value is 1000 and the maximum is 72000.
            model_display_name (str):
                Optional. If the script produces a managed Vertex AI Model. The display name of
                the Model. The name can be up to 128 characters long and can be consist
                of any UTF-8 characters.

                If not provided upon creation, the job's display_name is used.
            disable_early_stopping (bool):
                Required. If true, the entire budget is used. This disables the early stopping
                feature. By default, the early stopping feature is enabled, which means
                that training might stop before the entire training budget has been
                used, if further training does no longer brings significant improvement
                to the model.
            sync (bool):
                Whether to execute this method synchronously. If False, this method
                will be executed in concurrent Future and any downstream object will
                be immediately returned and synced when the Future has completed.
        Returns:
            model: The trained Vertex AI Model resource or None if training did not
                produce a Vertex AI Model.

        Raises:
            RuntimeError: If Training job has already been run or is waiting to run.
        """

        if self._is_waiting_to_run():
            raise RuntimeError("AutoML Tabular Training is already scheduled to run.")

        if self._has_run:
            raise RuntimeError("AutoML Tabular Training has already run.")

        return self._run(
            dataset=dataset,
            target_column=target_column,
            training_fraction_split=training_fraction_split,
            validation_fraction_split=validation_fraction_split,
            test_fraction_split=test_fraction_split,
            predefined_split_column_name=predefined_split_column_name,
            weight_column=weight_column,
            budget_milli_node_hours=budget_milli_node_hours,
            model_display_name=model_display_name,
            disable_early_stopping=disable_early_stopping,
            sync=sync,
        )

    @base.optional_sync()
    def _run(
        self,
        dataset: datasets.TabularDataset,
        target_column: str,
        training_fraction_split: float = 0.8,
        validation_fraction_split: float = 0.1,
        test_fraction_split: float = 0.1,
        predefined_split_column_name: Optional[str] = None,
        weight_column: Optional[str] = None,
        budget_milli_node_hours: int = 1000,
        model_display_name: Optional[str] = None,
        disable_early_stopping: bool = False,
        sync: bool = True,
    ) -> models.Model:
        """Runs the training job and returns a model.

        Data fraction splits:
        Any of ``training_fraction_split``, ``validation_fraction_split`` and
        ``test_fraction_split`` may optionally be provided, they must sum to up to 1. If
        the provided ones sum to less than 1, the remainder is assigned to sets as
        decided by Vertex AI. If none of the fractions are set, by default roughly 80%
        of data will be used for training, 10% for validation, and 10% for test.

        Args:
            dataset (datasets.TabularDataset):
                Required. The dataset within the same Project from which data will be used to train the Model. The
                Dataset must use schema compatible with Model being trained,
                and what is compatible should be described in the used
                TrainingPipeline's [training_task_definition]
                [google.cloud.aiplatform.v1beta1.TrainingPipeline.training_task_definition].
                For tabular Datasets, all their data is exported to
                training, to pick and choose from.
            target_column (str):
                Required. The name of the column values of which the Model is to predict.
            training_fraction_split (float):
                Required. The fraction of the input data that is to be
                used to train the Model. This is ignored if Dataset is not provided.
            validation_fraction_split (float):
                Required. The fraction of the input data that is to be
                used to validate the Model. This is ignored if Dataset is not provided.
            test_fraction_split (float):
                Required. The fraction of the input data that is to be
                used to evaluate the Model. This is ignored if Dataset is not provided.
            predefined_split_column_name (str):
                Optional. The key is a name of one of the Dataset's data
                columns. The value of the key (either the label's value or
                value in the column) must be one of {``training``,
                ``validation``, ``test``}, and it defines to which set the
                given piece of data is assigned. If for a piece of data the
                key is not present or has an invalid value, that piece is
                ignored by the pipeline.

                Supported only for tabular and time series Datasets.
            weight_column (str):
                Optional. Name of the column that should be used as the weight column.
                Higher values in this column give more importance to the row
                during Model training. The column must have numeric values between 0 and
                10000 inclusively, and 0 value means that the row is ignored.
                If the weight column field is not set, then all rows are assumed to have
                equal weight of 1.
            budget_milli_node_hours (int):
                Optional. The train budget of creating this Model, expressed in milli node
                hours i.e. 1,000 value in this field means 1 node hour.
                The training cost of the model will not exceed this budget. The final
                cost will be attempted to be close to the budget, though may end up
                being (even) noticeably smaller - at the backend's discretion. This
                especially may happen when further model training ceases to provide
                any improvements.
                If the budget is set to a value known to be insufficient to train a
                Model for the given training set, the training won't be attempted and
                will error.
                The minimum value is 1000 and the maximum is 72000.
            model_display_name (str):
                Optional. If the script produces a managed Vertex AI Model. The display name of
                the Model. The name can be up to 128 characters long and can be consist
                of any UTF-8 characters.

                If not provided upon creation, the job's display_name is used.
            disable_early_stopping (bool):
                Required. If true, the entire budget is used. This disables the early stopping
                feature. By default, the early stopping feature is enabled, which means
                that training might stop before the entire training budget has been
                used, if further training does no longer brings significant improvement
                to the model.
            sync (bool):
                Whether to execute this method synchronously. If False, this method
                will be executed in concurrent Future and any downstream object will
                be immediately returned and synced when the Future has completed.

        Returns:
            model: The trained Vertex AI Model resource or None if training did not
<<<<<<< HEAD
                produce an Vertex AI Model.
        Raises:
            ValueError: When column doesn't exist in dataset.
            ValueError: When target column is in transformations.
=======
                produce a Vertex AI Model.
>>>>>>> cbc47f86
        """

        training_task_definition = schema.training_job.definition.automl_tabular
        column_transformations = None

        # user populated transformations
        if self._column_transformations is not None and self._column_specs is not None:
            _LOGGER.info(
                "column_transformations and column_specs were both passed. column_transformations was used."
            )
        if self._column_transformations is not None:
            column_transformations = self._column_transformations
            column_names = dataset.column_names
            for transformation in column_transformations:
                for data_type in transformation:
                    column = transformation[data_type]
                    if column["column_name"] not in column_names:
                        raise ValueError(f"'{column}' is not in the dataset.")
                    if column["column_name"] is target_column:
                        raise ValueError("Target column is in transformations.")
        elif self._column_specs is not None:
            column_transformations = [
                {self._column_specs[column]: {"column_name": column}}
                for column in self._column_specs
            ]
        # auto-populate transformations
        if column_transformations is None:
            _LOGGER.info(
                "No column transformations provided, so now retrieving columns from dataset in order to set default column transformations."
            )

            column_names = [
                column_name
                for column_name in dataset.column_names
                if column_name != target_column
            ]
            column_transformations = [
                {"auto": {"column_name": column_name}} for column_name in column_names
            ]

            _LOGGER.info(
                "The column transformation of type 'auto' was set for the following columns: %s."
                % column_names
            )

        training_task_inputs_dict = {
            # required inputs
            "targetColumn": target_column,
            "transformations": column_transformations,
            "trainBudgetMilliNodeHours": budget_milli_node_hours,
            # optional inputs
            "weightColumnName": weight_column,
            "disableEarlyStopping": disable_early_stopping,
            "optimizationObjective": self._optimization_objective,
            "predictionType": self._optimization_prediction_type,
            "optimizationObjectiveRecallValue": self._optimization_objective_recall_value,
            "optimizationObjectivePrecisionValue": self._optimization_objective_precision_value,
        }

        if self._additional_experiments:
            training_task_inputs_dict[
                "additionalExperiments"
            ] = self._additional_experiments

        if model_display_name is None:
            model_display_name = self._display_name

        model = gca_model.Model(
            display_name=model_display_name,
            encryption_spec=self._model_encryption_spec,
        )

        return self._run_job(
            training_task_definition=training_task_definition,
            training_task_inputs=training_task_inputs_dict,
            dataset=dataset,
            training_fraction_split=training_fraction_split,
            validation_fraction_split=validation_fraction_split,
            test_fraction_split=test_fraction_split,
            predefined_split_column_name=predefined_split_column_name,
            model=model,
        )

    @property
    def _model_upload_fail_string(self) -> str:
        """Helper property for model upload failure."""
        return (
            f"Training Pipeline {self.resource_name} is not configured to upload a "
            "Model."
        )

    def _add_additional_experiments(self, additional_experiments: List[str]):
        """Add experiment flags to the training job.
        Args:
            additional_experiments (List[str]):
                Experiment flags that can enable some experimental training features.
        """
        self._additional_experiments.extend(additional_experiments)

    def get_auto_column_specs(
        self, dataset: datasets.TabularDataset, target_column: str,
    ) -> Dict[str, str]:
        """Returns a dict with all non-target columns as keys and 'auto' as values.
        Args:
            dataset (datasets.TabularDataset):
                Required. Intended dataset.
            target_column(str):
                Required. Intended target column.
        Returns:
            Dict[str, str]
                Column names as keys and 'auto' as values

        Raises:
            RuntimeError: When no valid source is found.
            ValueError: When target_column is not in dataset
        """
        if target_column not in dataset.column_names:
            raise ValueError("Target column not in dataset.")
        column_names = [
            column for column in dataset.column_names if column != target_column
        ]
        column_specs = {column: "auto" for column in column_names}
        return column_specs


# TODO: add tabular sugar to forecasting
class AutoMLForecastingTrainingJob(_TrainingJob):
    _supported_training_schemas = (schema.training_job.definition.automl_forecasting,)

    def __init__(
        self,
        display_name: str,
        optimization_objective: Optional[str] = None,
        column_transformations: Optional[Union[Dict, List[Dict]]] = None,
        project: Optional[str] = None,
        location: Optional[str] = None,
        credentials: Optional[auth_credentials.Credentials] = None,
    ):
        """Constructs a AutoML Forecasting Training Job.

        Args:
            display_name (str):
                Required. The user-defined name of this TrainingPipeline.
            optimization_objective (str):
                Optional. Objective function the model is to be optimized towards.
                The training process creates a Model that optimizes the value of the objective
                function over the validation set. The supported optimization objectives:
                "minimize-rmse" (default) - Minimize root-mean-squared error (RMSE).
                "minimize-mae" - Minimize mean-absolute error (MAE).
                "minimize-rmsle" - Minimize root-mean-squared log error (RMSLE).
                "minimize-rmspe" - Minimize root-mean-squared percentage error (RMSPE).
                "minimize-wape-mae" - Minimize the combination of weighted absolute percentage error (WAPE)
                                      and mean-absolute-error (MAE).
                "minimize-quantile-loss" - Minimize the quantile loss at the defined quantiles.
                                           (Set this objective to build quantile forecasts.)
            column_transformations (Optional[Union[Dict, List[Dict]]]):
                Optional. Transformations to apply to the input columns (i.e. columns other
                than the targetColumn). Each transformation may produce multiple
                result values from the column's value, and all are used for training.
                When creating transformation for BigQuery Struct column, the column
                should be flattened using "." as the delimiter.
                If an input column has no transformations on it, such a column is
                ignored by the training, except for the targetColumn, which should have
                no transformations defined on.
            project (str):
                Optional. Project to run training in. Overrides project set in aiplatform.init.
            location (str):
                Optional. Location to run training in. Overrides location set in aiplatform.init.
            credentials (auth_credentials.Credentials):
                Optional. Custom credentials to use to run call training service. Overrides
                credentials set in aiplatform.init.
        """
        super().__init__(
            display_name=display_name,
            project=project,
            location=location,
            credentials=credentials,
        )
        self._column_transformations = column_transformations
        self._optimization_objective = optimization_objective
        self._additional_experiments = []

    def run(
        self,
        dataset: datasets.TimeSeriesDataset,
        target_column: str,
        time_column: str,
        time_series_identifier_column: str,
        unavailable_at_forecast_columns: List[str],
        available_at_forecast_columns: List[str],
        forecast_horizon: int,
        data_granularity_unit: str,
        data_granularity_count: int,
        predefined_split_column_name: Optional[str] = None,
        weight_column: Optional[str] = None,
        time_series_attribute_columns: Optional[List[str]] = None,
        context_window: Optional[int] = None,
        export_evaluated_data_items: bool = False,
        export_evaluated_data_items_bigquery_destination_uri: Optional[str] = None,
        export_evaluated_data_items_override_destination: bool = False,
        quantiles: Optional[List[float]] = None,
        validation_options: Optional[str] = None,
        budget_milli_node_hours: int = 1000,
        model_display_name: Optional[str] = None,
        sync: bool = True,
    ) -> models.Model:
        """Runs the training job and returns a model.

        The training data splits are set by default: Roughly 80% will be used for training,
        10% for validation, and 10% for test.

        Args:
            dataset (datasets.Dataset):
                Required. The dataset within the same Project from which data will be used to train the Model. The
                Dataset must use schema compatible with Model being trained,
                and what is compatible should be described in the used
                TrainingPipeline's [training_task_definition]
                [google.cloud.aiplatform.v1beta1.TrainingPipeline.training_task_definition].
                For time series Datasets, all their data is exported to
                training, to pick and choose from.
            target_column (str):
                Required. Name of the column that the Model is to predict values for.
            time_column (str):
                Required. Name of the column that identifies time order in the time series.
            time_series_identifier_column (str):
                Required. Name of the column that identifies the time series.
            unavailable_at_forecast_columns (List[str]):
                Required. Column names of columns that are unavailable at forecast.
                Each column contains information for the given entity (identified by the
                [time_series_identifier_column]) that is unknown before the forecast
                (e.g. population of a city in a given year, or weather on a given day).
            available_at_forecast_columns (List[str]):
                Required. Column names of columns that are available at forecast.
                Each column contains information for the given entity (identified by the
                [time_series_identifier_column]) that is known at forecast.
            forecast_horizon: (int):
                Required. The amount of time into the future for which forecasted values for the target are
                returned. Expressed in number of units defined by the [data_granularity_unit] and
                [data_granularity_count] field. Inclusive.
            data_granularity_unit (str):
                Required. The data granularity unit. Accepted values are ``minute``,
                ``hour``, ``day``, ``week``, ``month``, ``year``.
            data_granularity_count (int):
                Required. The number of data granularity units between data points in the training
                data. If [data_granularity_unit] is `minute`, can be 1, 5, 10, 15, or 30. For all other
                values of [data_granularity_unit], must be 1.
            predefined_split_column_name (str):
                Optional. The key is a name of one of the Dataset's data
                columns. The value of the key (either the label's value or
                value in the column) must be one of {``TRAIN``,
                ``VALIDATE``, ``TEST``}, and it defines to which set the
                given piece of data is assigned. If for a piece of data the
                key is not present or has an invalid value, that piece is
                ignored by the pipeline.

                Supported only for tabular and time series Datasets.
            weight_column (str):
                Optional. Name of the column that should be used as the weight column.
                Higher values in this column give more importance to the row
                during Model training. The column must have numeric values between 0 and
                10000 inclusively, and 0 value means that the row is ignored.
                If the weight column field is not set, then all rows are assumed to have
                equal weight of 1.
            time_series_attribute_columns (List[str]):
                Optional. Column names that should be used as attribute columns.
                Each column is constant within a time series.
            context_window (int):
                Optional. The amount of time into the past training and prediction data is used for
                model training and prediction respectively. Expressed in number of units defined by the
                [data_granularity_unit] and [data_granularity_count] fields. When not provided uses the
                default value of 0 which means the model sets each series context window to be 0 (also
                known as "cold start"). Inclusive.
            export_evaluated_data_items (bool):
                Whether to export the test set predictions to a BigQuery table.
                If False, then the export is not performed.
            export_evaluated_data_items_bigquery_destination_uri (string):
                Optional. URI of desired destination BigQuery table for exported test set predictions.

                Expected format:
                ``bq://<project_id>:<dataset_id>:<table>``

                If not specified, then results are exported to the following auto-created BigQuery
                table:
                ``<project_id>:export_evaluated_examples_<model_name>_<yyyy_MM_dd'T'HH_mm_ss_SSS'Z'>.evaluated_examples``

                Applies only if [export_evaluated_data_items] is True.
            export_evaluated_data_items_override_destination (bool):
                Whether to override the contents of [export_evaluated_data_items_bigquery_destination_uri],
                if the table exists, for exported test set predictions. If False, and the
                table exists, then the training job will fail.

                Applies only if [export_evaluated_data_items] is True and
                [export_evaluated_data_items_bigquery_destination_uri] is specified.
            quantiles (List[float]):
                Quantiles to use for the `minizmize-quantile-loss`
                [AutoMLForecastingTrainingJob.optimization_objective]. This argument is required in
                this case.

                Accepts up to 5 quantiles in the form of a double from 0 to 1, exclusive.
                Each quantile must be unique.
            validation_options (str):
                Validation options for the data validation component. The available options are:
                "fail-pipeline" - (default), will validate against the validation and fail the pipeline
                                  if it fails.
                "ignore-validation" - ignore the results of the validation and continue the pipeline
            budget_milli_node_hours (int):
                Optional. The train budget of creating this Model, expressed in milli node
                hours i.e. 1,000 value in this field means 1 node hour.
                The training cost of the model will not exceed this budget. The final
                cost will be attempted to be close to the budget, though may end up
                being (even) noticeably smaller - at the backend's discretion. This
                especially may happen when further model training ceases to provide
                any improvements.
                If the budget is set to a value known to be insufficient to train a
                Model for the given training set, the training won't be attempted and
                will error.
                The minimum value is 1000 and the maximum is 72000.
            model_display_name (str):
                Optional. If the script produces a managed Vertex AI Model. The display name of
                the Model. The name can be up to 128 characters long and can be consist
                of any UTF-8 characters.

                If not provided upon creation, the job's display_name is used.
            sync (bool):
                Whether to execute this method synchronously. If False, this method
                will be executed in concurrent Future and any downstream object will
                be immediately returned and synced when the Future has completed.
        Returns:
            model: The trained Vertex AI Model resource or None if training did not
                produce a Vertex AI Model.

        Raises:
            RuntimeError if Training job has already been run or is waiting to run.
        """

        if self._is_waiting_to_run():
            raise RuntimeError(
                "AutoML Forecasting Training is already scheduled to run."
            )

        if self._has_run:
            raise RuntimeError("AutoML Forecasting Training has already run.")

        return self._run(
            dataset=dataset,
            target_column=target_column,
            time_column=time_column,
            time_series_identifier_column=time_series_identifier_column,
            unavailable_at_forecast_columns=unavailable_at_forecast_columns,
            available_at_forecast_columns=available_at_forecast_columns,
            forecast_horizon=forecast_horizon,
            data_granularity_unit=data_granularity_unit,
            data_granularity_count=data_granularity_count,
            predefined_split_column_name=predefined_split_column_name,
            weight_column=weight_column,
            time_series_attribute_columns=time_series_attribute_columns,
            context_window=context_window,
            budget_milli_node_hours=budget_milli_node_hours,
            export_evaluated_data_items=export_evaluated_data_items,
            export_evaluated_data_items_bigquery_destination_uri=export_evaluated_data_items_bigquery_destination_uri,
            export_evaluated_data_items_override_destination=export_evaluated_data_items_override_destination,
            quantiles=quantiles,
            validation_options=validation_options,
            model_display_name=model_display_name,
            sync=sync,
        )

    @base.optional_sync()
    def _run(
        self,
        dataset: datasets.TimeSeriesDataset,
        target_column: str,
        time_column: str,
        time_series_identifier_column: str,
        unavailable_at_forecast_columns: List[str],
        available_at_forecast_columns: List[str],
        forecast_horizon: int,
        data_granularity_unit: str,
        data_granularity_count: int,
        predefined_split_column_name: Optional[str] = None,
        weight_column: Optional[str] = None,
        time_series_attribute_columns: Optional[List[str]] = None,
        context_window: Optional[int] = None,
        export_evaluated_data_items: bool = False,
        export_evaluated_data_items_bigquery_destination_uri: Optional[str] = None,
        export_evaluated_data_items_override_destination: bool = False,
        quantiles: Optional[List[float]] = None,
        validation_options: Optional[str] = None,
        budget_milli_node_hours: int = 1000,
        model_display_name: Optional[str] = None,
        sync: bool = True,
    ) -> models.Model:
        """Runs the training job and returns a model.

        The training data splits are set by default: Roughly 80% will be used for training,
        10% for validation, and 10% for test.

        Args:
            dataset (datasets.Dataset):
                Required. The dataset within the same Project from which data will be used to train the Model. The
                Dataset must use schema compatible with Model being trained,
                and what is compatible should be described in the used
                TrainingPipeline's [training_task_definition]
                [google.cloud.aiplatform.v1beta1.TrainingPipeline.training_task_definition].
                For time series Datasets, all their data is exported to
                training, to pick and choose from.
            target_column (str):
                Required. Name of the column that the Model is to predict values for.
            time_column (str):
                Required. Name of the column that identifies time order in the time series.
            time_series_identifier_column (str):
                Required. Name of the column that identifies the time series.
            unavailable_at_forecast_columns (List[str]):
                Required. Column names of columns that are unavailable at forecast.
                Each column contains information for the given entity (identified by the
                [time_series_identifier_column]) that is unknown before the forecast
                (e.g. population of a city in a given year, or weather on a given day).
            available_at_forecast_columns (List[str]):
                Required. Column names of columns that are available at forecast.
                Each column contains information for the given entity (identified by the
                [time_series_identifier_column]) that is known at forecast.
            forecast_horizon: (int):
                Required. The amount of time into the future for which forecasted values for the target are
                returned. Expressed in number of units defined by the [data_granularity_unit] and
                [data_granularity_count] field. Inclusive.
            data_granularity_unit (str):
                Required. The data granularity unit. Accepted values are ``minute``,
                ``hour``, ``day``, ``week``, ``month``, ``year``.
            data_granularity_count (int):
                Required. The number of data granularity units between data points in the training
                data. If [data_granularity_unit] is `minute`, can be 1, 5, 10, 15, or 30. For all other
                values of [data_granularity_unit], must be 1.
            predefined_split_column_name (str):
                Optional. The key is a name of one of the Dataset's data
                columns. The value of the key (either the label's value or
                value in the column) must be one of {``TRAIN``,
                ``VALIDATE``, ``TEST``}, and it defines to which set the
                given piece of data is assigned. If for a piece of data the
                key is not present or has an invalid value, that piece is
                ignored by the pipeline.

                Supported only for tabular and time series Datasets.
            weight_column (str):
                Optional. Name of the column that should be used as the weight column.
                Higher values in this column give more importance to the row
                during Model training. The column must have numeric values between 0 and
                10000 inclusively, and 0 value means that the row is ignored.
                If the weight column field is not set, then all rows are assumed to have
                equal weight of 1.
            time_series_attribute_columns (List[str]):
                Optional. Column names that should be used as attribute columns.
                Each column is constant within a time series.
            context_window (int):
                Optional. The number of periods offset into the past to restrict past sequence, where each
                period is one unit of granularity as defined by [period]. When not provided uses the
                default value of 0 which means the model sets each series historical window to be 0 (also
                known as "cold start"). Inclusive.
            export_evaluated_data_items (bool):
                Whether to export the test set predictions to a BigQuery table.
                If False, then the export is not performed.
            export_evaluated_data_items_bigquery_destination_uri (string):
                Optional. URI of desired destination BigQuery table for exported test set predictions.

                Expected format:
                ``bq://<project_id>:<dataset_id>:<table>``

                If not specified, then results are exported to the following auto-created BigQuery
                table:
                ``<project_id>:export_evaluated_examples_<model_name>_<yyyy_MM_dd'T'HH_mm_ss_SSS'Z'>.evaluated_examples``

                Applies only if [export_evaluated_data_items] is True.
            export_evaluated_data_items_override_destination (bool):
                Whether to override the contents of [export_evaluated_data_items_bigquery_destination_uri],
                if the table exists, for exported test set predictions. If False, and the
                table exists, then the training job will fail.

                Applies only if [export_evaluated_data_items] is True and
                [export_evaluated_data_items_bigquery_destination_uri] is specified.
            quantiles (List[float]):
                Quantiles to use for the `minizmize-quantile-loss`
                [AutoMLForecastingTrainingJob.optimization_objective]. This argument is required in
                this case.

                Accepts up to 5 quantiles in the form of a double from 0 to 1, exclusive.
                Each quantile must be unique.
            validation_options (str):
                Validation options for the data validation component. The available options are:
                "fail-pipeline" - (default), will validate against the validation and fail the pipeline
                                  if it fails.
                "ignore-validation" - ignore the results of the validation and continue the pipeline
            budget_milli_node_hours (int):
                Optional. The train budget of creating this Model, expressed in milli node
                hours i.e. 1,000 value in this field means 1 node hour.
                The training cost of the model will not exceed this budget. The final
                cost will be attempted to be close to the budget, though may end up
                being (even) noticeably smaller - at the backend's discretion. This
                especially may happen when further model training ceases to provide
                any improvements.
                If the budget is set to a value known to be insufficient to train a
                Model for the given training set, the training won't be attempted and
                will error.
                The minimum value is 1000 and the maximum is 72000.
            model_display_name (str):
                Optional. If the script produces a managed Vertex AI Model. The display name of
                the Model. The name can be up to 128 characters long and can be consist
                of any UTF-8 characters.

                If not provided upon creation, the job's display_name is used.
            sync (bool):
                Whether to execute this method synchronously. If False, this method
                will be executed in concurrent Future and any downstream object will
                be immediately returned and synced when the Future has completed.
        Returns:
            model: The trained Vertex AI Model resource or None if training did not
                produce a Vertex AI Model.
        """

        training_task_definition = schema.training_job.definition.automl_forecasting

        training_task_inputs_dict = {
            # required inputs
            "targetColumn": target_column,
            "timeColumn": time_column,
            "timeSeriesIdentifierColumn": time_series_identifier_column,
            "timeSeriesAttributeColumns": time_series_attribute_columns,
            "unavailableAtForecastColumns": unavailable_at_forecast_columns,
            "availableAtForecastColumns": available_at_forecast_columns,
            "forecastHorizon": forecast_horizon,
            "dataGranularity": {
                "unit": data_granularity_unit,
                "quantity": data_granularity_count,
            },
            "transformations": self._column_transformations,
            "trainBudgetMilliNodeHours": budget_milli_node_hours,
            # optional inputs
            "weightColumn": weight_column,
            "contextWindow": context_window,
            "quantiles": quantiles,
            "validationOptions": validation_options,
            "optimizationObjective": self._optimization_objective,
        }

        final_export_eval_bq_uri = export_evaluated_data_items_bigquery_destination_uri
        if final_export_eval_bq_uri and not final_export_eval_bq_uri.startswith(
            "bq://"
        ):
            final_export_eval_bq_uri = f"bq://{final_export_eval_bq_uri}"

        if export_evaluated_data_items:
            training_task_inputs_dict["exportEvaluatedDataItemsConfig"] = {
                "destinationBigqueryUri": final_export_eval_bq_uri,
                "overrideExistingTable": export_evaluated_data_items_override_destination,
            }

        if self._additional_experiments:
            training_task_inputs_dict[
                "additionalExperiments"
            ] = self._additional_experiments

        if model_display_name is None:
            model_display_name = self._display_name

        model = gca_model.Model(display_name=model_display_name)

        return self._run_job(
            training_task_definition=training_task_definition,
            training_task_inputs=training_task_inputs_dict,
            dataset=dataset,
            training_fraction_split=0.8,
            validation_fraction_split=0.1,
            test_fraction_split=0.1,
            predefined_split_column_name=predefined_split_column_name,
            model=model,
        )

    @property
    def _model_upload_fail_string(self) -> str:
        """Helper property for model upload failure."""
        return (
            f"Training Pipeline {self.resource_name} is not configured to upload a "
            "Model."
        )

    def _add_additional_experiments(self, additional_experiments: List[str]):
        """Add experiment flags to the training job.
        Args:
            additional_experiments (List[str]):
                Experiment flags that can enable some experimental training features.
        """
        self._additional_experiments.extend(additional_experiments)


class AutoMLImageTrainingJob(_TrainingJob):
    _supported_training_schemas = (
        schema.training_job.definition.automl_image_classification,
        schema.training_job.definition.automl_image_object_detection,
    )

    def __init__(
        self,
        display_name: str,
        prediction_type: str = "classification",
        multi_label: bool = False,
        model_type: str = "CLOUD",
        base_model: Optional[models.Model] = None,
        project: Optional[str] = None,
        location: Optional[str] = None,
        credentials: Optional[auth_credentials.Credentials] = None,
        training_encryption_spec_key_name: Optional[str] = None,
        model_encryption_spec_key_name: Optional[str] = None,
    ):
        """Constructs a AutoML Image Training Job.

        Args:
            display_name (str):
                Required. The user-defined name of this TrainingPipeline.
            prediction_type (str):
                The type of prediction the Model is to produce, one of:
                    "classification" - Predict one out of multiple target values is
                        picked for each row.
                    "object_detection" - Predict a value based on its relation to other values.
                        This type is available only to columns that contain
                        semantically numeric values, i.e. integers or floating
                        point number, even if stored as e.g. strings.
            multi_label: bool = False
                Required. Default is False.
                If false, a single-label (multi-class) Model will be trained
                (i.e. assuming that for each image just up to one annotation may be
                applicable). If true, a multi-label Model will be trained (i.e.
                assuming that for each image multiple annotations may be applicable).

                This is only applicable for the "classification" prediction_type and
                will be ignored otherwise.
            model_type: str = "CLOUD"
                Required. One of the following:
                    "CLOUD" - Default for Image Classification.
                        A Model best tailored to be used within Google Cloud, and
                        which cannot be exported.
                    "CLOUD_HIGH_ACCURACY_1" - Default for Image Object Detection.
                        A model best tailored to be used within Google Cloud, and
                        which cannot be exported. Expected to have a higher latency,
                        but should also have a higher prediction quality than other
                        cloud models.
                    "CLOUD_LOW_LATENCY_1" - A model best tailored to be used within
                        Google Cloud, and which cannot be exported. Expected to have a
                        low latency, but may have lower prediction quality than other
                        cloud models.
                    "MOBILE_TF_LOW_LATENCY_1" - A model that, in addition to being
                        available within Google Cloud, can also be exported as TensorFlow
                        or Core ML model and used on a mobile or edge device afterwards.
                        Expected to have low latency, but may have lower prediction
                        quality than other mobile models.
                    "MOBILE_TF_VERSATILE_1" - A model that, in addition to being
                        available within Google Cloud, can also be exported as TensorFlow
                        or Core ML model and used on a mobile or edge device with afterwards.
                    "MOBILE_TF_HIGH_ACCURACY_1" - A model that, in addition to being
                        available within Google Cloud, can also be exported as TensorFlow
                        or Core ML model and used on a mobile or edge device afterwards.
                        Expected to have a higher latency, but should also have a higher
                        prediction quality than other mobile models.
            base_model: Optional[models.Model] = None
                Optional. Only permitted for Image Classification models.
                If it is specified, the new model will be trained based on the `base` model.
                Otherwise, the new model will be trained from scratch. The `base` model
                must be in the same Project and Location as the new Model to train,
                and have the same model_type.
            project (str):
                Optional. Project to run training in. Overrides project set in aiplatform.init.
            location (str):
                Optional. Location to run training in. Overrides location set in aiplatform.init.
            credentials (auth_credentials.Credentials):
                Optional. Custom credentials to use to run call training service. Overrides
                credentials set in aiplatform.init.
            training_encryption_spec_key_name (Optional[str]):
                Optional. The Cloud KMS resource identifier of the customer
                managed encryption key used to protect the training pipeline. Has the
                form:
                ``projects/my-project/locations/my-region/keyRings/my-kr/cryptoKeys/my-key``.
                The key needs to be in the same region as where the compute
                resource is created.

                If set, this TrainingPipeline will be secured by this key.

                Note: Model trained by this TrainingPipeline is also secured
                by this key if ``model_to_upload`` is not set separately.

                Overrides encryption_spec_key_name set in aiplatform.init.
            model_encryption_spec_key_name (Optional[str]):
                Optional. The Cloud KMS resource identifier of the customer
                managed encryption key used to protect the model. Has the
                form:
                ``projects/my-project/locations/my-region/keyRings/my-kr/cryptoKeys/my-key``.
                The key needs to be in the same region as where the compute
                resource is created.

                If set, the trained Model will be secured by this key.

                Overrides encryption_spec_key_name set in aiplatform.init.
        Raises:
            ValueError: When an invalid prediction_type or model_type is provided.
        """

        valid_model_types = constants.AUTOML_IMAGE_PREDICTION_MODEL_TYPES.get(
            prediction_type, None
        )

        if not valid_model_types:
            raise ValueError(
                f"'{prediction_type}' is not a supported prediction type for AutoML Image Training. "
                f"Please choose one of: {tuple(constants.AUTOML_IMAGE_PREDICTION_MODEL_TYPES.keys())}."
            )

        # Override default model_type for object_detection
        if model_type == "CLOUD" and prediction_type == "object_detection":
            model_type = "CLOUD_HIGH_ACCURACY_1"

        if model_type not in valid_model_types:
            raise ValueError(
                f"'{model_type}' is not a supported model_type for prediction_type of '{prediction_type}'. "
                f"Please choose one of: {tuple(valid_model_types)}"
            )

        if base_model and prediction_type != "classification":
            raise ValueError(
                "Training with a `base_model` is only supported in AutoML Image Classification. "
                f"However '{prediction_type}' was provided as `prediction_type`."
            )

        super().__init__(
            display_name=display_name,
            project=project,
            location=location,
            credentials=credentials,
            training_encryption_spec_key_name=training_encryption_spec_key_name,
            model_encryption_spec_key_name=model_encryption_spec_key_name,
        )

        self._model_type = model_type
        self._prediction_type = prediction_type
        self._multi_label = multi_label
        self._base_model = base_model

    def run(
        self,
        dataset: datasets.ImageDataset,
        training_fraction_split: float = 0.8,
        validation_fraction_split: float = 0.1,
        test_fraction_split: float = 0.1,
        budget_milli_node_hours: int = 1000,
        model_display_name: Optional[str] = None,
        disable_early_stopping: bool = False,
        sync: bool = True,
    ) -> models.Model:
        """Runs the AutoML Image training job and returns a model.

        Data fraction splits:
        Any of ``training_fraction_split``, ``validation_fraction_split`` and
        ``test_fraction_split`` may optionally be provided, they must sum to up to 1. If
        the provided ones sum to less than 1, the remainder is assigned to sets as
        decided by Vertex AI. If none of the fractions are set, by default roughly 80%
        of data will be used for training, 10% for validation, and 10% for test.

        Args:
            dataset (datasets.ImageDataset):
                Required. The dataset within the same Project from which data will be used to train the Model. The
                Dataset must use schema compatible with Model being trained,
                and what is compatible should be described in the used
                TrainingPipeline's [training_task_definition]
                [google.cloud.aiplatform.v1beta1.TrainingPipeline.training_task_definition].
                For tabular Datasets, all their data is exported to
                training, to pick and choose from.
            training_fraction_split: float = 0.8
                Required. The fraction of the input data that is to be
                used to train the Model. This is ignored if Dataset is not provided.
            validation_fraction_split: float = 0.1
                Required. The fraction of the input data that is to be
                used to validate the Model. This is ignored if Dataset is not provided.
            test_fraction_split: float = 0.1
                Required. The fraction of the input data that is to be
                used to evaluate the Model. This is ignored if Dataset is not provided.
            budget_milli_node_hours: int = 1000
                Optional. The train budget of creating this Model, expressed in milli node
                hours i.e. 1,000 value in this field means 1 node hour.
                The training cost of the model will not exceed this budget. The final
                cost will be attempted to be close to the budget, though may end up
                being (even) noticeably smaller - at the backend's discretion. This
                especially may happen when further model training ceases to provide
                any improvements.
                If the budget is set to a value known to be insufficient to train a
                Model for the given training set, the training won't be attempted and
                will error.
                The minimum value is 1000 and the maximum is 72000.
            model_display_name (str):
                Optional. The display name of the managed Vertex AI Model. The name
                can be up to 128 characters long and can be consist of any UTF-8
                characters. If not provided upon creation, the job's display_name is used.
            disable_early_stopping: bool = False
                Required. If true, the entire budget is used. This disables the early stopping
                feature. By default, the early stopping feature is enabled, which means
                that training might stop before the entire training budget has been
                used, if further training does no longer brings significant improvement
                to the model.
            sync: bool = True
                Whether to execute this method synchronously. If False, this method
                will be executed in concurrent Future and any downstream object will
                be immediately returned and synced when the Future has completed.
        Returns:
            model: The trained Vertex AI Model resource or None if training did not
                produce a Vertex AI Model.

        Raises:
            RuntimeError: If Training job has already been run or is waiting to run.
        """

        if self._is_waiting_to_run():
            raise RuntimeError("AutoML Image Training is already scheduled to run.")

        if self._has_run:
            raise RuntimeError("AutoML Image Training has already run.")

        return self._run(
            dataset=dataset,
            base_model=self._base_model,
            training_fraction_split=training_fraction_split,
            validation_fraction_split=validation_fraction_split,
            test_fraction_split=test_fraction_split,
            budget_milli_node_hours=budget_milli_node_hours,
            model_display_name=model_display_name,
            disable_early_stopping=disable_early_stopping,
            sync=sync,
        )

    @base.optional_sync()
    def _run(
        self,
        dataset: datasets.ImageDataset,
        base_model: Optional[models.Model] = None,
        training_fraction_split: float = 0.8,
        validation_fraction_split: float = 0.1,
        test_fraction_split: float = 0.1,
        budget_milli_node_hours: int = 1000,
        model_display_name: Optional[str] = None,
        disable_early_stopping: bool = False,
        sync: bool = True,
    ) -> models.Model:
        """Runs the training job and returns a model.

        Data fraction splits:
        Any of ``training_fraction_split``, ``validation_fraction_split`` and
        ``test_fraction_split`` may optionally be provided, they must sum to up to 1. If
        the provided ones sum to less than 1, the remainder is assigned to sets as
        decided by Vertex AI. If none of the fractions are set, by default roughly 80%
        of data will be used for training, 10% for validation, and 10% for test.

        Args:
            dataset (datasets.ImageDataset):
                Required. The dataset within the same Project from which data will be used to train the Model. The
                Dataset must use schema compatible with Model being trained,
                and what is compatible should be described in the used
                TrainingPipeline's [training_task_definition]
                [google.cloud.aiplatform.v1beta1.TrainingPipeline.training_task_definition].
                For tabular Datasets, all their data is exported to
                training, to pick and choose from.
            base_model: Optional[models.Model] = None
                Optional. Only permitted for Image Classification models.
                If it is specified, the new model will be trained based on the `base` model.
                Otherwise, the new model will be trained from scratch. The `base` model
                must be in the same Project and Location as the new Model to train,
                and have the same model_type.
            training_fraction_split (float):
                Required. The fraction of the input data that is to be
                used to train the Model. This is ignored if Dataset is not provided.
            validation_fraction_split (float):
                Required. The fraction of the input data that is to be
                used to validate the Model. This is ignored if Dataset is not provided.
            test_fraction_split (float):
                Required. The fraction of the input data that is to be
                used to evaluate the Model. This is ignored if Dataset is not provided.
            budget_milli_node_hours (int):
                Optional. The train budget of creating this Model, expressed in milli node
                hours i.e. 1,000 value in this field means 1 node hour.
                The training cost of the model will not exceed this budget. The final
                cost will be attempted to be close to the budget, though may end up
                being (even) noticeably smaller - at the backend's discretion. This
                especially may happen when further model training ceases to provide
                any improvements.
                If the budget is set to a value known to be insufficient to train a
                Model for the given training set, the training won't be attempted and
                will error.
                The minimum value is 1000 and the maximum is 72000.
            model_display_name (str):
                Optional. The display name of the managed Vertex AI Model. The name
                can be up to 128 characters long and can be consist of any UTF-8
                characters. If a `base_model` was provided, the display_name in the
                base_model will be overritten with this value. If not provided upon
                creation, the job's display_name is used.
            disable_early_stopping (bool):
                Required. If true, the entire budget is used. This disables the early stopping
                feature. By default, the early stopping feature is enabled, which means
                that training might stop before the entire training budget has been
                used, if further training does no longer brings significant improvement
                to the model.
            sync (bool):
                Whether to execute this method synchronously. If False, this method
                will be executed in concurrent Future and any downstream object will
                be immediately returned and synced when the Future has completed.

        Returns:
            model: The trained Vertex AI Model resource or None if training did not
                produce a Vertex AI Model.
        """

        # Retrieve the objective-specific training task schema based on prediction_type
        training_task_definition = getattr(
            schema.training_job.definition, f"automl_image_{self._prediction_type}"
        )

        training_task_inputs_dict = {
            # required inputs
            "modelType": self._model_type,
            "budgetMilliNodeHours": budget_milli_node_hours,
            # optional inputs
            "disableEarlyStopping": disable_early_stopping,
        }

        if self._prediction_type == "classification":
            training_task_inputs_dict["multiLabel"] = self._multi_label

        # gca Model to be trained
        model_tbt = gca_model.Model(encryption_spec=self._model_encryption_spec)

        model_tbt.display_name = model_display_name or self._display_name

        if base_model:
            # Use provided base_model to pass to model_to_upload causing the
            # description and labels from base_model to be passed onto the new model
            model_tbt.description = getattr(base_model._gca_resource, "description")
            model_tbt.labels = getattr(base_model._gca_resource, "labels")

            # Set ID of Vertex AI Model to base this training job off of
            training_task_inputs_dict["baseModelId"] = base_model.name

        return self._run_job(
            training_task_definition=training_task_definition,
            training_task_inputs=training_task_inputs_dict,
            dataset=dataset,
            training_fraction_split=training_fraction_split,
            validation_fraction_split=validation_fraction_split,
            test_fraction_split=test_fraction_split,
            model=model_tbt,
        )

    @property
    def _model_upload_fail_string(self) -> str:
        """Helper property for model upload failure."""
        return (
            f"AutoML Image Training Pipeline {self.resource_name} is not "
            "configured to upload a Model."
        )


class CustomPythonPackageTrainingJob(_CustomTrainingJob):
    """Class to launch a Custom Training Job in Vertex AI using a Python
    Package.

    Takes a training implementation as a python package and executes
    that package in Cloud Vertex AI Training.
    """

    def __init__(
        self,
        display_name: str,
        python_package_gcs_uri: str,
        python_module_name: str,
        container_uri: str,
        model_serving_container_image_uri: Optional[str] = None,
        model_serving_container_predict_route: Optional[str] = None,
        model_serving_container_health_route: Optional[str] = None,
        model_serving_container_command: Optional[Sequence[str]] = None,
        model_serving_container_args: Optional[Sequence[str]] = None,
        model_serving_container_environment_variables: Optional[Dict[str, str]] = None,
        model_serving_container_ports: Optional[Sequence[int]] = None,
        model_description: Optional[str] = None,
        model_instance_schema_uri: Optional[str] = None,
        model_parameters_schema_uri: Optional[str] = None,
        model_prediction_schema_uri: Optional[str] = None,
        project: Optional[str] = None,
        location: Optional[str] = None,
        credentials: Optional[auth_credentials.Credentials] = None,
        training_encryption_spec_key_name: Optional[str] = None,
        model_encryption_spec_key_name: Optional[str] = None,
        staging_bucket: Optional[str] = None,
    ):
        """Constructs a Custom Training Job from a Python Package.

        job = aiplatform.CustomPythonPackageTrainingJob(
            display_name='test-train',
            python_package_gcs_uri='gs://my-bucket/my-python-package.tar.gz',
            python_module_name='my-training-python-package.task',
            container_uri='gcr.io/cloud-aiplatform/training/tf-cpu.2-2:latest',
            model_serving_container_image_uri='gcr.io/my-trainer/serving:1',
            model_serving_container_predict_route='predict',
            model_serving_container_health_route='metadata
        )

        Usage with Dataset:

            ds = aiplatform.TabularDataset(
                'projects/my-project/locations/us-central1/datasets/12345'
            )

            job.run(
                ds,
                replica_count=1,
                model_display_name='my-trained-model'
            )

        Usage without Dataset:

            job.run(
                replica_count=1,
                model_display_name='my-trained-model'
            )

        To ensure your model gets saved in Vertex AI, write your saved model to
        os.environ["AIP_MODEL_DIR"] in your provided training script.

        Args:
            display_name (str):
                Required. The user-defined name of this TrainingPipeline.
            python_package_gcs_uri (str):
                Required: GCS location of the training python package.
            python_module_name (str):
                Required: The module name of the training python package.
            container_uri (str):
                Required: Uri of the training container image in the GCR.
            model_serving_container_image_uri (str):
                If the training produces a managed Vertex AI Model, the URI of the
                Model serving container suitable for serving the model produced by the
                training script.
            model_serving_container_predict_route (str):
                If the training produces a managed Vertex AI Model, An HTTP path to
                send prediction requests to the container, and which must be supported
                by it. If not specified a default HTTP path will be used by Vertex AI.
            model_serving_container_health_route (str):
                If the training produces a managed Vertex AI Model, an HTTP path to
                send health check requests to the container, and which must be supported
                by it. If not specified a standard HTTP path will be used by AI
                Platform.
            model_serving_container_command (Sequence[str]):
                The command with which the container is run. Not executed within a
                shell. The Docker image's ENTRYPOINT is used if this is not provided.
                Variable references $(VAR_NAME) are expanded using the container's
                environment. If a variable cannot be resolved, the reference in the
                input string will be unchanged. The $(VAR_NAME) syntax can be escaped
                with a double $$, ie: $$(VAR_NAME). Escaped references will never be
                expanded, regardless of whether the variable exists or not.
            model_serving_container_args (Sequence[str]):
                The arguments to the command. The Docker image's CMD is used if this is
                not provided. Variable references $(VAR_NAME) are expanded using the
                container's environment. If a variable cannot be resolved, the reference
                in the input string will be unchanged. The $(VAR_NAME) syntax can be
                escaped with a double $$, ie: $$(VAR_NAME). Escaped references will
                never be expanded, regardless of whether the variable exists or not.
            model_serving_container_environment_variables (Dict[str, str]):
                The environment variables that are to be present in the container.
                Should be a dictionary where keys are environment variable names
                and values are environment variable values for those names.
            model_serving_container_ports (Sequence[int]):
                Declaration of ports that are exposed by the container. This field is
                primarily informational, it gives Vertex AI information about the
                network connections the container uses. Listing or not a port here has
                no impact on whether the port is actually exposed, any port listening on
                the default "0.0.0.0" address inside a container will be accessible from
                the network.
            model_description (str):
                The description of the Model.
            model_instance_schema_uri (str):
                Optional. Points to a YAML file stored on Google Cloud
                Storage describing the format of a single instance, which
                are used in
                ``PredictRequest.instances``,
                ``ExplainRequest.instances``
                and
                ``BatchPredictionJob.input_config``.
                The schema is defined as an OpenAPI 3.0.2 `Schema
                Object <https://tinyurl.com/y538mdwt#schema-object>`__.
                AutoML Models always have this field populated by AI
                Platform. Note: The URI given on output will be immutable
                and probably different, including the URI scheme, than the
                one given on input. The output URI will point to a location
                where the user only has a read access.
            model_parameters_schema_uri (str):
                Optional. Points to a YAML file stored on Google Cloud
                Storage describing the parameters of prediction and
                explanation via
                ``PredictRequest.parameters``,
                ``ExplainRequest.parameters``
                and
                ``BatchPredictionJob.model_parameters``.
                The schema is defined as an OpenAPI 3.0.2 `Schema
                Object <https://tinyurl.com/y538mdwt#schema-object>`__.
                AutoML Models always have this field populated by AI
                Platform, if no parameters are supported it is set to an
                empty string. Note: The URI given on output will be
                immutable and probably different, including the URI scheme,
                than the one given on input. The output URI will point to a
                location where the user only has a read access.
            model_prediction_schema_uri (str):
                Optional. Points to a YAML file stored on Google Cloud
                Storage describing the format of a single prediction
                produced by this Model, which are returned via
                ``PredictResponse.predictions``,
                ``ExplainResponse.explanations``,
                and
                ``BatchPredictionJob.output_config``.
                The schema is defined as an OpenAPI 3.0.2 `Schema
                Object <https://tinyurl.com/y538mdwt#schema-object>`__.
                AutoML Models always have this field populated by AI
                Platform. Note: The URI given on output will be immutable
                and probably different, including the URI scheme, than the
                one given on input. The output URI will point to a location
                where the user only has a read access.
            project (str):
                Project to run training in. Overrides project set in aiplatform.init.
            location (str):
                Location to run training in. Overrides location set in aiplatform.init.
            credentials (auth_credentials.Credentials):
                Custom credentials to use to run call training service. Overrides
                credentials set in aiplatform.init.
            training_encryption_spec_key_name (Optional[str]):
                Optional. The Cloud KMS resource identifier of the customer
                managed encryption key used to protect the training pipeline. Has the
                form:
                ``projects/my-project/locations/my-region/keyRings/my-kr/cryptoKeys/my-key``.
                The key needs to be in the same region as where the compute
                resource is created.

                If set, this TrainingPipeline will be secured by this key.

                Note: Model trained by this TrainingPipeline is also secured
                by this key if ``model_to_upload`` is not set separately.

                Overrides encryption_spec_key_name set in aiplatform.init.
            model_encryption_spec_key_name (Optional[str]):
                Optional. The Cloud KMS resource identifier of the customer
                managed encryption key used to protect the model. Has the
                form:
                ``projects/my-project/locations/my-region/keyRings/my-kr/cryptoKeys/my-key``.
                The key needs to be in the same region as where the compute
                resource is created.

                If set, the trained Model will be secured by this key.

                Overrides encryption_spec_key_name set in aiplatform.init.
            staging_bucket (str):
                Bucket used to stage source and training artifacts. Overrides
                staging_bucket set in aiplatform.init.
        """
        super().__init__(
            display_name=display_name,
            project=project,
            location=location,
            credentials=credentials,
            training_encryption_spec_key_name=training_encryption_spec_key_name,
            model_encryption_spec_key_name=model_encryption_spec_key_name,
            container_uri=container_uri,
            model_instance_schema_uri=model_instance_schema_uri,
            model_parameters_schema_uri=model_parameters_schema_uri,
            model_prediction_schema_uri=model_prediction_schema_uri,
            model_serving_container_environment_variables=model_serving_container_environment_variables,
            model_serving_container_ports=model_serving_container_ports,
            model_serving_container_image_uri=model_serving_container_image_uri,
            model_serving_container_command=model_serving_container_command,
            model_serving_container_args=model_serving_container_args,
            model_serving_container_predict_route=model_serving_container_predict_route,
            model_serving_container_health_route=model_serving_container_health_route,
            model_description=model_description,
            staging_bucket=staging_bucket,
        )

        self._package_gcs_uri = python_package_gcs_uri
        self._python_module = python_module_name

    def run(
        self,
        dataset: Optional[
            Union[
                datasets.ImageDataset,
                datasets.TabularDataset,
                datasets.TextDataset,
                datasets.VideoDataset,
            ]
        ] = None,
        annotation_schema_uri: Optional[str] = None,
        model_display_name: Optional[str] = None,
        base_output_dir: Optional[str] = None,
        service_account: Optional[str] = None,
        network: Optional[str] = None,
        bigquery_destination: Optional[str] = None,
        args: Optional[List[Union[str, float, int]]] = None,
        environment_variables: Optional[Dict[str, str]] = None,
        replica_count: int = 0,
        machine_type: str = "n1-standard-4",
        accelerator_type: str = "ACCELERATOR_TYPE_UNSPECIFIED",
        accelerator_count: int = 0,
        training_fraction_split: float = 0.8,
        validation_fraction_split: float = 0.1,
        test_fraction_split: float = 0.1,
        predefined_split_column_name: Optional[str] = None,
        tensorboard: Optional[str] = None,
        sync=True,
    ) -> Optional[models.Model]:
        """Runs the custom training job.

        Distributed Training Support:
        If replica count = 1 then one chief replica will be provisioned. If
        replica_count > 1 the remainder will be provisioned as a worker replica pool.
        ie: replica_count = 10 will result in 1 chief and 9 workers
        All replicas have same machine_type, accelerator_type, and accelerator_count

        Data fraction splits:
        Any of ``training_fraction_split``, ``validation_fraction_split`` and
        ``test_fraction_split`` may optionally be provided, they must sum to up to 1. If
        the provided ones sum to less than 1, the remainder is assigned to sets as
        decided by Vertex AI.If none of the fractions are set, by default roughly 80%
        of data will be used for training, 10% for validation, and 10% for test.

        Args:
            dataset (Union[datasets.ImageDataset,datasets.TabularDataset,datasets.TextDataset,datasets.VideoDataset,]):
                Vertex AI to fit this training against. Custom training script should
                retrieve datasets through passed in environment variables uris:

                os.environ["AIP_TRAINING_DATA_URI"]
                os.environ["AIP_VALIDATION_DATA_URI"]
                os.environ["AIP_TEST_DATA_URI"]

                Additionally the dataset format is passed in as:

                os.environ["AIP_DATA_FORMAT"]
            annotation_schema_uri (str):
                Google Cloud Storage URI points to a YAML file describing
                annotation schema. The schema is defined as an OpenAPI 3.0.2
                [Schema Object](https://github.com/OAI/OpenAPI-Specification/blob/master/versions/3.0.2.md#schema-object) The schema files
                that can be used here are found in
                gs://google-cloud-aiplatform/schema/dataset/annotation/,
                note that the chosen schema must be consistent with
                ``metadata``
                of the Dataset specified by
                ``dataset_id``.

                Only Annotations that both match this schema and belong to
                DataItems not ignored by the split method are used in
                respectively training, validation or test role, depending on
                the role of the DataItem they are on.

                When used in conjunction with
                ``annotations_filter``,
                the Annotations used for training are filtered by both
                ``annotations_filter``
                and
                ``annotation_schema_uri``.
            model_display_name (str):
                If the script produces a managed Vertex AI Model. The display name of
                the Model. The name can be up to 128 characters long and can be consist
                of any UTF-8 characters.

                If not provided upon creation, the job's display_name is used.
            base_output_dir (str):
                GCS output directory of job. If not provided a
                timestamped directory in the staging directory will be used.

                Vertex AI sets the following environment variables when it runs your training code:

                -  AIP_MODEL_DIR: a Cloud Storage URI of a directory intended for saving model artifacts, i.e. <base_output_dir>/model/
                -  AIP_CHECKPOINT_DIR: a Cloud Storage URI of a directory intended for saving checkpoints, i.e. <base_output_dir>/checkpoints/
                -  AIP_TENSORBOARD_LOG_DIR: a Cloud Storage URI of a directory intended for saving TensorBoard logs, i.e. <base_output_dir>/logs/

            service_account (str):
                Specifies the service account for workload run-as account.
                Users submitting jobs must have act-as permission on this run-as account.
            network (str):
                The full name of the Compute Engine network to which the job
                should be peered. For example, projects/12345/global/networks/myVPC.
                Private services access must already be configured for the network.
                If left unspecified, the job is not peered with any network.
            bigquery_destination (str):
                Provide this field if `dataset` is a BiqQuery dataset.
                The BigQuery project location where the training data is to
                be written to. In the given project a new dataset is created
                with name
                ``dataset_<dataset-id>_<annotation-type>_<timestamp-of-training-call>``
                where timestamp is in YYYY_MM_DDThh_mm_ss_sssZ format. All
                training input data will be written into that dataset. In
                the dataset three tables will be created, ``training``,
                ``validation`` and ``test``.

                -  AIP_DATA_FORMAT = "bigquery".
                -  AIP_TRAINING_DATA_URI ="bigquery_destination.dataset_*.training"
                -  AIP_VALIDATION_DATA_URI = "bigquery_destination.dataset_*.validation"
                -  AIP_TEST_DATA_URI = "bigquery_destination.dataset_*.test"
            args (List[Unions[str, int, float]]):
                Command line arguments to be passed to the Python script.
            environment_variables (Dict[str, str]):
                Environment variables to be passed to the container.
                Should be a dictionary where keys are environment variable names
                and values are environment variable values for those names.
                At most 10 environment variables can be specified.
                The Name of the environment variable must be unique.

                environment_variables = {
                    'MY_KEY': 'MY_VALUE'
                }
            replica_count (int):
                The number of worker replicas. If replica count = 1 then one chief
                replica will be provisioned. If replica_count > 1 the remainder will be
                provisioned as a worker replica pool.
            machine_type (str):
                The type of machine to use for training.
            accelerator_type (str):
                Hardware accelerator type. One of ACCELERATOR_TYPE_UNSPECIFIED,
                NVIDIA_TESLA_K80, NVIDIA_TESLA_P100, NVIDIA_TESLA_V100, NVIDIA_TESLA_P4,
                NVIDIA_TESLA_T4
            accelerator_count (int):
                The number of accelerators to attach to a worker replica.
            training_fraction_split (float):
                The fraction of the input data that is to be
                used to train the Model. This is ignored if Dataset is not provided.
            validation_fraction_split (float):
                The fraction of the input data that is to be
                used to validate the Model. This is ignored if Dataset is not provided.
            test_fraction_split (float):
                The fraction of the input data that is to be
                used to evaluate the Model. This is ignored if Dataset is not provided.
            predefined_split_column_name (str):
                Optional. The key is a name of one of the Dataset's data
                columns. The value of the key (either the label's value or
                value in the column) must be one of {``training``,
                ``validation``, ``test``}, and it defines to which set the
                given piece of data is assigned. If for a piece of data the
                key is not present or has an invalid value, that piece is
                ignored by the pipeline.

                Supported only for tabular and time series Datasets.
            tensorboard (str):
                Optional. The name of a Vertex AI
                [Tensorboard][google.cloud.aiplatform.v1beta1.Tensorboard]
                resource to which this CustomJob will upload Tensorboard
                logs. Format:
                ``projects/{project}/locations/{location}/tensorboards/{tensorboard}``

                The training script should write Tensorboard to following Vertex AI environment
                variable:

                AIP_TENSORBOARD_LOG_DIR

                `service_account` is required with provided `tensorboard`.
                For more information on configuring your service account please visit:
                https://cloud.google.com/vertex-ai/docs/experiments/tensorboard-training
            sync (bool):
                Whether to execute this method synchronously. If False, this method
                will be executed in concurrent Future and any downstream object will
                be immediately returned and synced when the Future has completed.

        Returns:
            model: The trained Vertex AI Model resource or None if training did not
                produce a Vertex AI Model.
        """
        worker_pool_specs, managed_model = self._prepare_and_validate_run(
            model_display_name=model_display_name,
            replica_count=replica_count,
            machine_type=machine_type,
            accelerator_count=accelerator_count,
            accelerator_type=accelerator_type,
        )

        return self._run(
            dataset=dataset,
            annotation_schema_uri=annotation_schema_uri,
            worker_pool_specs=worker_pool_specs,
            managed_model=managed_model,
            args=args,
            environment_variables=environment_variables,
            base_output_dir=base_output_dir,
            service_account=service_account,
            network=network,
            training_fraction_split=training_fraction_split,
            validation_fraction_split=validation_fraction_split,
            test_fraction_split=test_fraction_split,
            predefined_split_column_name=predefined_split_column_name,
            bigquery_destination=bigquery_destination,
            tensorboard=tensorboard,
            sync=sync,
        )

    @base.optional_sync(construct_object_on_arg="managed_model")
    def _run(
        self,
        dataset: Optional[
            Union[
                datasets.ImageDataset,
                datasets.TabularDataset,
                datasets.TextDataset,
                datasets.VideoDataset,
            ]
        ],
        annotation_schema_uri: Optional[str],
        worker_pool_specs: worker_spec_utils._DistributedTrainingSpec,
        managed_model: Optional[gca_model.Model] = None,
        args: Optional[List[Union[str, float, int]]] = None,
        environment_variables: Optional[Dict[str, str]] = None,
        base_output_dir: Optional[str] = None,
        service_account: Optional[str] = None,
        network: Optional[str] = None,
        training_fraction_split: float = 0.8,
        validation_fraction_split: float = 0.1,
        test_fraction_split: float = 0.1,
        predefined_split_column_name: Optional[str] = None,
        bigquery_destination: Optional[str] = None,
        tensorboard: Optional[str] = None,
        sync=True,
    ) -> Optional[models.Model]:
        """Packages local script and launches training_job.

        Args:
            dataset (
                Union[
                    datasets.ImageDataset,
                    datasets.TabularDataset,
                    datasets.TextDataset,
                    datasets.VideoDataset,
                ]
            ):
                Vertex AI to fit this training against.
            annotation_schema_uri (str):
                Google Cloud Storage URI points to a YAML file describing
                annotation schema.
            worker_pools_spec (worker_spec_utils._DistributedTrainingSpec):
                Worker pools pecs required to run job.
            managed_model (gca_model.Model):
                Model proto if this script produces a Managed Model.
            args (List[Unions[str, int, float]]):
                Command line arguments to be passed to the Python script.
            environment_variables (Dict[str, str]):
                Environment variables to be passed to the container.
                Should be a dictionary where keys are environment variable names
                and values are environment variable values for those names.
                At most 10 environment variables can be specified.
                The Name of the environment variable must be unique.

                environment_variables = {
                    'MY_KEY': 'MY_VALUE'
                }
            base_output_dir (str):
                GCS output directory of job. If not provided a
                timestamped directory in the staging directory will be used.

                Vertex AI sets the following environment variables when it runs your training code:

                -  AIP_MODEL_DIR: a Cloud Storage URI of a directory intended for saving model artifacts, i.e. <base_output_dir>/model/
                -  AIP_CHECKPOINT_DIR: a Cloud Storage URI of a directory intended for saving checkpoints, i.e. <base_output_dir>/checkpoints/
                -  AIP_TENSORBOARD_LOG_DIR: a Cloud Storage URI of a directory intended for saving TensorBoard logs, i.e. <base_output_dir>/logs/

            service_account (str):
                Specifies the service account for workload run-as account.
                Users submitting jobs must have act-as permission on this run-as account.
            network (str):
                The full name of the Compute Engine network to which the job
                should be peered. For example, projects/12345/global/networks/myVPC.
                Private services access must already be configured for the network.
                If left unspecified, the job is not peered with any network.
            training_fraction_split (float):
                The fraction of the input data that is to be
                used to train the Model.
            validation_fraction_split (float):
                The fraction of the input data that is to be
                used to validate the Model.
            test_fraction_split (float):
                The fraction of the input data that is to be
                used to evaluate the Model.
            predefined_split_column_name (str):
                Optional. The key is a name of one of the Dataset's data
                columns. The value of the key (either the label's value or
                value in the column) must be one of {``training``,
                ``validation``, ``test``}, and it defines to which set the
                given piece of data is assigned. If for a piece of data the
                key is not present or has an invalid value, that piece is
                ignored by the pipeline.

                Supported only for tabular and time series Datasets.
            tensorboard (str):
                Optional. The name of a Vertex AI
                [Tensorboard][google.cloud.aiplatform.v1beta1.Tensorboard]
                resource to which this CustomJob will upload Tensorboard
                logs. Format:
                ``projects/{project}/locations/{location}/tensorboards/{tensorboard}``

                The training script should write Tensorboard to following Vertex AI environment
                variable:

                AIP_TENSORBOARD_LOG_DIR

                `service_account` is required with provided `tensorboard`.
                For more information on configuring your service account please visit:
                https://cloud.google.com/vertex-ai/docs/experiments/tensorboard-training
            sync (bool):
                Whether to execute this method synchronously. If False, this method
                will be executed in concurrent Future and any downstream object will
                be immediately returned and synced when the Future has completed.

        Returns:
            model: The trained Vertex AI Model resource or None if training did not
                produce a Vertex AI Model.
        """
        for spec in worker_pool_specs:
            spec["python_package_spec"] = {
                "executor_image_uri": self._container_uri,
                "python_module": self._python_module,
                "package_uris": [self._package_gcs_uri],
            }

            if args:
                spec["python_package_spec"]["args"] = args

            if environment_variables:
                spec["python_package_spec"]["env"] = [
                    {"name": key, "value": value}
                    for key, value in environment_variables.items()
                ]

        (
            training_task_inputs,
            base_output_dir,
        ) = self._prepare_training_task_inputs_and_output_dir(
            worker_pool_specs=worker_pool_specs,
            base_output_dir=base_output_dir,
            service_account=service_account,
            network=network,
            tensorboard=tensorboard,
        )

        model = self._run_job(
            training_task_definition=schema.training_job.definition.custom_task,
            training_task_inputs=training_task_inputs,
            dataset=dataset,
            annotation_schema_uri=annotation_schema_uri,
            training_fraction_split=training_fraction_split,
            validation_fraction_split=validation_fraction_split,
            test_fraction_split=test_fraction_split,
            predefined_split_column_name=predefined_split_column_name,
            model=managed_model,
            gcs_destination_uri_prefix=base_output_dir,
            bigquery_destination=bigquery_destination,
        )

        return model


class AutoMLVideoTrainingJob(_TrainingJob):

    _supported_training_schemas = (
        schema.training_job.definition.automl_video_classification,
        schema.training_job.definition.automl_video_object_tracking,
        schema.training_job.definition.automl_video_action_recognition,
    )

    def __init__(
        self,
        display_name: str,
        prediction_type: str = "classification",
        model_type: str = "CLOUD",
        project: Optional[str] = None,
        location: Optional[str] = None,
        credentials: Optional[auth_credentials.Credentials] = None,
        training_encryption_spec_key_name: Optional[str] = None,
        model_encryption_spec_key_name: Optional[str] = None,
    ):
        """Constructs a AutoML Video Training Job.

        Args:
            display_name (str):
                Required. The user-defined name of this TrainingPipeline.
            prediction_type (str):
                The type of prediction the Model is to produce, one of:
                    "classification" - A video classification model classifies shots
                        and segments in your videos according to your own defined labels.
                    "object_tracking" - A video object tracking model detects and tracks
                        multiple objects in shots and segments. You can use these
                        models to track objects in your videos according to your
                        own pre-defined, custom labels.
                    "action_recognition" - A video action reconition model pinpoints
                        the location of actions with short temporal durations (~1 second).
            model_type: str = "CLOUD"
                Required. One of the following:
                    "CLOUD" - available for "classification", "object_tracking" and "action_recognition"
                        A Model best tailored to be used within Google Cloud,
                        and which cannot be exported.
                    "MOBILE_VERSATILE_1" - available for "classification", "object_tracking" and "action_recognition"
                        A model that, in addition to being available within Google
                        Cloud, can also be exported (see ModelService.ExportModel)
                        as a TensorFlow or TensorFlow Lite model and used on a
                        mobile or edge device with afterwards.
                    "MOBILE_CORAL_VERSATILE_1" - available only for "object_tracking"
                        A versatile model that is meant to be exported (see
                        ModelService.ExportModel) and used on a Google Coral device.
                    "MOBILE_CORAL_LOW_LATENCY_1" - available only for "object_tracking"
                        A model that trades off quality for low latency, to be
                        exported (see ModelService.ExportModel) and used on a
                        Google Coral device.
                    "MOBILE_JETSON_VERSATILE_1" - available only for "object_tracking"
                        A versatile model that is meant to be exported (see
                        ModelService.ExportModel) and used on an NVIDIA Jetson device.
                    "MOBILE_JETSON_LOW_LATENCY_1" - available only for "object_tracking"
                        A model that trades off quality for low latency, to be
                        exported (see ModelService.ExportModel) and used on an
                        NVIDIA Jetson device.
            project (str):
                Optional. Project to run training in. Overrides project set in aiplatform.init.
            location (str):
                Optional. Location to run training in. Overrides location set in aiplatform.init.
            credentials (auth_credentials.Credentials):
                Optional. Custom credentials to use to run call training service. Overrides
                credentials set in aiplatform.init.
            training_encryption_spec_key_name (Optional[str]):
                Optional. The Cloud KMS resource identifier of the customer
                managed encryption key used to protect the training pipeline. Has the
                form:
                ``projects/my-project/locations/my-region/keyRings/my-kr/cryptoKeys/my-key``.
                The key needs to be in the same region as where the compute
                resource is created.

                If set, this TrainingPipeline will be secured by this key.

                Note: Model trained by this TrainingPipeline is also secured
                by this key if ``model_to_upload`` is not set separately.

                Overrides encryption_spec_key_name set in aiplatform.init.
            model_encryption_spec_key_name (Optional[str]):
                Optional. The Cloud KMS resource identifier of the customer
                managed encryption key used to protect the model. Has the
                form:
                ``projects/my-project/locations/my-region/keyRings/my-kr/cryptoKeys/my-key``.
                The key needs to be in the same region as where the compute
                resource is created.

                If set, the trained Model will be secured by this key.

                Overrides encryption_spec_key_name set in aiplatform.init.
        Raises:
            ValueError: When an invalid prediction_type and/or model_type is provided.
        """
        valid_model_types = constants.AUTOML_VIDEO_PREDICTION_MODEL_TYPES.get(
            prediction_type, None
        )

        if not valid_model_types:
            raise ValueError(
                f"'{prediction_type}' is not a supported prediction type for AutoML Video Training. "
                f"Please choose one of: {tuple(constants.AUTOML_VIDEO_PREDICTION_MODEL_TYPES.keys())}."
            )

        if model_type not in valid_model_types:
            raise ValueError(
                f"'{model_type}' is not a supported model_type for prediction_type of '{prediction_type}'. "
                f"Please choose one of: {tuple(valid_model_types)}"
            )

        super().__init__(
            display_name=display_name,
            project=project,
            location=location,
            credentials=credentials,
            training_encryption_spec_key_name=training_encryption_spec_key_name,
            model_encryption_spec_key_name=model_encryption_spec_key_name,
        )

        self._model_type = model_type
        self._prediction_type = prediction_type

    def run(
        self,
        dataset: datasets.VideoDataset,
        training_fraction_split: float = 0.8,
        test_fraction_split: float = 0.2,
        model_display_name: Optional[str] = None,
        sync: bool = True,
    ) -> models.Model:
        """Runs the AutoML Image training job and returns a model.

        Data fraction splits:
        ``training_fraction_split``, and ``test_fraction_split`` may optionally
        be provided, they must sum to up to 1. If none of the fractions are set,
        by default roughly 80% of data will be used for training, and 20% for test.

        Args:
            dataset (datasets.VideoDataset):
                Required. The dataset within the same Project from which data will be used to train the Model. The
                Dataset must use schema compatible with Model being trained,
                and what is compatible should be described in the used
                TrainingPipeline's [training_task_definition]
                [google.cloud.aiplatform.v1beta1.TrainingPipeline.training_task_definition].
                For tabular Datasets, all their data is exported to
                training, to pick and choose from.
            training_fraction_split: float = 0.8
                Required. The fraction of the input data that is to be
                used to train the Model. This is ignored if Dataset is not provided.
            test_fraction_split: float = 0.2
                Required. The fraction of the input data that is to be
                used to evaluate the Model. This is ignored if Dataset is not provided.
            model_display_name (str):
                Optional. The display name of the managed Vertex AI Model. The name
                can be up to 128 characters long and can be consist of any UTF-8
                characters. If not provided upon creation, the job's display_name is used.
            sync: bool = True
                Whether to execute this method synchronously. If False, this method
                will be executed in concurrent Future and any downstream object will
                be immediately returned and synced when the Future has completed.
        Returns:
            model: The trained Vertex AI Model resource or None if training did not
                produce a Vertex AI Model.

        Raises:
            RuntimeError: If Training job has already been run or is waiting to run.
        """

        if self._is_waiting_to_run():
            raise RuntimeError("AutoML Video Training is already scheduled to run.")

        if self._has_run:
            raise RuntimeError("AutoML Video Training has already run.")

        return self._run(
            dataset=dataset,
            training_fraction_split=training_fraction_split,
            test_fraction_split=test_fraction_split,
            model_display_name=model_display_name,
            sync=sync,
        )

    @base.optional_sync()
    def _run(
        self,
        dataset: datasets.VideoDataset,
        training_fraction_split: float = 0.8,
        test_fraction_split: float = 0.2,
        model_display_name: Optional[str] = None,
        sync: bool = True,
    ) -> models.Model:
        """Runs the training job and returns a model.

        Data fraction splits:
        Any of ``training_fraction_split``, and ``test_fraction_split`` may optionally
        be provided, they must sum to up to 1. If none of the fractions are set,
        by default roughly 80% of data will be used for training, and 20% for test.

        Args:
            dataset (datasets.VideoDataset):
                Required. The dataset within the same Project from which data will be used to train the Model. The
                Dataset must use schema compatible with Model being trained,
                and what is compatible should be described in the used
                TrainingPipeline's [training_task_definition]
                [google.cloud.aiplatform.v1beta1.TrainingPipeline.training_task_definition].
                For tabular Datasets, all their data is exported to
                training, to pick and choose from.
            training_fraction_split (float):
                Required. The fraction of the input data that is to be
                used to train the Model. This is ignored if Dataset is not provided.
            test_fraction_split (float):
                Required. The fraction of the input data that is to be
                used to evaluate the Model. This is ignored if Dataset is not provided.
            model_display_name (str):
                Optional. The display name of the managed Vertex AI Model. The name
                can be up to 128 characters long and can be consist of any UTF-8
                characters. If a `base_model` was provided, the display_name in the
                base_model will be overritten with this value. If not provided upon
                creation, the job's display_name is used.
            sync (bool):
                Whether to execute this method synchronously. If False, this method
                will be executed in concurrent Future and any downstream object will
                be immediately returned and synced when the Future has completed.

        Returns:
            model: The trained Vertex AI Model resource or None if training did not
                produce a Vertex AI Model.
        """

        # Retrieve the objective-specific training task schema based on prediction_type
        training_task_definition = getattr(
            schema.training_job.definition, f"automl_video_{self._prediction_type}"
        )

        training_task_inputs_dict = {
            "modelType": self._model_type,
        }

        # gca Model to be trained
        model_tbt = gca_model.Model(encryption_spec=self._model_encryption_spec)
        model_tbt.display_name = model_display_name or self._display_name

        return self._run_job(
            training_task_definition=training_task_definition,
            training_task_inputs=training_task_inputs_dict,
            dataset=dataset,
            training_fraction_split=training_fraction_split,
            validation_fraction_split=0.0,
            test_fraction_split=test_fraction_split,
            model=model_tbt,
        )

    @property
    def _model_upload_fail_string(self) -> str:
        """Helper property for model upload failure."""
        return (
            f"AutoML Video Training Pipeline {self.resource_name} is not "
            "configured to upload a Model."
        )


class AutoMLTextTrainingJob(_TrainingJob):
    _supported_training_schemas = (
        schema.training_job.definition.automl_text_classification,
        schema.training_job.definition.automl_text_extraction,
        schema.training_job.definition.automl_text_sentiment,
    )

    def __init__(
        self,
        display_name: str,
        prediction_type: str,
        multi_label: bool = False,
        sentiment_max: int = 10,
        project: Optional[str] = None,
        location: Optional[str] = None,
        credentials: Optional[auth_credentials.Credentials] = None,
        training_encryption_spec_key_name: Optional[str] = None,
        model_encryption_spec_key_name: Optional[str] = None,
    ):
        """Constructs a AutoML Text Training Job.

        Args:
            display_name (str):
                Required. The user-defined name of this TrainingPipeline.
            prediction_type (str):
                The type of prediction the Model is to produce, one of:
                    "classification" - A classification model analyzes text data and
                        returns a list of categories that apply to the text found in the data.
                        Vertex AI offers both single-label and multi-label text classification models.
                    "extraction" - An entity extraction model inspects text data
                        for known entities referenced in the data and
                        labels those entities in the text.
                    "sentiment" - A sentiment analysis model inspects text data and identifies the
                        prevailing emotional opinion within it, especially to determine a writer's attitude
                        as positive, negative, or neutral.
            multi_label (bool):
                Required and only applicable for text classification task. If false, a single-label (multi-class) Model will be trained (i.e.
                assuming that for each text snippet just up to one annotation may be
                applicable). If true, a multi-label Model will be trained (i.e.
                assuming that for each text snippet multiple annotations may be
                applicable).
            sentiment_max (int):
                Required and only applicable for sentiment task. A sentiment is expressed as an integer
                ordinal, where higher value means a more
                positive sentiment. The range of sentiments that
                will be used is between 0 and sentimentMax
                (inclusive on both ends), and all the values in
                the range must be represented in the dataset
                before a model can be created.
                Only the Annotations with this sentimentMax will
                be used for training. sentimentMax value must be
                between 1 and 10 (inclusive).
            project (str):
                Optional. Project to run training in. Overrides project set in aiplatform.init.
            location (str):
                Optional. Location to run training in. Overrides location set in aiplatform.init.
            credentials (auth_credentials.Credentials):
                Optional. Custom credentials to use to run call training service. Overrides
                credentials set in aiplatform.init.
            training_encryption_spec_key_name (Optional[str]):
                Optional. The Cloud KMS resource identifier of the customer
                managed encryption key used to protect the training pipeline. Has the
                form:
                ``projects/my-project/locations/my-region/keyRings/my-kr/cryptoKeys/my-key``.
                The key needs to be in the same region as where the compute
                resource is created.

                If set, this TrainingPipeline will be secured by this key.

                Note: Model trained by this TrainingPipeline is also secured
                by this key if ``model_to_upload`` is not set separately.

                Overrides encryption_spec_key_name set in aiplatform.init.
            model_encryption_spec_key_name (Optional[str]):
                Optional. The Cloud KMS resource identifier of the customer
                managed encryption key used to protect the model. Has the
                form:
                ``projects/my-project/locations/my-region/keyRings/my-kr/cryptoKeys/my-key``.
                The key needs to be in the same region as where the compute
                resource is created.

                If set, the trained Model will be secured by this key.

                Overrides encryption_spec_key_name set in aiplatform.init.
        """
        super().__init__(
            display_name=display_name,
            project=project,
            location=location,
            credentials=credentials,
            training_encryption_spec_key_name=training_encryption_spec_key_name,
            model_encryption_spec_key_name=model_encryption_spec_key_name,
        )

        training_task_definition: str
        training_task_inputs_dict: proto.Message

        if prediction_type == "classification":
            training_task_definition = (
                schema.training_job.definition.automl_text_classification
            )

            training_task_inputs_dict = training_job_inputs.AutoMlTextClassificationInputs(
                multi_label=multi_label
            )
        elif prediction_type == "extraction":
            training_task_definition = (
                schema.training_job.definition.automl_text_extraction
            )

            training_task_inputs_dict = training_job_inputs.AutoMlTextExtractionInputs()
        elif prediction_type == "sentiment":
            training_task_definition = (
                schema.training_job.definition.automl_text_sentiment
            )

            training_task_inputs_dict = training_job_inputs.AutoMlTextSentimentInputs(
                sentiment_max=sentiment_max
            )
        else:
            raise ValueError(
                "Prediction type must be one of 'classification', 'extraction', or 'sentiment'."
            )

        self._training_task_definition = training_task_definition
        self._training_task_inputs_dict = training_task_inputs_dict

    def run(
        self,
        dataset: datasets.TextDataset,
        training_fraction_split: float = 0.8,
        validation_fraction_split: float = 0.1,
        test_fraction_split: float = 0.1,
        model_display_name: Optional[str] = None,
        sync: bool = True,
    ) -> models.Model:
        """Runs the training job and returns a model.

        Data fraction splits:
        Any of ``training_fraction_split``, ``validation_fraction_split`` and
        ``test_fraction_split`` may optionally be provided, they must sum to up to 1. If
        the provided ones sum to less than 1, the remainder is assigned to sets as
        decided by Vertex AI. If none of the fractions are set, by default roughly 80%
        of data will be used for training, 10% for validation, and 10% for test.

        Args:
            dataset (datasets.TextDataset):
                Required. The dataset within the same Project from which data will be used to train the Model. The
                Dataset must use schema compatible with Model being trained,
                and what is compatible should be described in the used
                TrainingPipeline's [training_task_definition]
                [google.cloud.aiplatform.v1beta1.TrainingPipeline.training_task_definition].
            training_fraction_split: float = 0.8
                Required. The fraction of the input data that is to be
                used to train the Model. This is ignored if Dataset is not provided.
            validation_fraction_split: float = 0.1
                Required. The fraction of the input data that is to be
                used to validate the Model. This is ignored if Dataset is not provided.
            test_fraction_split: float = 0.1
                Required. The fraction of the input data that is to be
                used to evaluate the Model. This is ignored if Dataset is not provided.
            model_display_name (str):
                Optional. The display name of the managed Vertex AI Model.
                The name can be up to 128 characters long and can consist
                of any UTF-8 characters.

                If not provided upon creation, the job's display_name is used.
            sync (bool):
                Whether to execute this method synchronously. If False, this method
                will be executed in concurrent Future and any downstream object will
                be immediately returned and synced when the Future has completed.
        Returns:
            model: The trained Vertex AI Model resource.

        Raises:
            RuntimeError: If Training job has already been run or is waiting to run.
        """

        if self._is_waiting_to_run():
            raise RuntimeError("AutoML Text Training is already scheduled to run.")

        if self._has_run:
            raise RuntimeError("AutoML Text Training has already run.")

        return self._run(
            dataset=dataset,
            training_fraction_split=training_fraction_split,
            validation_fraction_split=validation_fraction_split,
            test_fraction_split=test_fraction_split,
            model_display_name=model_display_name,
            sync=sync,
        )

    @base.optional_sync()
    def _run(
        self,
        dataset: datasets.TextDataset,
        training_fraction_split: float = 0.8,
        validation_fraction_split: float = 0.1,
        test_fraction_split: float = 0.1,
        model_display_name: Optional[str] = None,
        sync: bool = True,
    ) -> models.Model:
        """Runs the training job and returns a model.

        Data fraction splits:
        Any of ``training_fraction_split``, ``validation_fraction_split`` and
        ``test_fraction_split`` may optionally be provided, they must sum to up to 1. If
        the provided ones sum to less than 1, the remainder is assigned to sets as
        decided by Vertex AI. If none of the fractions are set, by default roughly 80%
        of data will be used for training, 10% for validation, and 10% for test.

        Args:
            dataset (datasets.TextDataset):
                Required. The dataset within the same Project from which data will be used to train the Model. The
                Dataset must use schema compatible with Model being trained,
                and what is compatible should be described in the used
                TrainingPipeline's [training_task_definition]
                [google.cloud.aiplatform.v1beta1.TrainingPipeline.training_task_definition].
                For Text Datasets, all their data is exported to
                training, to pick and choose from.
            training_fraction_split (float):
                Required. The fraction of the input data that is to be
                used to train the Model. This is ignored if Dataset is not provided.
            validation_fraction_split (float):
                Required. The fraction of the input data that is to be
                used to validate the Model. This is ignored if Dataset is not provided.
            test_fraction_split (float):
                Required. The fraction of the input data that is to be
                used to evaluate the Model. This is ignored if Dataset is not provided.
            model_display_name (str):
                Optional. If the script produces a managed Vertex AI Model. The display name of
                the Model. The name can be up to 128 characters long and can be consist
                of any UTF-8 characters.

                If not provided upon creation, the job's display_name is used.
            sync (bool):
                Whether to execute this method synchronously. If False, this method
                will be executed in concurrent Future and any downstream object will
                be immediately returned and synced when the Future has completed.

        Returns:
            model: The trained Vertex AI Model resource or None if training did not
                produce a Vertex AI Model.
        """

        if model_display_name is None:
            model_display_name = self._display_name

        model = gca_model.Model(
            display_name=model_display_name,
            encryption_spec=self._model_encryption_spec,
        )

        return self._run_job(
            training_task_definition=self._training_task_definition,
            training_task_inputs=self._training_task_inputs_dict,
            dataset=dataset,
            training_fraction_split=training_fraction_split,
            validation_fraction_split=validation_fraction_split,
            test_fraction_split=test_fraction_split,
            predefined_split_column_name=None,
            model=model,
        )

    @property
    def _model_upload_fail_string(self) -> str:
        """Helper property for model upload failure."""
        return (
            f"AutoML Text Training Pipeline {self.resource_name} is not "
            "configured to upload a Model."
        )<|MERGE_RESOLUTION|>--- conflicted
+++ resolved
@@ -2867,14 +2867,10 @@
 
         Returns:
             model: The trained Vertex AI Model resource or None if training did not
-<<<<<<< HEAD
                 produce an Vertex AI Model.
         Raises:
             ValueError: When column doesn't exist in dataset.
             ValueError: When target column is in transformations.
-=======
-                produce a Vertex AI Model.
->>>>>>> cbc47f86
         """
 
         training_task_definition = schema.training_job.definition.automl_tabular
