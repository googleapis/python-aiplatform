--- conflicted
+++ resolved
@@ -295,12 +295,6 @@
                 -  AIP_VALIDATION_DATA_URI = "gcs_destination/validation-*"
                 -  AIP_TEST_DATA_URI = "gcs_destination/test-*".
         """
-<<<<<<< HEAD
-
-        if self._has_run:
-            raise RuntimeError("Training has already run.")
-=======
->>>>>>> e45ebfc5
 
         input_data_config = self._create_input_data_config(
             dataset=dataset,
