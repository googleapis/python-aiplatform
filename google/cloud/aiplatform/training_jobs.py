--- conflicted
+++ resolved
@@ -4634,7 +4634,11 @@
             validation_options=validation_options,
             model_display_name=model_display_name,
             model_labels=model_labels,
-<<<<<<< HEAD
+            model_id=model_id,
+            parent_model=parent_model,
+            is_default_version=is_default_version,
+            model_version_aliases=model_version_aliases,
+            model_version_description=model_version_description,
             hierarchy_group_columns=hierarchy_group_columns,
             hierarchy_group_total_weight=hierarchy_group_total_weight,
             hierarchy_temporal_total_weight=hierarchy_temporal_total_weight,
@@ -4643,13 +4647,6 @@
             window_stride_length=window_stride_length,
             window_max_count=window_max_count,
             holiday_regions=holiday_regions,
-=======
-            model_id=model_id,
-            parent_model=parent_model,
-            is_default_version=is_default_version,
-            model_version_aliases=model_version_aliases,
-            model_version_description=model_version_description,
->>>>>>> 664f8ecb
             sync=sync,
             create_request_timeout=create_request_timeout,
         )
@@ -4682,7 +4679,11 @@
         budget_milli_node_hours: int = 1000,
         model_display_name: Optional[str] = None,
         model_labels: Optional[Dict[str, str]] = None,
-<<<<<<< HEAD
+        model_id: Optional[str] = None,
+        parent_model: Optional[str] = None,
+        is_default_version: Optional[bool] = True,
+        model_version_aliases: Optional[Sequence[str]] = None,
+        model_version_description: Optional[str] = None,
         hierarchy_group_columns: Optional[List[str]] = None,
         hierarchy_group_total_weight: Optional[float] = None,
         hierarchy_temporal_total_weight: Optional[float] = None,
@@ -4691,13 +4692,6 @@
         window_stride_length: Optional[int] = None,
         window_max_count: Optional[int] = None,
         holiday_regions: Optional[List[str]] = None,
-=======
-        model_id: Optional[str] = None,
-        parent_model: Optional[str] = None,
-        is_default_version: Optional[bool] = True,
-        model_version_aliases: Optional[Sequence[str]] = None,
-        model_version_description: Optional[str] = None,
->>>>>>> 664f8ecb
         sync: bool = True,
         create_request_timeout: Optional[float] = None,
     ) -> models.Model:
@@ -4865,7 +4859,36 @@
                 are allowed.
                 See https://goo.gl/xmQnxf for more information
                 and examples of labels.
-<<<<<<< HEAD
+            model_id (str):
+                Optional. The ID to use for the Model produced by this job,
+                which will become the final component of the model resource name.
+                This value may be up to 63 characters, and valid characters
+                are `[a-z0-9_-]`. The first character cannot be a number or hyphen.
+            parent_model (str):
+                Optional. The resource name or model ID of an existing model.
+                The new model uploaded by this job will be a version of `parent_model`.
+
+                Only set this field when training a new version of an existing model.
+            is_default_version (bool):
+                Optional. When set to True, the newly uploaded model version will
+                automatically have alias "default" included. Subsequent uses of
+                the model produced by this job without a version specified will
+                use this "default" version.
+
+                When set to False, the "default" alias will not be moved.
+                Actions targeting the model version produced by this job will need
+                to specifically reference this version by ID or alias.
+
+                New model uploads, i.e. version 1, will always be "default" aliased.
+            model_version_aliases (Sequence[str]):
+                Optional. User provided version aliases so that the model version
+                uploaded by this job can be referenced via alias instead of
+                auto-generated version ID. A default version alias will be created
+                for the first version of the model.
+
+                The format is [a-z][a-zA-Z0-9-]{0,126}[a-z0-9]
+            model_version_description (str):
+               Optional. The description of the model version being uploaded by this job.
             hierarchy_group_columns (List[str]):
                 Optional. A list of time series attribute column names that
                 define the time series hierarchy. Only one level of hierarchy is
@@ -4909,38 +4932,6 @@
                     EMEA: Europe, the Middle East and Africa
                     LAC: Latin America and the Caribbean
                   Third level: countries from ISO 3166-1 Country codes.
-=======
-            model_id (str):
-                Optional. The ID to use for the Model produced by this job,
-                which will become the final component of the model resource name.
-                This value may be up to 63 characters, and valid characters
-                are `[a-z0-9_-]`. The first character cannot be a number or hyphen.
-            parent_model (str):
-                Optional. The resource name or model ID of an existing model.
-                The new model uploaded by this job will be a version of `parent_model`.
-
-                Only set this field when training a new version of an existing model.
-            is_default_version (bool):
-                Optional. When set to True, the newly uploaded model version will
-                automatically have alias "default" included. Subsequent uses of
-                the model produced by this job without a version specified will
-                use this "default" version.
-
-                When set to False, the "default" alias will not be moved.
-                Actions targeting the model version produced by this job will need
-                to specifically reference this version by ID or alias.
-
-                New model uploads, i.e. version 1, will always be "default" aliased.
-            model_version_aliases (Sequence[str]):
-                Optional. User provided version aliases so that the model version
-                uploaded by this job can be referenced via alias instead of
-                auto-generated version ID. A default version alias will be created
-                for the first version of the model.
-
-                The format is [a-z][a-zA-Z0-9-]{0,126}[a-z0-9]
-            model_version_description (str):
-               Optional. The description of the model version being uploaded by this job.
->>>>>>> 664f8ecb
             sync (bool):
                 Whether to execute this method synchronously. If False, this method
                 will be executed in concurrent Future and any downstream object will
