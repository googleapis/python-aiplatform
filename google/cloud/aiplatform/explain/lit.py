--- conflicted
+++ resolved
@@ -17,10 +17,7 @@
 import logging
 import os
 
-<<<<<<< HEAD
 from google.cloud import aiplatform
-=======
->>>>>>> ea2b5cfb
 from typing import Dict, List, Optional, Tuple, Union
 
 try:
@@ -90,11 +87,7 @@
         model: str,
         input_types: "OrderedDict[str, lit_types.LitType]",  # noqa: F821
         output_types: "OrderedDict[str, lit_types.LitType]",  # noqa: F821
-<<<<<<< HEAD
         model_id: Optional[str] = None,
-=======
-        attribution_method: str = "sampled_shapley",
->>>>>>> ea2b5cfb
     ):
         """Construct a VertexLitModel.
             Args:
@@ -107,7 +100,6 @@
               output_types:
                 Required. An OrderedDict of string names matching the labels of the model
                 as the key, and the associated LitType of the label.
-<<<<<<< HEAD
               model_id:
                 Optional. A string of the specific model in the endpoint to create the
                 LIT model from. If this is not set, any usable model in the endpoint is
@@ -208,13 +200,6 @@
                 set up the explainer with. Valid options are 'sampled_shapley'
                 or 'integrated_gradients'.
         """
-=======
-              attribution_method:
-                Optional. A string to choose what attribution configuration to
-                set up the explainer with. Valid options are 'sampled_shapley'
-                or 'integrated_gradients'.
-        """
->>>>>>> ea2b5cfb
         self._load_model(model)
         self._input_types = input_types
         self._output_types = output_types
@@ -355,25 +340,17 @@
     input_types: "OrderedDict[str, lit_types.LitType]",  # noqa: F821
     output_types: "OrderedDict[str, lit_types.LitType]",  # noqa: F821
     attribution_method: str = "sampled_shapley",
-<<<<<<< HEAD
     model_id: Optional[str] = None,
-=======
->>>>>>> ea2b5cfb
 ) -> lit_model.Model:
     """Creates a LIT Model object.
         Args:
           model:
-<<<<<<< HEAD
             Required. A string reference to a local TensorFlow saved model directory,
             or the name of the Endpoint resource. Endpoint format:
             ``projects/{project}/locations/{location}/endpoints/{endpoint}``
 
             If using a local TensorFlow model, the model must have at most one
             input and one output tensor.
-=======
-            Required. A string reference to a local TensorFlow saved model directory.
-            The model must have at most one input and one output tensor.
->>>>>>> ea2b5cfb
           input_types:
             Required. An OrderedDict of string names matching the features of the model
             as the key, and the associated LitType of the feature.
@@ -384,7 +361,6 @@
             Optional. A string to choose what attribution configuration to
             set up the explainer with. Valid options are 'sampled_shapley'
             or 'integrated_gradients'.
-<<<<<<< HEAD
           model_id:
             Optional. A string of the specific model in the endpoint to create the
             LIT model from. If this is not set, any usable model in the endpoint is
@@ -396,12 +372,6 @@
         return _TensorFlowLitModel(model, input_types, output_types, attribution_method)
     else:
         return _EndpointLitModel(model, input_types, output_types, model_id)
-=======
-        Returns:
-            A LIT Model object that has the same functionality as the model provided.
-    """
-    return _VertexLitModel(model, input_types, output_types, attribution_method)
->>>>>>> ea2b5cfb
 
 
 def open_lit(
