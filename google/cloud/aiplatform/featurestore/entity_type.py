# -*- coding: utf-8 -*-

# Copyright 2021 Google LLC
#
# Licensed under the Apache License, Version 2.0 (the "License");
# you may not use this file except in compliance with the License.
# You may obtain a copy of the License at
#
#     http://www.apache.org/licenses/LICENSE-2.0
#
# Unless required by applicable law or agreed to in writing, software
# distributed under the License is distributed on an "AS IS" BASIS,
# WITHOUT WARRANTIES OR CONDITIONS OF ANY KIND, either express or implied.
# See the License for the specific language governing permissions and
# limitations under the License.
#

import datetime
from typing import Dict, List, Optional, Sequence, Tuple, Union
import uuid

from google.auth import credentials as auth_credentials
from google.protobuf import field_mask_pb2

from google.cloud.aiplatform import base
from google.cloud.aiplatform.compat.types import (
    entity_type as gca_entity_type,
    feature_selector as gca_feature_selector,
    featurestore_service as gca_featurestore_service,
    featurestore_online_service as gca_featurestore_online_service,
    io as gca_io,
)
from google.cloud.aiplatform import featurestore
from google.cloud.aiplatform import initializer
from google.cloud.aiplatform import utils
from google.cloud.aiplatform.utils import featurestore_utils, resource_manager_utils

from google.cloud import bigquery

_LOGGER = base.Logger(__name__)
_ALL_FEATURE_IDS = "*"


class EntityType(base.VertexAiResourceNounWithFutureManager):
    """Managed entityType resource for Vertex AI."""

    client_class = utils.FeaturestoreClientWithOverride

    _resource_noun = "entityTypes"
    _getter_method = "get_entity_type"
    _list_method = "list_entity_types"
    _delete_method = "delete_entity_type"
    _parse_resource_name_method = "parse_entity_type_path"
    _format_resource_name_method = "entity_type_path"

    @staticmethod
    def _resource_id_validator(resource_id: str):
        """Validates resource ID.

        Args:
            resource_id(str):
                The resource id to validate.
        """
        featurestore_utils.validate_id(resource_id)

    def __init__(
        self,
        entity_type_name: str,
        featurestore_id: Optional[str] = None,
        project: Optional[str] = None,
        location: Optional[str] = None,
        credentials: Optional[auth_credentials.Credentials] = None,
    ):
        """Retrieves an existing managed entityType given an entityType resource name or an entity_type ID.

        Example Usage:

            my_entity_type = aiplatform.EntityType(
                entity_type_name='projects/123/locations/us-central1/featurestores/my_featurestore_id/\
                entityTypes/my_entity_type_id'
            )
            or
            my_entity_type = aiplatform.EntityType(
                entity_type_name='my_entity_type_id',
                featurestore_id='my_featurestore_id',
            )

        Args:
            entity_type_name (str):
                Required. A fully-qualified entityType resource name or an entity_type ID.
                Example: "projects/123/locations/us-central1/featurestores/my_featurestore_id/entityTypes/my_entity_type_id"
                or "my_entity_type_id" when project and location are initialized or passed, with featurestore_id passed.
            featurestore_id (str):
                Optional. Featurestore ID of an existing featurestore to retrieve entityType from,
                when entity_type_name is passed as entity_type ID.
            project (str):
                Optional. Project to retrieve entityType from. If not set, project
                set in aiplatform.init will be used.
            location (str):
                Optional. Location to retrieve entityType from. If not set, location
                set in aiplatform.init will be used.
            credentials (auth_credentials.Credentials):
                Optional. Custom credentials to use to retrieve this EntityType. Overrides
                credentials set in aiplatform.init.
        """

        super().__init__(
            project=project,
            location=location,
            credentials=credentials,
            resource_name=entity_type_name,
        )
        self._gca_resource = self._get_gca_resource(
            resource_name=entity_type_name,
            parent_resource_name_fields={
                featurestore.Featurestore._resource_noun: featurestore_id
            }
            if featurestore_id
            else featurestore_id,
        )

        self._featurestore_online_client = self._instantiate_featurestore_online_client(
            location=self.location,
            credentials=credentials,
        )

    def _get_featurestore_name(self) -> str:
        """Gets full qualified resource name of the managed featurestore in which this EntityType is."""
        entity_type_name_components = self._parse_resource_name(self.resource_name)
        return featurestore.Featurestore._format_resource_name(
            project=entity_type_name_components["project"],
            location=entity_type_name_components["location"],
            featurestore=entity_type_name_components["featurestore"],
        )

    @property
    def featurestore_name(self) -> str:
        """Full qualified resource name of the managed featurestore in which this EntityType is."""
        self.wait()
        return self._get_featurestore_name()

    def get_featurestore(self) -> "featurestore.Featurestore":
        """Retrieves the managed featurestore in which this EntityType is.

        Returns:
            featurestore.Featurestore - The managed featurestore in which this EntityType is.
        """
        return featurestore.Featurestore(self.featurestore_name)

    def _get_feature(self, feature_id: str) -> "featurestore.Feature":
        """Retrieves an existing managed feature in this EntityType.

        Args:
            feature_id (str):
                Required. The managed feature resource ID in this EntityType.
        Returns:
            featurestore.Feature - The managed feature resource object.
        """
        entity_type_name_components = self._parse_resource_name(self.resource_name)
        return featurestore.Feature(
            feature_name=featurestore.Feature._format_resource_name(
                project=entity_type_name_components["project"],
                location=entity_type_name_components["location"],
                featurestore=entity_type_name_components["featurestore"],
                entity_type=entity_type_name_components["entity_type"],
                feature=feature_id,
            )
        )

    def get_feature(self, feature_id: str) -> "featurestore.Feature":
        """Retrieves an existing managed feature in this EntityType.

        Args:
            feature_id (str):
                Required. The managed feature resource ID in this EntityType.
        Returns:
            featurestore.Feature - The managed feature resource object.
        """
        self.wait()
        return self._get_feature(feature_id=feature_id)

    def update(
        self,
        description: Optional[str] = None,
        labels: Optional[Dict[str, str]] = None,
        request_metadata: Sequence[Tuple[str, str]] = (),
        update_request_timeout: Optional[float] = None,
    ) -> "EntityType":
        """Updates an existing managed entityType resource.

        Example Usage:

            my_entity_type = aiplatform.EntityType(
                entity_type_name='my_entity_type_id',
                featurestore_id='my_featurestore_id',
            )
            my_entity_type.update(
                description='update my description',
            )

        Args:
            description (str):
                Optional. Description of the EntityType.
            labels (Dict[str, str]):
                Optional. The labels with user-defined
                metadata to organize your EntityTypes.
                Label keys and values can be no longer than 64
                characters (Unicode codepoints), can only
                contain lowercase letters, numeric characters,
                underscores and dashes. International characters
                are allowed.
                See https://goo.gl/xmQnxf for more information
                on and examples of labels. No more than 64 user
                labels can be associated with one Feature
                (System labels are excluded)."
                System reserved label keys are prefixed with
                "aiplatform.googleapis.com/" and are immutable.
            request_metadata (Sequence[Tuple[str, str]]):
                Required. Strings which should be sent along with the request as metadata.
            update_request_timeout (float):
                Optional. The timeout for initiating this request in seconds. Note:
                this does not set the timeout on the underlying job, only on
                the time to initiate the request.
        Returns:
            EntityType - The updated entityType resource object.
        """
        self.wait()
        update_mask = list()

        if description:
            update_mask.append("description")

        if labels:
            utils.validate_labels(labels)
            update_mask.append("labels")

        update_mask = field_mask_pb2.FieldMask(paths=update_mask)

        gapic_entity_type = gca_entity_type.EntityType(
            name=self.resource_name,
            description=description,
            labels=labels,
        )

        _LOGGER.log_action_start_against_resource(
            "Updating",
            "entityType",
            self,
        )

        update_entity_type_lro = self.api_client.update_entity_type(
            entity_type=gapic_entity_type,
            update_mask=update_mask,
            metadata=request_metadata,
            timeout=update_request_timeout,
        )

        _LOGGER.log_action_started_against_resource_with_lro(
            "Update", "entityType", self.__class__, update_entity_type_lro
        )

        update_entity_type_lro.result()

        _LOGGER.log_action_completed_against_resource("entityType", "updated", self)

        return self

    @classmethod
    def list(
        cls,
        featurestore_name: str,
        filter: Optional[str] = None,
        order_by: Optional[str] = None,
        project: Optional[str] = None,
        location: Optional[str] = None,
        credentials: Optional[auth_credentials.Credentials] = None,
    ) -> List["EntityType"]:
        """Lists existing managed entityType resources in a featurestore, given a featurestore resource name or a featurestore ID.

        Example Usage:

            my_entityTypes = aiplatform.EntityType.list(
                featurestore_name='projects/123/locations/us-central1/featurestores/my_featurestore_id'
            )
            or
            my_entityTypes = aiplatform.EntityType.list(
                featurestore_name='my_featurestore_id'
            )

        Args:
            featurestore_name (str):
                Required. A fully-qualified featurestore resource name or a featurestore ID
                of an existing featurestore to list entityTypes in.
                Example: "projects/123/locations/us-central1/featurestores/my_featurestore_id"
                or "my_featurestore_id" when project and location are initialized or passed.
            filter (str):
                Optional. Lists the EntityTypes that match the filter expression. The
                following filters are supported:

                -  ``create_time``: Supports ``=``, ``!=``, ``<``, ``>``,
                   ``>=``, and ``<=`` comparisons. Values must be in RFC
                   3339 format.
                -  ``update_time``: Supports ``=``, ``!=``, ``<``, ``>``,
                   ``>=``, and ``<=`` comparisons. Values must be in RFC
                   3339 format.
                -  ``labels``: Supports key-value equality as well as key
                   presence.

                Examples:

                -  ``create_time > \"2020-01-31T15:30:00.000000Z\" OR update_time > \"2020-01-31T15:30:00.000000Z\"``
                   --> EntityTypes created or updated after
                   2020-01-31T15:30:00.000000Z.
                -  ``labels.active = yes AND labels.env = prod`` -->
                   EntityTypes having both (active: yes) and (env: prod)
                   labels.
                -  ``labels.env: *`` --> Any EntityType which has a label
                   with 'env' as the key.
            order_by (str):
                Optional. A comma-separated list of fields to order by, sorted in
                ascending order. Use "desc" after a field name for
                descending.

                Supported fields:

                -  ``entity_type_id``
                -  ``create_time``
                -  ``update_time``
            project (str):
                Optional. Project to list entityTypes in. If not set, project
                set in aiplatform.init will be used.
            location (str):
                Optional. Location to list entityTypes in. If not set, location
                set in aiplatform.init will be used.
            credentials (auth_credentials.Credentials):
                Optional. Custom credentials to use to list entityTypes. Overrides
                credentials set in aiplatform.init.

        Returns:
            List[EntityType] - A list of managed entityType resource objects
        """

        return cls._list(
            filter=filter,
            order_by=order_by,
            project=project,
            location=location,
            credentials=credentials,
            parent=utils.full_resource_name(
                resource_name=featurestore_name,
                resource_noun=featurestore.Featurestore._resource_noun,
                parse_resource_name_method=featurestore.Featurestore._parse_resource_name,
                format_resource_name_method=featurestore.Featurestore._format_resource_name,
                project=project,
                location=location,
                resource_id_validator=featurestore.Featurestore._resource_id_validator,
            ),
        )

    def list_features(
        self,
        filter: Optional[str] = None,
        order_by: Optional[str] = None,
    ) -> List["featurestore.Feature"]:
        """Lists existing managed feature resources in this EntityType.

        Example Usage:

            my_entity_type = aiplatform.EntityType(
                entity_type_name='my_entity_type_id',
                featurestore_id='my_featurestore_id',
            )
            my_entityType.list_features()

        Args:
            filter (str):
                Optional. Lists the Features that match the filter expression. The
                following filters are supported:

                -  ``value_type``: Supports = and != comparisons.
                -  ``create_time``: Supports =, !=, <, >, >=, and <=
                   comparisons. Values must be in RFC 3339 format.
                -  ``update_time``: Supports =, !=, <, >, >=, and <=
                   comparisons. Values must be in RFC 3339 format.
                -  ``labels``: Supports key-value equality as well as key
                   presence.

                Examples:

                -  ``value_type = DOUBLE`` --> Features whose type is
                   DOUBLE.
                -  ``create_time > \"2020-01-31T15:30:00.000000Z\" OR update_time > \"2020-01-31T15:30:00.000000Z\"``
                   --> EntityTypes created or updated after
                   2020-01-31T15:30:00.000000Z.
                -  ``labels.active = yes AND labels.env = prod`` -->
                   Features having both (active: yes) and (env: prod)
                   labels.
                -  ``labels.env: *`` --> Any Feature which has a label with
                   'env' as the key.
            order_by (str):
                Optional. A comma-separated list of fields to order by, sorted in
                ascending order. Use "desc" after a field name for
                descending. Supported fields:

                -  ``feature_id``
                -  ``value_type``
                -  ``create_time``
                -  ``update_time``

        Returns:
            List[featurestore.Feature] - A list of managed feature resource objects.
        """
        self.wait()
        return featurestore.Feature.list(
            entity_type_name=self.resource_name,
            filter=filter,
            order_by=order_by,
        )

    @base.optional_sync()
    def delete_features(
        self,
        feature_ids: List[str],
        sync: bool = True,
    ) -> None:
        """Deletes feature resources in this EntityType given their feature IDs.
        WARNING: This deletion is permanent.

        Args:
            feature_ids (List[str]):
                Required. The list of feature IDs to be deleted.
            sync (bool):
                Optional. Whether to execute this deletion synchronously. If False, this method
                will be executed in concurrent Future and any downstream object will
                be immediately returned and synced when the Future has completed.
        """
        features = []
        for feature_id in feature_ids:
            feature = self._get_feature(feature_id=feature_id)
            feature.delete(sync=False)
            features.append(feature)

        for feature in features:
            feature.wait()

    @base.optional_sync()
    def delete(self, sync: bool = True, force: bool = False) -> None:
        """Deletes this EntityType resource. If force is set to True,
        all features in this EntityType will be deleted prior to entityType deletion.

        WARNING: This deletion is permanent.

        Args:
            force (bool):
                If set to true, any Features for this
                EntityType will also be deleted.
                (Otherwise, the request will only work
                if the EntityType has no Features.)
            sync (bool):
                Whether to execute this deletion synchronously. If False, this method
                will be executed in concurrent Future and any downstream object will
                be immediately returned and synced when the Future has completed.
        Raises:
            FailedPrecondition: If features are created in this EntityType and force = False.
        """
        _LOGGER.log_action_start_against_resource("Deleting", "", self)
        lro = getattr(self.api_client, self._delete_method)(
            name=self.resource_name, force=force
        )
        _LOGGER.log_action_started_against_resource_with_lro(
            "Delete", "", self.__class__, lro
        )
        lro.result()
        _LOGGER.log_action_completed_against_resource("deleted.", "", self)

    @classmethod
    @base.optional_sync()
    def create(
        cls,
        entity_type_id: str,
        featurestore_name: str,
        description: Optional[str] = None,
        labels: Optional[Dict[str, str]] = None,
        project: Optional[str] = None,
        location: Optional[str] = None,
        credentials: Optional[auth_credentials.Credentials] = None,
        request_metadata: Optional[Sequence[Tuple[str, str]]] = (),
        create_request_timeout: Optional[float] = None,
        sync: bool = True,
    ) -> "EntityType":
        """Creates an EntityType resource in a Featurestore.

        Example Usage:

            my_entity_type = aiplatform.EntityType.create(
                entity_type_id='my_entity_type_id',
                featurestore_name='projects/123/locations/us-central1/featurestores/my_featurestore_id'
            )
            or
            my_entity_type = aiplatform.EntityType.create(
                entity_type_id='my_entity_type_id',
                featurestore_name='my_featurestore_id',
            )

        Args:
            entity_type_id (str):
                Required. The ID to use for the EntityType, which will
                become the final component of the EntityType's resource
                name.

                This value may be up to 60 characters, and valid characters
                are ``[a-z0-9_]``. The first character cannot be a number.

                The value must be unique within a featurestore.
            featurestore_name (str):
                Required. A fully-qualified featurestore resource name or a featurestore ID
                of an existing featurestore to create EntityType in.
                Example: "projects/123/locations/us-central1/featurestores/my_featurestore_id"
                or "my_featurestore_id" when project and location are initialized or passed.
            description (str):
                Optional. Description of the EntityType.
            labels (Dict[str, str]):
                Optional. The labels with user-defined
                metadata to organize your EntityTypes.
                Label keys and values can be no longer than 64
                characters (Unicode codepoints), can only
                contain lowercase letters, numeric characters,
                underscores and dashes. International characters
                are allowed.
                See https://goo.gl/xmQnxf for more information
                on and examples of labels. No more than 64 user
                labels can be associated with one EntityType
                (System labels are excluded)."
                System reserved label keys are prefixed with
                "aiplatform.googleapis.com/" and are immutable.
            project (str):
                Optional. Project to create EntityType in if `featurestore_name` is passed an featurestore ID.
                If not set, project set in aiplatform.init will be used.
            location (str):
                Optional. Location to create EntityType in if `featurestore_name` is passed an featurestore ID.
                If not set, location set in aiplatform.init will be used.
            credentials (auth_credentials.Credentials):
                Optional. Custom credentials to use to create EntityTypes. Overrides
                credentials set in aiplatform.init.
            request_metadata (Sequence[Tuple[str, str]]):
                Optional. Strings which should be sent along with the request as metadata.
            create_request_timeout (float):
                Optional. The timeout for initiating this request in seconds. Note:
                this does not set the timeout on the underlying job, only on
                the time to initiate the request.
            sync (bool):
                Optional. Whether to execute this creation synchronously. If False, this method
                will be executed in concurrent Future and any downstream object will
                be immediately returned and synced when the Future has completed.

        Returns:
            EntityType - entity_type resource object

        """

        featurestore_name = utils.full_resource_name(
            resource_name=featurestore_name,
            resource_noun=featurestore.Featurestore._resource_noun,
            parse_resource_name_method=featurestore.Featurestore._parse_resource_name,
            format_resource_name_method=featurestore.Featurestore._format_resource_name,
            project=project,
            location=location,
            resource_id_validator=featurestore.Featurestore._resource_id_validator,
        )

        featurestore_name_components = featurestore.Featurestore._parse_resource_name(
            featurestore_name
        )

        gapic_entity_type = gca_entity_type.EntityType()

        if labels:
            utils.validate_labels(labels)
            gapic_entity_type.labels = labels

        if description:
            gapic_entity_type.description = description

        api_client = cls._instantiate_client(
            location=featurestore_name_components["location"],
            credentials=credentials,
        )

        created_entity_type_lro = api_client.create_entity_type(
            parent=featurestore_name,
            entity_type=gapic_entity_type,
            entity_type_id=entity_type_id,
            metadata=request_metadata,
            timeout=create_request_timeout,
        )

        _LOGGER.log_create_with_lro(cls, created_entity_type_lro)

        created_entity_type = created_entity_type_lro.result()

        _LOGGER.log_create_complete(cls, created_entity_type, "entity_type")

        entity_type_obj = cls(
            entity_type_name=created_entity_type.name,
            project=project,
            location=location,
            credentials=credentials,
        )

        return entity_type_obj

    def create_feature(
        self,
        feature_id: str,
        value_type: str,
        description: Optional[str] = None,
        labels: Optional[Dict[str, str]] = None,
        request_metadata: Optional[Sequence[Tuple[str, str]]] = (),
        create_request_timeout: Optional[float] = None,
        sync: bool = True,
    ) -> "featurestore.Feature":
        """Creates a Feature resource in this EntityType.

        Example Usage:

            my_entity_type = aiplatform.EntityType(
                entity_type_name='my_entity_type_id',
                featurestore_id='my_featurestore_id',
            )
            my_feature = my_entity_type.create_feature(
                feature_id='my_feature_id',
                value_type='INT64',
            )

        Args:
            feature_id (str):
                Required. The ID to use for the Feature, which will become
                the final component of the Feature's resource name, which is immutable.

                This value may be up to 60 characters, and valid characters
                are ``[a-z0-9_]``. The first character cannot be a number.

                The value must be unique within an EntityType.
            value_type (str):
                Required. Immutable. Type of Feature value.
                One of BOOL, BOOL_ARRAY, DOUBLE, DOUBLE_ARRAY, INT64, INT64_ARRAY, STRING, STRING_ARRAY, BYTES.
            description (str):
                Optional. Description of the Feature.
            labels (Dict[str, str]):
                Optional. The labels with user-defined
                metadata to organize your Features.
                Label keys and values can be no longer than 64
                characters (Unicode codepoints), can only
                contain lowercase letters, numeric characters,
                underscores and dashes. International characters
                are allowed.
                See https://goo.gl/xmQnxf for more information
                on and examples of labels. No more than 64 user
                labels can be associated with one Feature
                (System labels are excluded)."
                System reserved label keys are prefixed with
                "aiplatform.googleapis.com/" and are immutable.
            request_metadata (Sequence[Tuple[str, str]]):
                Optional. Strings which should be sent along with the request as metadata.
            create_request_timeout (float):
                Optional. The timeout for initiating this request in seconds. Note:
                this does not set the timeout on the underlying job, only on
                the time to initiate the request.
            sync (bool):
                Optional. Whether to execute this creation synchronously. If False, this method
                will be executed in concurrent Future and any downstream object will
                be immediately returned and synced when the Future has completed.

        Returns:
            featurestore.Feature - feature resource object

        """
        self.wait()
        return featurestore.Feature.create(
            feature_id=feature_id,
            value_type=value_type,
            entity_type_name=self.resource_name,
            description=description,
            labels=labels,
            request_metadata=request_metadata,
            create_request_timeout=create_request_timeout,
            sync=sync,
        )

    def _validate_and_get_create_feature_requests(
        self,
        feature_configs: Dict[str, Dict[str, Union[bool, int, Dict[str, str], str]]],
    ) -> List[gca_featurestore_service.CreateFeatureRequest]:
        """Validates feature_configs and get requests for batch feature creation

        Args:
            feature_configs (Dict[str, Dict[str, Union[bool, int, Dict[str, str], str]]]):
                Required. A user defined Dict containing configurations for feature creation.

        Returns:
            List[gca_featurestore_service.CreateFeatureRequest] - requests for batch feature creation
        """

        requests = []
        for feature_id, feature_config in feature_configs.items():
            feature_config = featurestore_utils._FeatureConfig(
                feature_id=feature_id,
                value_type=feature_config.get(
                    "value_type", featurestore_utils._FEATURE_VALUE_TYPE_UNSPECIFIED
                ),
                description=feature_config.get("description", None),
                labels=feature_config.get("labels", {}),
            )
            create_feature_request = feature_config.get_create_feature_request()
            requests.append(create_feature_request)

        return requests

    @base.optional_sync(return_input_arg="self")
    def batch_create_features(
        self,
        feature_configs: Dict[str, Dict[str, Union[bool, int, Dict[str, str], str]]],
        request_metadata: Optional[Sequence[Tuple[str, str]]] = (),
        sync: bool = True,
    ) -> "EntityType":
        """Batch creates Feature resources in this EntityType.

        Example Usage:

            my_entity_type = aiplatform.EntityType(
                entity_type_name='my_entity_type_id',
                featurestore_id='my_featurestore_id',
            )
            my_entity_type.batch_create_features(
                feature_configs={
                    "my_feature_id1": {
                            "value_type": "INT64",
                        },
                    "my_feature_id2": {
                            "value_type": "BOOL",
                        },
                    "my_feature_id3": {
                            "value_type": "STRING",
                        },
                }
            )

        Args:
            feature_configs (Dict[str, Dict[str, Union[bool, int, Dict[str, str], str]]]):
                Required. A user defined Dict containing configurations for feature creation.

                The feature_configs Dict[str, Dict] i.e. {feature_id: feature_config} contains configuration for each creating feature:
                Example:
                    feature_configs = {
                        "my_feature_id_1": feature_config_1,
                        "my_feature_id_2": feature_config_2,
                        "my_feature_id_3": feature_config_3,
                    }

                Each feature_config requires "value_type", and optional "description", "labels":
                Example:
                    feature_config_1 = {
                        "value_type": "INT64",
                    }
                    feature_config_2 = {
                        "value_type": "BOOL",
                        "description": "my feature id 2 description"
                    }
                    feature_config_3 = {
                        "value_type": "STRING",
                        "labels": {
                            "my key": "my value",
                        }
                    }

            request_metadata (Sequence[Tuple[str, str]]):
                Optional. Strings which should be sent along with the request as metadata.
            sync (bool):
                Optional. Whether to execute this creation synchronously. If False, this method
                will be executed in concurrent Future and any downstream object will
                be immediately returned and synced when the Future has completed.

        Returns:
            EntityType - entity_type resource object
        """
        create_feature_requests = self._validate_and_get_create_feature_requests(
            feature_configs=feature_configs
        )

        _LOGGER.log_action_start_against_resource(
            "Batch creating features",
            "entityType",
            self,
        )

        batch_created_features_lro = self.api_client.batch_create_features(
            parent=self.resource_name,
            requests=create_feature_requests,
            metadata=request_metadata,
        )

        _LOGGER.log_action_started_against_resource_with_lro(
            "Batch create Features",
            "entityType",
            self.__class__,
            batch_created_features_lro,
        )

        batch_created_features_lro.result()

        _LOGGER.log_action_completed_against_resource(
            "entityType", "Batch created features", self
        )

        return self

    @staticmethod
    def _validate_and_get_import_feature_values_request(
        entity_type_name: str,
        feature_ids: List[str],
        feature_time: Union[str, datetime.datetime],
        data_source: Union[gca_io.AvroSource, gca_io.BigQuerySource, gca_io.CsvSource],
        feature_source_fields: Optional[Dict[str, str]] = None,
        entity_id_field: Optional[str] = None,
        disable_online_serving: Optional[bool] = None,
        worker_count: Optional[int] = None,
    ) -> gca_featurestore_service.ImportFeatureValuesRequest:
        """Validates and get import feature values request.
        Args:
            entity_type_name (str):
                Required. A fully-qualified entityType resource name.
            feature_ids (List[str]):
                Required. IDs of the Feature to import values
                of. The Features must exist in the target
                EntityType, or the request will fail.
            feature_time (Union[str, datetime.datetime]):
                Required. The feature_time can be one of:
                    - The source column that holds the Feature
                    timestamp for all Feature values in each entity.
                    - A single Feature timestamp for all entities
                    being imported. The timestamp must not have
                    higher than millisecond precision.
            data_source (Union[gca_io.AvroSource, gca_io.BiqQuerySource, gca_io.CsvSource]):
                Required. The data_source can be one of:
                    - AvroSource
                    - BiqQuerySource
                    - CsvSource
            feature_source_fields (Dict[str, str]):
                Optional. User defined dictionary to map ID of the Feature for importing values
                of to the source column for getting the Feature values from.

                Specify the features whose ID and source column are not the same.
                If not provided, the source column need to be the same as the Feature ID.

                Example:
                    feature_ids = ['my_feature_id_1', 'my_feature_id_2', 'my_feature_id_3']

                    feature_source_fields = {
                        'my_feature_id_1': 'my_feature_id_1_source_field',
                    }

                    Note:
                        The source column of 'my_feature_id_1' is 'my_feature_id_1_source_field',
                        The source column of 'my_feature_id_2' is the ID of the feature, same for 'my_feature_id_3'.

            entity_id_field (str):
                Optional. Source column that holds entity IDs. If not provided, entity
                IDs are extracted from the column named ``entity_id``.
            disable_online_serving (bool):
                Optional. If set, data will not be imported for online
                serving. This is typically used for backfilling,
                where Feature generation timestamps are not in
                the timestamp range needed for online serving.
            worker_count (int):
                Optional. Specifies the number of workers that are used
                to write data to the Featurestore. Consider the
                online serving capacity that you require to
                achieve the desired import throughput without
                interfering with online serving. The value must
                be positive, and less than or equal to 100. If
                not set, defaults to using 1 worker. The low
                count ensures minimal impact on online serving
                performance.
        Returns:
            gca_featurestore_service.ImportFeatureValuesRequest - request message for importing feature values
        Raises:
            ValueError if data_source type is not supported
            ValueError if feature_time type is not supported
        """
        feature_source_fields = feature_source_fields or {}
        feature_specs = [
            gca_featurestore_service.ImportFeatureValuesRequest.FeatureSpec(
                id=feature_id, source_field=feature_source_fields.get(feature_id)
            )
            for feature_id in set(feature_ids)
        ]

        import_feature_values_request = (
            gca_featurestore_service.ImportFeatureValuesRequest(
                entity_type=entity_type_name,
                feature_specs=feature_specs,
                entity_id_field=entity_id_field,
                disable_online_serving=disable_online_serving,
                worker_count=worker_count,
            )
        )

        if isinstance(data_source, gca_io.AvroSource):
            import_feature_values_request.avro_source = data_source
        elif isinstance(data_source, gca_io.BigQuerySource):
            import_feature_values_request.bigquery_source = data_source
        elif isinstance(data_source, gca_io.CsvSource):
            import_feature_values_request.csv_source = data_source
        else:
            raise ValueError(
                f"The type of `data_source` field should be: "
                f"`gca_io.AvroSource`, `gca_io.BigQuerySource`, or `gca_io.CsvSource`, "
                f"get {type(data_source)} instead. "
            )

        if isinstance(feature_time, str):
            import_feature_values_request.feature_time_field = feature_time
        elif isinstance(feature_time, datetime.datetime):
            import_feature_values_request.feature_time = utils.get_timestamp_proto(
                time=feature_time
            )
        else:
            raise ValueError(
                f"The type of `feature_time` field should be: `str` or `datetime.datetime`, "
                f"get {type(feature_time)} instead. "
            )

        return import_feature_values_request

    def _import_feature_values(
        self,
        import_feature_values_request: gca_featurestore_service.ImportFeatureValuesRequest,
        request_metadata: Optional[Sequence[Tuple[str, str]]] = (),
        ingest_request_timeout: Optional[float] = None,
    ) -> "EntityType":
        """Imports Feature values into the Featurestore from a source storage.

        Args:
            import_feature_values_request (gca_featurestore_service.ImportFeatureValuesRequest):
                Required. Request message for importing feature values.
            request_metadata (Sequence[Tuple[str, str]]):
                Optional. Strings which should be sent along with the request as metadata.
            ingest_request_timeout (float):
                Optional. The timeout for initiating this request in seconds. Note:
                this does not set the timeout on the underlying job, only on
                the time to initiate the request.

        Returns:
            EntityType - The entityType resource object with imported feature values.
        """
        _LOGGER.log_action_start_against_resource(
            "Importing",
            "feature values",
            self,
        )

        import_lro = self.api_client.import_feature_values(
            request=import_feature_values_request,
            metadata=request_metadata,
<<<<<<< HEAD
            timeout=ingest_request_timeout,
=======
>>>>>>> d626a281
        )

        _LOGGER.log_action_started_against_resource_with_lro(
            "Import", "feature values", self.__class__, import_lro
        )

        import_lro.result()

        _LOGGER.log_action_completed_against_resource(
            "feature values", "imported", self
        )

        return self

    @base.optional_sync(return_input_arg="self")
    def ingest_from_bq(
        self,
        feature_ids: List[str],
        feature_time: Union[str, datetime.datetime],
        bq_source_uri: str,
        feature_source_fields: Optional[Dict[str, str]] = None,
        entity_id_field: Optional[str] = None,
        disable_online_serving: Optional[bool] = None,
        worker_count: Optional[int] = None,
        request_metadata: Optional[Sequence[Tuple[str, str]]] = (),
        ingest_request_timeout: Optional[float] = None,
        sync: bool = True,
    ) -> "EntityType":
        """Ingest feature values from BigQuery.

        Args:
            feature_ids (List[str]):
                Required. IDs of the Feature to import values
                of. The Features must exist in the target
                EntityType, or the request will fail.
            feature_time (Union[str, datetime.datetime]):
                Required. The feature_time can be one of:
                    - The source column that holds the Feature
                    timestamp for all Feature values in each entity.
                    - A single Feature timestamp for all entities
                    being imported. The timestamp must not have
                    higher than millisecond precision.
            bq_source_uri (str):
                Required. BigQuery URI to the input table.
                Example:
                    'bq://project.dataset.table_name'
            feature_source_fields (Dict[str, str]):
                Optional. User defined dictionary to map ID of the Feature for importing values
                of to the source column for getting the Feature values from.

                Specify the features whose ID and source column are not the same.
                If not provided, the source column need to be the same as the Feature ID.

                Example:
                    feature_ids = ['my_feature_id_1', 'my_feature_id_2', 'my_feature_id_3']

                    feature_source_fields = {
                        'my_feature_id_1': 'my_feature_id_1_source_field',
                    }

                    Note:
                        The source column of 'my_feature_id_1' is 'my_feature_id_1_source_field',
                        The source column of 'my_feature_id_2' is the ID of the feature, same for 'my_feature_id_3'.

            entity_id_field (str):
                Optional. Source column that holds entity IDs. If not provided, entity
                IDs are extracted from the column named ``entity_id``.
            disable_online_serving (bool):
                Optional. If set, data will not be imported for online
                serving. This is typically used for backfilling,
                where Feature generation timestamps are not in
                the timestamp range needed for online serving.
            worker_count (int):
                Optional. Specifies the number of workers that are used
                to write data to the Featurestore. Consider the
                online serving capacity that you require to
                achieve the desired import throughput without
                interfering with online serving. The value must
                be positive, and less than or equal to 100. If
                not set, defaults to using 1 worker. The low
                count ensures minimal impact on online serving
                performance.
            request_metadata (Sequence[Tuple[str, str]]):
                Optional. Strings which should be sent along with the request as metadata.
            ingest_request_timeout (float):
                Optional. The timeout for initiating this request in seconds. Note:
                this does not set the timeout on the underlying job, only on
                the time to initiate the request.
            ingest_request_timeout (float):
                Optional. The timeout for initiating this request in seconds. Note:
                this does not set the timeout on the underlying job, only on
                the time to initiate the request.
            sync (bool):
                Optional. Whether to execute this import synchronously. If False, this method
                will be executed in concurrent Future and any downstream object will
                be immediately returned and synced when the Future has completed.

        Returns:
            EntityType - The entityType resource object with feature values imported.

        """

        bigquery_source = gca_io.BigQuerySource(input_uri=bq_source_uri)

        import_feature_values_request = (
            self._validate_and_get_import_feature_values_request(
                entity_type_name=self.resource_name,
                feature_ids=feature_ids,
                feature_time=feature_time,
                data_source=bigquery_source,
                feature_source_fields=feature_source_fields,
                entity_id_field=entity_id_field,
                disable_online_serving=disable_online_serving,
                worker_count=worker_count,
            )
        )

        return self._import_feature_values(
            import_feature_values_request=import_feature_values_request,
            request_metadata=request_metadata,
            ingest_request_timeout=ingest_request_timeout,
        )

    @base.optional_sync(return_input_arg="self")
    def ingest_from_gcs(
        self,
        feature_ids: List[str],
        feature_time: Union[str, datetime.datetime],
        gcs_source_uris: Union[str, List[str]],
        gcs_source_type: str,
        feature_source_fields: Optional[Dict[str, str]] = None,
        entity_id_field: Optional[str] = None,
        disable_online_serving: Optional[bool] = None,
        worker_count: Optional[int] = None,
        request_metadata: Optional[Sequence[Tuple[str, str]]] = (),
        ingest_request_timeout: Optional[float] = None,
        sync: bool = True,
    ) -> "EntityType":
        """Ingest feature values from GCS.

        Args:
            feature_ids (List[str]):
                Required. IDs of the Feature to import values
                of. The Features must exist in the target
                EntityType, or the request will fail.
            feature_time (Union[str, datetime.datetime]):
                Required. The feature_time can be one of:
                    - The source column that holds the Feature
                    timestamp for all Feature values in each entity.
                    - A single Feature timestamp for all entities
                    being imported. The timestamp must not have
                    higher than millisecond precision.
            gcs_source_uris (Union[str, List[str]]):
                Required. Google Cloud Storage URI(-s) to the
                input file(s). May contain wildcards. For more
                information on wildcards, see
                https://cloud.google.com/storage/docs/gsutil/addlhelp/WildcardNames.
                Example:
                    ["gs://my_bucket/my_file_1.csv", "gs://my_bucket/my_file_2.csv"]
                    or
                    "gs://my_bucket/my_file.avro"
            gcs_source_type (str):
                Required. The type of the input file(s) provided by `gcs_source_uris`,
                the value of gcs_source_type can only be either `csv`, or `avro`.
            feature_source_fields (Dict[str, str]):
                Optional. User defined dictionary to map ID of the Feature for importing values
                of to the source column for getting the Feature values from.

                Specify the features whose ID and source column are not the same.
                If not provided, the source column need to be the same as the Feature ID.

                Example:
                    feature_ids = ['my_feature_id_1', 'my_feature_id_2', 'my_feature_id_3']

                    feature_source_fields = {
                        'my_feature_id_1': 'my_feature_id_1_source_field',
                    }

                    Note:
                        The source column of 'my_feature_id_1' is 'my_feature_id_1_source_field',
                        The source column of 'my_feature_id_2' is the ID of the feature, same for 'my_feature_id_3'.

            entity_id_field (str):
                Optional. Source column that holds entity IDs. If not provided, entity
                IDs are extracted from the column named ``entity_id``.
            disable_online_serving (bool):
                Optional. If set, data will not be imported for online
                serving. This is typically used for backfilling,
                where Feature generation timestamps are not in
                the timestamp range needed for online serving.
            worker_count (int):
                Optional. Specifies the number of workers that are used
                to write data to the Featurestore. Consider the
                online serving capacity that you require to
                achieve the desired import throughput without
                interfering with online serving. The value must
                be positive, and less than or equal to 100. If
                not set, defaults to using 1 worker. The low
                count ensures minimal impact on online serving
                performance.
            request_metadata (Sequence[Tuple[str, str]]):
                Optional. Strings which should be sent along with the request as metadata.
            ingest_request_timeout (float):
                Optional. The timeout for initiating this request in seconds. Note:
                this does not set the timeout on the underlying job, only on
                the time to initiate the request.
            sync (bool):
                Optional. Whether to execute this import synchronously. If False, this method
                will be executed in concurrent Future and any downstream object will
                be immediately returned and synced when the Future has completed.

        Returns:
            EntityType - The entityType resource object with feature values imported.

        Raises:
            ValueError if gcs_source_type is not supported.
        """
        if gcs_source_type not in featurestore_utils.GCS_SOURCE_TYPE:
            raise ValueError(
                "Only %s are supported gcs_source_type, not `%s`. "
                % (
                    "`" + "`, `".join(featurestore_utils.GCS_SOURCE_TYPE) + "`",
                    gcs_source_type,
                )
            )

        if isinstance(gcs_source_uris, str):
            gcs_source_uris = [gcs_source_uris]
        gcs_source = gca_io.GcsSource(uris=gcs_source_uris)

        if gcs_source_type == "csv":
            data_source = gca_io.CsvSource(gcs_source=gcs_source)
        if gcs_source_type == "avro":
            data_source = gca_io.AvroSource(gcs_source=gcs_source)

        import_feature_values_request = (
            self._validate_and_get_import_feature_values_request(
                entity_type_name=self.resource_name,
                feature_ids=feature_ids,
                feature_time=feature_time,
                data_source=data_source,
                feature_source_fields=feature_source_fields,
                entity_id_field=entity_id_field,
                disable_online_serving=disable_online_serving,
                worker_count=worker_count,
            )
        )

        return self._import_feature_values(
            import_feature_values_request=import_feature_values_request,
            request_metadata=request_metadata,
            ingest_request_timeout=ingest_request_timeout,
        )

    def ingest_from_df(
        self,
        feature_ids: List[str],
        feature_time: Union[str, datetime.datetime],
        df_source: "pd.DataFrame",  # noqa: F821 - skip check for undefined name 'pd'
        feature_source_fields: Optional[Dict[str, str]] = None,
        entity_id_field: Optional[str] = None,
        request_metadata: Optional[Sequence[Tuple[str, str]]] = (),
        ingest_request_timeout: Optional[float] = None,
    ) -> "EntityType":
        """Ingest feature values from DataFrame.

        Note:
            Calling this method will automatically create and delete a temporary
            bigquery dataset in the same GCP project, which will be used
            as the intermediary storage for ingesting feature values
            from dataframe to featurestore.

            The call will return upon ingestion completes, where the
            feature values will be ingested into the entity_type.

        Args:
            feature_ids (List[str]):
                Required. IDs of the Feature to import values
                of. The Features must exist in the target
                EntityType, or the request will fail.
            feature_time (Union[str, datetime.datetime]):
                Required. The feature_time can be one of:
                    - The source column that holds the Feature
                    timestamp for all Feature values in each entity.

                    Note:
                        The dtype of the source column should be `datetime64`.

                    - A single Feature timestamp for all entities
                    being imported. The timestamp must not have
                    higher than millisecond precision.

                    Example:
                        feature_time = datetime.datetime(year=2022, month=1, day=1, hour=11, minute=59, second=59)
                        or
                        feature_time_str = datetime.datetime.now().isoformat(sep=" ", timespec="milliseconds")
                        feature_time = datetime.datetime.strptime(feature_time_str, "%Y-%m-%d %H:%M:%S.%f")

            df_source (pd.DataFrame):
                Required. Pandas DataFrame containing the source data for ingestion.
            feature_source_fields (Dict[str, str]):
                Optional. User defined dictionary to map ID of the Feature for importing values
                of to the source column for getting the Feature values from.

                Specify the features whose ID and source column are not the same.
                If not provided, the source column need to be the same as the Feature ID.

                Example:
                    feature_ids = ['my_feature_id_1', 'my_feature_id_2', 'my_feature_id_3']

                    feature_source_fields = {
                        'my_feature_id_1': 'my_feature_id_1_source_field',
                    }

                    Note:
                        The source column of 'my_feature_id_1' is 'my_feature_id_1_source_field',
                        The source column of 'my_feature_id_2' is the ID of the feature, same for 'my_feature_id_3'.

            entity_id_field (str):
                Optional. Source column that holds entity IDs. If not provided, entity
                IDs are extracted from the column named ``entity_id``.
            request_metadata (Sequence[Tuple[str, str]]):
                Optional. Strings which should be sent along with the request as metadata.
            ingest_request_timeout (float):
                Optional. The timeout for initiating this request in seconds. Note:
                this does not set the timeout on the underlying job, only on
                the time to initiate the request.

        Returns:
            EntityType - The entityType resource object with feature values imported.

        """
        try:
            import pyarrow  # noqa: F401 - skip check for 'pyarrow' which is required when using 'google.cloud.bigquery'
        except ImportError:
            raise ImportError(
                f"Pyarrow is not installed. Please install pyarrow to use "
                f"{self.ingest_from_df.__name__}"
            )

        bigquery_client = bigquery.Client(
            project=self.project, credentials=self.credentials
        )

        self.wait()

        feature_source_fields = feature_source_fields or {}
        bq_schema = []
        for feature_id in feature_ids:
            feature_field_name = feature_source_fields.get(feature_id, feature_id)
            feature_value_type = self.get_feature(feature_id).to_dict()["valueType"]
            bq_schema_field = self._get_bq_schema_field(
                feature_field_name, feature_value_type
            )
            bq_schema.append(bq_schema_field)

        entity_type_name_components = self._parse_resource_name(self.resource_name)
        featurestore_id, entity_type_id = (
            entity_type_name_components["featurestore"],
            entity_type_name_components["entity_type"],
        )

        temp_bq_dataset_name = f"temp_{featurestore_id}_{uuid.uuid4()}".replace(
            "-", "_"
        )

        project_id = resource_manager_utils.get_project_id(
            project_number=entity_type_name_components["project"],
            credentials=self.credentials,
        )
        temp_bq_dataset_id = f"{project_id}.{temp_bq_dataset_name}"[:1024]
        temp_bq_table_id = f"{temp_bq_dataset_id}.{entity_type_id}"

        temp_bq_dataset = bigquery.Dataset(dataset_ref=temp_bq_dataset_id)
        temp_bq_dataset.location = self.location

        temp_bq_dataset = bigquery_client.create_dataset(temp_bq_dataset)

        try:

            parquet_options = bigquery.format_options.ParquetOptions()
            parquet_options.enable_list_inference = True

            job_config = bigquery.LoadJobConfig(
                schema=bq_schema,
                source_format=bigquery.SourceFormat.PARQUET,
                parquet_options=parquet_options,
            )

            job = bigquery_client.load_table_from_dataframe(
                dataframe=df_source,
                destination=temp_bq_table_id,
                job_config=job_config,
            )
            job.result()

            entity_type_obj = self.ingest_from_bq(
                feature_ids=feature_ids,
                feature_time=feature_time,
                bq_source_uri=f"bq://{temp_bq_table_id}",
                feature_source_fields=feature_source_fields,
                entity_id_field=entity_id_field,
                request_metadata=request_metadata,
                ingest_request_timeout=ingest_request_timeout,
            )

        finally:
            bigquery_client.delete_dataset(
                dataset=temp_bq_dataset.dataset_id,
                delete_contents=True,
            )

        return entity_type_obj

    @staticmethod
    def _get_bq_schema_field(
        name: str, feature_value_type: str
    ) -> bigquery.SchemaField:
        """Helper method to get BigQuery Schema Field.

        Args:
            name (str):
                Required. The name of the schema field, which can be either the feature_id,
                or the field_name in BigQuery for the feature if different than the feature_id.
            feature_value_type (str):
                Required. The feature value_type.

        Returns:
            bigquery.SchemaField: bigquery.SchemaField
        """
        bq_data_type = (
            utils.featurestore_utils.FEATURE_STORE_VALUE_TYPE_TO_BQ_DATA_TYPE_MAP[
                feature_value_type
            ]
        )
        bq_schema_field = bigquery.SchemaField(
            name=name,
            field_type=bq_data_type["field_type"],
            mode=bq_data_type.get("mode") or "NULLABLE",
        )
        return bq_schema_field

    @staticmethod
    def _instantiate_featurestore_online_client(
        location: Optional[str] = None,
        credentials: Optional[auth_credentials.Credentials] = None,
    ) -> utils.FeaturestoreOnlineServingClientWithOverride:
        """Helper method to instantiates featurestore online client.

        Args:
            location (str): The location of this featurestore.
            credentials (google.auth.credentials.Credentials):
                Optional custom credentials to use when interacting with
                the featurestore online client.
        Returns:
            utils.FeaturestoreOnlineServingClientWithOverride:
                Initialized featurestore online client with optional overrides.
        """
        return initializer.global_config.create_client(
            client_class=utils.FeaturestoreOnlineServingClientWithOverride,
            credentials=credentials,
            location_override=location,
        )

    def read(
        self,
        entity_ids: Union[str, List[str]],
        feature_ids: Union[str, List[str]] = "*",
        request_metadata: Optional[Sequence[Tuple[str, str]]] = (),
        read_request_timeout: Optional[float] = None,
    ) -> "pd.DataFrame":  # noqa: F821 - skip check for undefined name 'pd'
        """Reads feature values for given feature IDs of given entity IDs in this EntityType.

        Args:
            entity_ids (Union[str, List[str]]):
                Required. ID for a specific entity, or a list of IDs of entities
                to read Feature values of. The maximum number of IDs is 100 if a list.
            feature_ids (Union[str, List[str]]):
                Required. ID for a specific feature, or a list of IDs of Features in the EntityType
                for reading feature values. Default to "*", where value of all features will be read.
            request_metadata (Sequence[Tuple[str, str]]):
                Optional. Strings which should be sent along with the request as metadata.
            read_request_timeout (float):
                Optional. The timeout for initiating this request in seconds. Note:
                this does not set the timeout on the underlying job, only on
                the time to initiate the request.

        Returns:
            pd.DataFrame: entities' feature values in DataFrame
        """
        self.wait()
        if isinstance(feature_ids, str):
            feature_ids = [feature_ids]

        feature_selector = gca_feature_selector.FeatureSelector(
            id_matcher=gca_feature_selector.IdMatcher(ids=feature_ids)
        )

        if isinstance(entity_ids, str):
            read_feature_values_request = (
                gca_featurestore_online_service.ReadFeatureValuesRequest(
                    entity_type=self.resource_name,
                    entity_id=entity_ids,
                    feature_selector=feature_selector,
                )
            )
<<<<<<< HEAD
            read_feature_values_response = self._featurestore_online_client.read_feature_values(
                request=read_feature_values_request,
                metadata=request_metadata,
                timeout=read_request_timeout,
=======
            read_feature_values_response = (
                self._featurestore_online_client.read_feature_values(
                    request=read_feature_values_request, metadata=request_metadata
                )
>>>>>>> d626a281
            )
            header = read_feature_values_response.header
            entity_views = [read_feature_values_response.entity_view]
        elif isinstance(entity_ids, list):
            streaming_read_feature_values_request = (
                gca_featurestore_online_service.StreamingReadFeatureValuesRequest(
                    entity_type=self.resource_name,
                    entity_ids=entity_ids,
                    feature_selector=feature_selector,
                )
            )
            streaming_read_feature_values_responses = [
                response
                for response in self._featurestore_online_client.streaming_read_feature_values(
                    request=streaming_read_feature_values_request,
                    metadata=request_metadata,
                    timeout=read_request_timeout,
                )
            ]
            header = streaming_read_feature_values_responses[0].header
            entity_views = [
                response.entity_view
                for response in streaming_read_feature_values_responses[1:]
            ]

        feature_ids = [
            feature_descriptor.id for feature_descriptor in header.feature_descriptors
        ]

        return self._construct_dataframe(
            feature_ids=feature_ids,
            entity_views=entity_views,
        )

    @staticmethod
    def _construct_dataframe(
        feature_ids: List[str],
        entity_views: List[
            gca_featurestore_online_service.ReadFeatureValuesResponse.EntityView
        ],
    ) -> "pd.DataFrame":  # noqa: F821 - skip check for undefined name 'pd'
        """Constructs a dataframe using the header and entity_views

        Args:
            feature_ids (List[str]):
                Required. A list of feature ids corresponding to the feature values for each entity in entity_views.
            entity_views (List[gca_featurestore_online_service.ReadFeatureValuesResponse.EntityView]):
                Required. A list of Entity views with Feature values.
                For each Entity view, it may be
                the entity in the Featurestore if values for all
                Features were requested, or a projection of the
                entity in the Featurestore if values for only
                some Features were requested.

        Raises:
            ImportError: If pandas is not installed when using this method.

        Returns:
            pd.DataFrame - entities feature values in DataFrame
        )
        """

        try:
            import pandas as pd
        except ImportError:
            raise ImportError(
                f"Pandas is not installed. Please install pandas to use "
                f"{EntityType._construct_dataframe.__name__}"
            )

        data = []
        for entity_view in entity_views:
            entity_data = {"entity_id": entity_view.entity_id}
            for feature_id, feature_data in zip(feature_ids, entity_view.data):
                if feature_data._pb.HasField("value"):
                    value_type = feature_data.value._pb.WhichOneof("value")
                    feature_value = getattr(feature_data.value, value_type)
                    if hasattr(feature_value, "values"):
                        feature_value = feature_value.values
                    entity_data[feature_id] = feature_value
                else:
                    entity_data[feature_id] = None
            data.append(entity_data)

        return pd.DataFrame(data=data, columns=["entity_id"] + feature_ids)<|MERGE_RESOLUTION|>--- conflicted
+++ resolved
@@ -218,9 +218,7 @@
             request_metadata (Sequence[Tuple[str, str]]):
                 Required. Strings which should be sent along with the request as metadata.
             update_request_timeout (float):
-                Optional. The timeout for initiating this request in seconds. Note:
-                this does not set the timeout on the underlying job, only on
-                the time to initiate the request.
+                Optional. The timeout for the update request in seconds.
         Returns:
             EntityType - The updated entityType resource object.
         """
@@ -485,8 +483,8 @@
         location: Optional[str] = None,
         credentials: Optional[auth_credentials.Credentials] = None,
         request_metadata: Optional[Sequence[Tuple[str, str]]] = (),
+        sync: bool = True,
         create_request_timeout: Optional[float] = None,
-        sync: bool = True,
     ) -> "EntityType":
         """Creates an EntityType resource in a Featurestore.
 
@@ -544,15 +542,12 @@
                 credentials set in aiplatform.init.
             request_metadata (Sequence[Tuple[str, str]]):
                 Optional. Strings which should be sent along with the request as metadata.
-            create_request_timeout (float):
-                Optional. The timeout for initiating this request in seconds. Note:
-                this does not set the timeout on the underlying job, only on
-                the time to initiate the request.
             sync (bool):
                 Optional. Whether to execute this creation synchronously. If False, this method
                 will be executed in concurrent Future and any downstream object will
                 be immediately returned and synced when the Future has completed.
-
+            create_request_timeout (float):
+                Optional. The timeout for the create request in seconds.
         Returns:
             EntityType - entity_type resource object
 
@@ -616,8 +611,8 @@
         description: Optional[str] = None,
         labels: Optional[Dict[str, str]] = None,
         request_metadata: Optional[Sequence[Tuple[str, str]]] = (),
+        sync: bool = True,
         create_request_timeout: Optional[float] = None,
-        sync: bool = True,
     ) -> "featurestore.Feature":
         """Creates a Feature resource in this EntityType.
 
@@ -663,9 +658,7 @@
             request_metadata (Sequence[Tuple[str, str]]):
                 Optional. Strings which should be sent along with the request as metadata.
             create_request_timeout (float):
-                Optional. The timeout for initiating this request in seconds. Note:
-                this does not set the timeout on the underlying job, only on
-                the time to initiate the request.
+                Optional. The timeout for the create request in seconds.
             sync (bool):
                 Optional. Whether to execute this creation synchronously. If False, this method
                 will be executed in concurrent Future and any downstream object will
@@ -683,8 +676,8 @@
             description=description,
             labels=labels,
             request_metadata=request_metadata,
+            sync=sync,
             create_request_timeout=create_request_timeout,
-            sync=sync,
         )
 
     def _validate_and_get_create_feature_requests(
@@ -946,10 +939,7 @@
             request_metadata (Sequence[Tuple[str, str]]):
                 Optional. Strings which should be sent along with the request as metadata.
             ingest_request_timeout (float):
-                Optional. The timeout for initiating this request in seconds. Note:
-                this does not set the timeout on the underlying job, only on
-                the time to initiate the request.
-
+                Optional. The timeout for the ingest request in seconds.
         Returns:
             EntityType - The entityType resource object with imported feature values.
         """
@@ -962,10 +952,7 @@
         import_lro = self.api_client.import_feature_values(
             request=import_feature_values_request,
             metadata=request_metadata,
-<<<<<<< HEAD
             timeout=ingest_request_timeout,
-=======
->>>>>>> d626a281
         )
 
         _LOGGER.log_action_started_against_resource_with_lro(
@@ -991,8 +978,8 @@
         disable_online_serving: Optional[bool] = None,
         worker_count: Optional[int] = None,
         request_metadata: Optional[Sequence[Tuple[str, str]]] = (),
+        sync: bool = True,
         ingest_request_timeout: Optional[float] = None,
-        sync: bool = True,
     ) -> "EntityType":
         """Ingest feature values from BigQuery.
 
@@ -1050,18 +1037,12 @@
                 performance.
             request_metadata (Sequence[Tuple[str, str]]):
                 Optional. Strings which should be sent along with the request as metadata.
-            ingest_request_timeout (float):
-                Optional. The timeout for initiating this request in seconds. Note:
-                this does not set the timeout on the underlying job, only on
-                the time to initiate the request.
-            ingest_request_timeout (float):
-                Optional. The timeout for initiating this request in seconds. Note:
-                this does not set the timeout on the underlying job, only on
-                the time to initiate the request.
             sync (bool):
                 Optional. Whether to execute this import synchronously. If False, this method
                 will be executed in concurrent Future and any downstream object will
                 be immediately returned and synced when the Future has completed.
+            ingest_request_timeout (float):
+                Optional. The timeout for the ingest request in seconds.
 
         Returns:
             EntityType - The entityType resource object with feature values imported.
@@ -1101,8 +1082,8 @@
         disable_online_serving: Optional[bool] = None,
         worker_count: Optional[int] = None,
         request_metadata: Optional[Sequence[Tuple[str, str]]] = (),
+        sync: bool = True,
         ingest_request_timeout: Optional[float] = None,
-        sync: bool = True,
     ) -> "EntityType":
         """Ingest feature values from GCS.
 
@@ -1168,14 +1149,12 @@
                 performance.
             request_metadata (Sequence[Tuple[str, str]]):
                 Optional. Strings which should be sent along with the request as metadata.
-            ingest_request_timeout (float):
-                Optional. The timeout for initiating this request in seconds. Note:
-                this does not set the timeout on the underlying job, only on
-                the time to initiate the request.
             sync (bool):
                 Optional. Whether to execute this import synchronously. If False, this method
                 will be executed in concurrent Future and any downstream object will
                 be immediately returned and synced when the Future has completed.
+            ingest_request_timeout (float):
+                Optional. The timeout for the ingest request in seconds.
 
         Returns:
             EntityType - The entityType resource object with feature values imported.
@@ -1290,9 +1269,7 @@
             request_metadata (Sequence[Tuple[str, str]]):
                 Optional. Strings which should be sent along with the request as metadata.
             ingest_request_timeout (float):
-                Optional. The timeout for initiating this request in seconds. Note:
-                this does not set the timeout on the underlying job, only on
-                the time to initiate the request.
+                Optional. The timeout for the ingest request in seconds.
 
         Returns:
             EntityType - The entityType resource object with feature values imported.
@@ -1449,9 +1426,7 @@
             request_metadata (Sequence[Tuple[str, str]]):
                 Optional. Strings which should be sent along with the request as metadata.
             read_request_timeout (float):
-                Optional. The timeout for initiating this request in seconds. Note:
-                this does not set the timeout on the underlying job, only on
-                the time to initiate the request.
+                Optional. The timeout for the read request in seconds.
 
         Returns:
             pd.DataFrame: entities' feature values in DataFrame
@@ -1472,17 +1447,10 @@
                     feature_selector=feature_selector,
                 )
             )
-<<<<<<< HEAD
             read_feature_values_response = self._featurestore_online_client.read_feature_values(
                 request=read_feature_values_request,
                 metadata=request_metadata,
                 timeout=read_request_timeout,
-=======
-            read_feature_values_response = (
-                self._featurestore_online_client.read_feature_values(
-                    request=read_feature_values_request, metadata=request_metadata
-                )
->>>>>>> d626a281
             )
             header = read_feature_values_response.header
             entity_views = [read_feature_values_response.entity_view]
