# -*- coding: utf-8 -*-

# Copyright 2020 Google LLC
#
# Licensed under the Apache License, Version 2.0 (the "License");
# you may not use this file except in compliance with the License.
# You may obtain a copy of the License at
#
#     http://www.apache.org/licenses/LICENSE-2.0
#
# Unless required by applicable law or agreed to in writing, software
# distributed under the License is distributed on an "AS IS" BASIS,
# WITHOUT WARRANTIES OR CONDITIONS OF ANY KIND, either express or implied.
# See the License for the specific language governing permissions and
# limitations under the License.
#
import proto
from typing import Dict, List, NamedTuple, Optional, Sequence, Tuple, Union

from google.api_core import operation
from google.auth import credentials as auth_credentials

from google.cloud.aiplatform import base
from google.cloud.aiplatform import compat
from google.cloud.aiplatform import explain
from google.cloud.aiplatform import initializer
from google.cloud.aiplatform import jobs
from google.cloud.aiplatform import models
from google.cloud.aiplatform import utils

from google.cloud.aiplatform.compat.services import endpoint_service_client

from google.cloud.aiplatform.compat.types import (
    encryption_spec as gca_encryption_spec,
    endpoint as gca_endpoint_compat,
    endpoint_v1 as gca_endpoint_v1,
    endpoint_v1beta1 as gca_endpoint_v1beta1,
    explanation_v1beta1 as gca_explanation_v1beta1,
    io as gca_io_compat,
    machine_resources as gca_machine_resources_compat,
    machine_resources_v1beta1 as gca_machine_resources_v1beta1,
    model as gca_model_compat,
    model_service as gca_model_service_compat,
    model_v1beta1 as gca_model_v1beta1,
    env_var as gca_env_var_compat,
    env_var_v1beta1 as gca_env_var_v1beta1,
)

from google.protobuf import json_format


_LOGGER = base.Logger(__name__)


class Prediction(NamedTuple):
    """Prediction class envelopes returned Model predictions and the Model id.

    Attributes:
        predictions:
            The predictions that are the output of the predictions
            call. The schema of any single prediction may be specified via
            Endpoint's DeployedModels' [Model's][google.cloud.aiplatform.v1beta1.DeployedModel.model]
            [PredictSchemata's][google.cloud.aiplatform.v1beta1.Model.predict_schemata]
        deployed_model_id:
            ID of the Endpoint's DeployedModel that served this prediction.
        explanations:
            The explanations of the Model's predictions. It has the same number
            of elements as instances to be explained. Default is None.
    """

    predictions: Dict[str, List]
    deployed_model_id: str
    explanations: Optional[Sequence[gca_explanation_v1beta1.Explanation]] = None


<<<<<<< HEAD
class Endpoint(base.VertexAIResourceNounWithFutureManager):
=======
class Endpoint(base.VertexAiResourceNounWithFutureManager):
>>>>>>> 7b7c950b

    client_class = utils.EndpointClientWithOverride
    _is_client_prediction_client = False
    _resource_noun = "endpoints"
    _getter_method = "get_endpoint"
    _list_method = "list_endpoints"
    _delete_method = "delete_endpoint"

    def __init__(
        self,
        endpoint_name: str,
        project: Optional[str] = None,
        location: Optional[str] = None,
        credentials: Optional[auth_credentials.Credentials] = None,
    ):
        """Retrieves an endpoint resource.

        Args:
            endpoint_name (str):
                Required. A fully-qualified endpoint resource name or endpoint ID.
                Example: "projects/123/locations/us-central1/endpoints/456" or
                "456" when project and location are initialized or passed.
            project (str):
                Optional. Project to retrieve endpoint from. If not set, project
                set in aiplatform.init will be used.
            location (str):
                Optional. Location to retrieve endpoint from. If not set, location
                set in aiplatform.init will be used.
            credentials (auth_credentials.Credentials):
                Optional. Custom credentials to use to upload this model. Overrides
                credentials set in aiplatform.init.
        """

        super().__init__(
            project=project,
            location=location,
            credentials=credentials,
            resource_name=endpoint_name,
        )
        self._gca_resource = self._get_gca_resource(resource_name=endpoint_name)
        self._prediction_client = self._instantiate_prediction_client(
            location=location or initializer.global_config.location,
            credentials=credentials,
        )

    @classmethod
    def create(
        cls,
        display_name: str,
        description: Optional[str] = None,
        labels: Optional[Dict] = None,
        metadata: Optional[Sequence[Tuple[str, str]]] = (),
        project: Optional[str] = None,
        location: Optional[str] = None,
        credentials: Optional[auth_credentials.Credentials] = None,
        encryption_spec_key_name: Optional[str] = None,
        sync=True,
    ) -> "Endpoint":
        """Creates a new endpoint.

        Args:
            display_name (str):
                Required. The user-defined name of the Endpoint.
                The name can be up to 128 characters long and can be consist
                of any UTF-8 characters.
            project (str):
                Required. Project to retrieve endpoint from. If not set, project
                set in aiplatform.init will be used.
            location (str):
                Required. Location to retrieve endpoint from. If not set, location
                set in aiplatform.init will be used.
            description (str):
                Optional. The description of the Endpoint.
            labels (Dict):
                Optional. The labels with user-defined metadata to
                organize your Endpoints.
                Label keys and values can be no longer than 64
                characters (Unicode codepoints), can only
                contain lowercase letters, numeric characters,
                underscores and dashes. International characters
                are allowed.
                See https://goo.gl/xmQnxf for more information
                and examples of labels.
            metadata (Sequence[Tuple[str, str]]):
                Optional. Strings which should be sent along with the request as
                metadata.
            credentials (auth_credentials.Credentials):
                Optional. Custom credentials to use to upload this model. Overrides
                credentials set in aiplatform.init.
            encryption_spec_key_name (Optional[str]):
                Optional. The Cloud KMS resource identifier of the customer
                managed encryption key used to protect the model. Has the
                form:
                ``projects/my-project/locations/my-region/keyRings/my-kr/cryptoKeys/my-key``.
                The key needs to be in the same region as where the compute
                resource is created.

                If set, this Endpoint and all sub-resources of this Endpoint will be secured by this key.

                Overrides encryption_spec_key_name set in aiplatform.init.
            sync (bool):
                Whether to execute this method synchronously. If False, this method
                will be executed in concurrent Future and any downstream object will
                be immediately returned and synced when the Future has completed.
        Returns:
            endpoint (endpoint.Endpoint):
                Created endpoint.
        """

        api_client = cls._instantiate_client(location=location, credentials=credentials)

        utils.validate_display_name(display_name)

        project = project or initializer.global_config.project
        location = location or initializer.global_config.location

        return cls._create(
            api_client=api_client,
            display_name=display_name,
            project=project,
            location=location,
            description=description,
            labels=labels,
            metadata=metadata,
            credentials=credentials,
            encryption_spec=initializer.global_config.get_encryption_spec(
                encryption_spec_key_name=encryption_spec_key_name
            ),
            sync=sync,
        )

    @classmethod
    @base.optional_sync()
    def _create(
        cls,
        api_client: endpoint_service_client.EndpointServiceClient,
        display_name: str,
        project: str,
        location: str,
        description: Optional[str] = None,
        labels: Optional[Dict] = None,
        metadata: Optional[Sequence[Tuple[str, str]]] = (),
        credentials: Optional[auth_credentials.Credentials] = None,
        encryption_spec: Optional[gca_encryption_spec.EncryptionSpec] = None,
        sync=True,
    ) -> "Endpoint":
        """Creates a new endpoint by calling the API client.

        Args:
            api_client (EndpointServiceClient):
                Required. An instance of EndpointServiceClient with the correct
                api_endpoint already set based on user's preferences.
            display_name (str):
                Required. The user-defined name of the Endpoint.
                The name can be up to 128 characters long and can be consist
                of any UTF-8 characters.
            project (str):
                Required. Project to retrieve endpoint from. If not set, project
                set in aiplatform.init will be used.
            location (str):
                Required. Location to retrieve endpoint from. If not set, location
                set in aiplatform.init will be used.
            description (str):
                Optional. The description of the Endpoint.
            labels (Dict):
                Optional. The labels with user-defined metadata to
                organize your Endpoints.
                Label keys and values can be no longer than 64
                characters (Unicode codepoints), can only
                contain lowercase letters, numeric characters,
                underscores and dashes. International characters
                are allowed.
                See https://goo.gl/xmQnxf for more information
                and examples of labels.
            metadata (Sequence[Tuple[str, str]]):
                Optional. Strings which should be sent along with the request as
                metadata.
            credentials (auth_credentials.Credentials):
                Optional. Custom credentials to use to upload this model. Overrides
                credentials set in aiplatform.init.
            encryption_spec (Optional[gca_encryption_spec.EncryptionSpec]):
                Optional. The Cloud KMS customer managed encryption key used to protect the dataset.
                The key needs to be in the same region as where the compute
                resource is created.

                If set, this Dataset and all sub-resources of this Dataset will be secured by this key.
            sync (bool):
                Whether to create this endpoint synchronously.
        Returns:
            endpoint (endpoint.Endpoint):
                Created endpoint.
        """

        parent = initializer.global_config.common_location_path(
            project=project, location=location
        )

        gapic_endpoint = gca_endpoint_compat.Endpoint(
            display_name=display_name,
            description=description,
            labels=labels,
            encryption_spec=encryption_spec,
        )

        operation_future = api_client.create_endpoint(
            parent=parent, endpoint=gapic_endpoint, metadata=metadata
        )

        _LOGGER.log_create_with_lro(cls, operation_future)

        created_endpoint = operation_future.result()

        _LOGGER.log_create_complete(cls, created_endpoint, "endpoint")

        return cls(
            endpoint_name=created_endpoint.name,
            project=project,
            location=location,
            credentials=credentials,
        )

    @staticmethod
    def _allocate_traffic(
        traffic_split: Dict[str, int], traffic_percentage: int,
    ) -> Dict[str, int]:
        """Allocates desired traffic to new deployed model and scales traffic
        of older deployed models.

        Args:
            traffic_split (Dict[str, int]):
                Required. Current traffic split of deployed models in endpoint.
            traffic_percentage (int):
                Required. Desired traffic to new deployed model.
        Returns:
            new_traffic_split (Dict[str, int]):
                Traffic split to use.
        """
        new_traffic_split = {}
        old_models_traffic = 100 - traffic_percentage
        if old_models_traffic:
            unallocated_traffic = old_models_traffic
            for deployed_model in traffic_split:
                current_traffic = traffic_split[deployed_model]
                new_traffic = int(current_traffic / 100 * old_models_traffic)
                new_traffic_split[deployed_model] = new_traffic
                unallocated_traffic -= new_traffic
            # will likely under-allocate. make total 100.
            for deployed_model in new_traffic_split:
                if unallocated_traffic == 0:
                    break
                new_traffic_split[deployed_model] += 1
                unallocated_traffic -= 1

        new_traffic_split["0"] = traffic_percentage

        return new_traffic_split

    @staticmethod
    def _unallocate_traffic(
        traffic_split: Dict[str, int], deployed_model_id: str,
    ) -> Dict[str, int]:
        """Sets deployed model id's traffic to 0 and scales the traffic of
        other deployed models.

        Args:
            traffic_split (Dict[str, int]):
                Required. Current traffic split of deployed models in endpoint.
            deployed_model_id (str):
                Required. Desired traffic to new deployed model.
        Returns:
            new_traffic_split (Dict[str, int]):
                Traffic split to use.
        """
        new_traffic_split = traffic_split.copy()
        del new_traffic_split[deployed_model_id]
        deployed_model_id_traffic = traffic_split[deployed_model_id]
        traffic_percent_left = 100 - deployed_model_id_traffic

        if traffic_percent_left:
            unallocated_traffic = 100
            for deployed_model in new_traffic_split:
                current_traffic = traffic_split[deployed_model]
                new_traffic = int(current_traffic / traffic_percent_left * 100)
                new_traffic_split[deployed_model] = new_traffic
                unallocated_traffic -= new_traffic
            # will likely under-allocate. make total 100.
            for deployed_model in new_traffic_split:
                if unallocated_traffic == 0:
                    break
                new_traffic_split[deployed_model] += 1
                unallocated_traffic -= 1

        new_traffic_split[deployed_model_id] = 0

        return new_traffic_split

    @staticmethod
    def _validate_deploy_args(
        min_replica_count: int,
        max_replica_count: int,
        accelerator_type: Optional[str],
        deployed_model_display_name: Optional[str],
        traffic_split: Optional[Dict[str, int]],
        traffic_percentage: int,
        explanation_metadata: Optional[explain.ExplanationMetadata] = None,
        explanation_parameters: Optional[explain.ExplanationParameters] = None,
    ):
        """Helper method to validate deploy arguments.

        Args:
            min_replica_count (int):
                Required. The minimum number of machine replicas this deployed
                model will be always deployed on. If traffic against it increases,
                it may dynamically be deployed onto more replicas, and as traffic
                decreases, some of these extra replicas may be freed.
            max_replica_count (int):
                Required. The maximum number of replicas this deployed model may
                be deployed on when the traffic against it increases. If requested
                value is too large, the deployment will error, but if deployment
                succeeds then the ability to scale the model to that many replicas
                is guaranteed (barring service outages). If traffic against the
                deployed model increases beyond what its replicas at maximum may
                handle, a portion of the traffic will be dropped. If this value
                is not provided, the larger value of min_replica_count or 1 will
                be used. If value provided is smaller than min_replica_count, it
                will automatically be increased to be min_replica_count.
            accelerator_type (str):
                Required. Hardware accelerator type. One of ACCELERATOR_TYPE_UNSPECIFIED,
                NVIDIA_TESLA_K80, NVIDIA_TESLA_P100, NVIDIA_TESLA_V100, NVIDIA_TESLA_P4,
                NVIDIA_TESLA_T4
            deployed_model_display_name (str):
                Required. The display name of the DeployedModel. If not provided
                upon creation, the Model's display_name is used.
            traffic_split (Dict[str, int]):
                Required. A map from a DeployedModel's ID to the percentage of
                this Endpoint's traffic that should be forwarded to that DeployedModel.
                If a DeployedModel's ID is not listed in this map, then it receives
                no traffic. The traffic percentage values must add up to 100, or
                map must be empty if the Endpoint is to not accept any traffic at
                the moment. Key for model being deployed is "0". Should not be
                provided if traffic_percentage is provided.
            traffic_percentage (int):
                Required. Desired traffic to newly deployed model. Defaults to
                0 if there are pre-existing deployed models. Defaults to 100 if
                there are no pre-existing deployed models. Negative values should
                not be provided. Traffic of previously deployed models at the endpoint
                will be scaled down to accommodate new deployed model's traffic.
                Should not be provided if traffic_split is provided.
            explanation_metadata (explain.ExplanationMetadata):
                Optional. Metadata describing the Model's input and output for explanation.
                Both `explanation_metadata` and `explanation_parameters` must be
                passed together when used. For more details, see
                `Ref docs <http://tinyurl.com/1igh60kt>`
            explanation_parameters (explain.ExplanationParameters):
                Optional. Parameters to configure explaining for Model's predictions.
                For more details, see `Ref docs <http://tinyurl.com/1an4zake>`

        Raises:
            ValueError: if Min or Max replica is negative. Traffic percentage > 100 or
                < 0. Or if traffic_split does not sum to 100.

            ValueError: if either explanation_metadata or explanation_parameters
                but not both are specified.
        """
        if min_replica_count < 0:
            raise ValueError("Min replica cannot be negative.")
        if max_replica_count < 0:
            raise ValueError("Max replica cannot be negative.")
        if deployed_model_display_name is not None:
            utils.validate_display_name(deployed_model_display_name)

        if traffic_split is None:
            if traffic_percentage > 100:
                raise ValueError("Traffic percentage cannot be greater than 100.")
            if traffic_percentage < 0:
                raise ValueError("Traffic percentage cannot be negative.")

        elif traffic_split:
            # TODO(b/172678233) verify every referenced deployed model exists
            if sum(traffic_split.values()) != 100:
                raise ValueError(
                    "Sum of all traffic within traffic split needs to be 100."
                )

        if bool(explanation_metadata) != bool(explanation_parameters):
            raise ValueError(
                "Both `explanation_metadata` and `explanation_parameters` should be specified or None."
            )

        # Raises ValueError if invalid accelerator
        if accelerator_type:
            utils.validate_accelerator_type(accelerator_type)

    def deploy(
        self,
        model: "Model",
        deployed_model_display_name: Optional[str] = None,
        traffic_percentage: int = 0,
        traffic_split: Optional[Dict[str, int]] = None,
        machine_type: Optional[str] = None,
        min_replica_count: int = 1,
        max_replica_count: int = 1,
        accelerator_type: Optional[str] = None,
        accelerator_count: Optional[int] = None,
        service_account: Optional[str] = None,
        explanation_metadata: Optional[explain.ExplanationMetadata] = None,
        explanation_parameters: Optional[explain.ExplanationParameters] = None,
        metadata: Optional[Sequence[Tuple[str, str]]] = (),
        sync=True,
    ) -> None:
        """Deploys a Model to the Endpoint.

        Args:
            model (aiplatform.Model):
                Required. Model to be deployed.
            deployed_model_display_name (str):
                Optional. The display name of the DeployedModel. If not provided
                upon creation, the Model's display_name is used.
            traffic_percentage (int):
                Optional. Desired traffic to newly deployed model. Defaults to
                0 if there are pre-existing deployed models. Defaults to 100 if
                there are no pre-existing deployed models. Negative values should
                not be provided. Traffic of previously deployed models at the endpoint
                will be scaled down to accommodate new deployed model's traffic.
                Should not be provided if traffic_split is provided.
            traffic_split (Dict[str, int]):
                Optional. A map from a DeployedModel's ID to the percentage of
                this Endpoint's traffic that should be forwarded to that DeployedModel.
                If a DeployedModel's ID is not listed in this map, then it receives
                no traffic. The traffic percentage values must add up to 100, or
                map must be empty if the Endpoint is to not accept any traffic at
                the moment. Key for model being deployed is "0". Should not be
                provided if traffic_percentage is provided.
            machine_type (str):
                Optional. The type of machine. Not specifying machine type will
                result in model to be deployed with automatic resources.
            min_replica_count (int):
                Optional. The minimum number of machine replicas this deployed
                model will be always deployed on. If traffic against it increases,
                it may dynamically be deployed onto more replicas, and as traffic
                decreases, some of these extra replicas may be freed.
            max_replica_count (int):
                Optional. The maximum number of replicas this deployed model may
                be deployed on when the traffic against it increases. If requested
                value is too large, the deployment will error, but if deployment
                succeeds then the ability to scale the model to that many replicas
                is guaranteed (barring service outages). If traffic against the
                deployed model increases beyond what its replicas at maximum may
                handle, a portion of the traffic will be dropped. If this value
                is not provided, the larger value of min_replica_count or 1 will
                be used. If value provided is smaller than min_replica_count, it
                will automatically be increased to be min_replica_count.
            accelerator_type (str):
                Optional. Hardware accelerator type. Must also set accelerator_count if used.
                One of ACCELERATOR_TYPE_UNSPECIFIED, NVIDIA_TESLA_K80, NVIDIA_TESLA_P100,
                NVIDIA_TESLA_V100, NVIDIA_TESLA_P4, NVIDIA_TESLA_T4
            accelerator_count (int):
                Optional. The number of accelerators to attach to a worker replica.
            service_account (str):
                The service account that the DeployedModel's container runs as. Specify the
                email address of the service account. If this service account is not
                specified, the container runs as a service account that doesn't have access
                to the resource project.
                Users deploying the Model must have the `iam.serviceAccounts.actAs`
                permission on this service account.
            explanation_metadata (explain.ExplanationMetadata):
                Optional. Metadata describing the Model's input and output for explanation.
                Both `explanation_metadata` and `explanation_parameters` must be
                passed together when used. For more details, see
                `Ref docs <http://tinyurl.com/1igh60kt>`
            explanation_parameters (explain.ExplanationParameters):
                Optional. Parameters to configure explaining for Model's predictions.
                For more details, see `Ref docs <http://tinyurl.com/1an4zake>`
            metadata (Sequence[Tuple[str, str]]):
                Optional. Strings which should be sent along with the request as
                metadata.
            sync (bool):
                Whether to execute this method synchronously. If False, this method
                will be executed in concurrent Future and any downstream object will
                be immediately returned and synced when the Future has completed.
        """

        self._validate_deploy_args(
            min_replica_count,
            max_replica_count,
            accelerator_type,
            deployed_model_display_name,
            traffic_split,
            traffic_percentage,
            explanation_metadata,
            explanation_parameters,
        )

        self._deploy(
            model=model,
            deployed_model_display_name=deployed_model_display_name,
            traffic_percentage=traffic_percentage,
            traffic_split=traffic_split,
            machine_type=machine_type,
            min_replica_count=min_replica_count,
            max_replica_count=max_replica_count,
            accelerator_type=accelerator_type,
            accelerator_count=accelerator_count,
            service_account=service_account,
            explanation_metadata=explanation_metadata,
            explanation_parameters=explanation_parameters,
            metadata=metadata,
            sync=sync,
        )

    @base.optional_sync()
    def _deploy(
        self,
        model: "Model",
        deployed_model_display_name: Optional[str] = None,
        traffic_percentage: Optional[int] = 0,
        traffic_split: Optional[Dict[str, int]] = None,
        machine_type: Optional[str] = None,
        min_replica_count: int = 1,
        max_replica_count: int = 1,
        accelerator_type: Optional[str] = None,
        accelerator_count: Optional[int] = None,
        service_account: Optional[str] = None,
        explanation_metadata: Optional[explain.ExplanationMetadata] = None,
        explanation_parameters: Optional[explain.ExplanationParameters] = None,
        metadata: Optional[Sequence[Tuple[str, str]]] = (),
        sync=True,
    ) -> None:
        """Deploys a Model to the Endpoint.

        Args:
            model (aiplatform.Model):
                Required. Model to be deployed.
            deployed_model_display_name (str):
                Optional. The display name of the DeployedModel. If not provided
                upon creation, the Model's display_name is used.
            traffic_percentage (int):
                Optional. Desired traffic to newly deployed model. Defaults to
                0 if there are pre-existing deployed models. Defaults to 100 if
                there are no pre-existing deployed models. Negative values should
                not be provided. Traffic of previously deployed models at the endpoint
                will be scaled down to accommodate new deployed model's traffic.
                Should not be provided if traffic_split is provided.
            traffic_split (Dict[str, int]):
                Optional. A map from a DeployedModel's ID to the percentage of
                this Endpoint's traffic that should be forwarded to that DeployedModel.
                If a DeployedModel's ID is not listed in this map, then it receives
                no traffic. The traffic percentage values must add up to 100, or
                map must be empty if the Endpoint is to not accept any traffic at
                the moment. Key for model being deployed is "0". Should not be
                provided if traffic_percentage is provided.
            machine_type (str):
                Optional. The type of machine. Not specifying machine type will
                result in model to be deployed with automatic resources.
            min_replica_count (int):
                Optional. The minimum number of machine replicas this deployed
                model will be always deployed on. If traffic against it increases,
                it may dynamically be deployed onto more replicas, and as traffic
                decreases, some of these extra replicas may be freed.
            max_replica_count (int):
                Optional. The maximum number of replicas this deployed model may
                be deployed on when the traffic against it increases. If requested
                value is too large, the deployment will error, but if deployment
                succeeds then the ability to scale the model to that many replicas
                is guaranteed (barring service outages). If traffic against the
                deployed model increases beyond what its replicas at maximum may
                handle, a portion of the traffic will be dropped. If this value
                is not provided, the larger value of min_replica_count or 1 will
                be used. If value provided is smaller than min_replica_count, it
                will automatically be increased to be min_replica_count.
            accelerator_type (str):
                Optional. Hardware accelerator type. Must also set accelerator_count if used.
                One of ACCELERATOR_TYPE_UNSPECIFIED, NVIDIA_TESLA_K80, NVIDIA_TESLA_P100,
                NVIDIA_TESLA_V100, NVIDIA_TESLA_P4, NVIDIA_TESLA_T4
            accelerator_count (int):
                Optional. The number of accelerators to attach to a worker replica.
            service_account (str):
                The service account that the DeployedModel's container runs as. Specify the
                email address of the service account. If this service account is not
                specified, the container runs as a service account that doesn't have access
                to the resource project.
                Users deploying the Model must have the `iam.serviceAccounts.actAs`
                permission on this service account.
            explanation_metadata (explain.ExplanationMetadata):
                Optional. Metadata describing the Model's input and output for explanation.
                Both `explanation_metadata` and `explanation_parameters` must be
                passed together when used. For more details, see
                `Ref docs <http://tinyurl.com/1igh60kt>`
            explanation_parameters (explain.ExplanationParameters):
                Optional. Parameters to configure explaining for Model's predictions.
                For more details, see `Ref docs <http://tinyurl.com/1an4zake>`
            metadata (Sequence[Tuple[str, str]]):
                Optional. Strings which should be sent along with the request as
                metadata.
            sync (bool):
                Whether to execute this method synchronously. If False, this method
                will be executed in concurrent Future and any downstream object will
                be immediately returned and synced when the Future has completed.
        Raises:
            ValueError if there is not current traffic split and traffic percentage
            is not 0 or 100.
        """
        _LOGGER.log_action_start_against_resource(
            f"Deploying Model {model.resource_name} to", "", self
        )

        self._deploy_call(
            self.api_client,
            self.resource_name,
            model.resource_name,
            self._gca_resource.traffic_split,
            deployed_model_display_name=deployed_model_display_name,
            traffic_percentage=traffic_percentage,
            traffic_split=traffic_split,
            machine_type=machine_type,
            min_replica_count=min_replica_count,
            max_replica_count=max_replica_count,
            accelerator_type=accelerator_type,
            accelerator_count=accelerator_count,
            service_account=service_account,
            explanation_metadata=explanation_metadata,
            explanation_parameters=explanation_parameters,
            metadata=metadata,
        )

        _LOGGER.log_action_completed_against_resource("model", "deployed", self)

        self._sync_gca_resource()

    @classmethod
    def _deploy_call(
        cls,
        api_client: endpoint_service_client.EndpointServiceClient,
        endpoint_resource_name: str,
        model_resource_name: str,
        endpoint_resource_traffic_split: Optional[proto.MapField] = None,
        deployed_model_display_name: Optional[str] = None,
        traffic_percentage: Optional[int] = 0,
        traffic_split: Optional[Dict[str, int]] = None,
        machine_type: Optional[str] = None,
        min_replica_count: int = 1,
        max_replica_count: int = 1,
        accelerator_type: Optional[str] = None,
        accelerator_count: Optional[int] = None,
        service_account: Optional[str] = None,
        explanation_metadata: Optional[explain.ExplanationMetadata] = None,
        explanation_parameters: Optional[explain.ExplanationParameters] = None,
        metadata: Optional[Sequence[Tuple[str, str]]] = (),
    ):
        """Helper method to deploy model to endpoint.

        Args:
            api_client (endpoint_service_client.EndpointServiceClient):
                Required. endpoint_service_client.EndpointServiceClient to make call.
            endpoint_resource_name (str):
                Required. Endpoint resource name to deploy model to.
            model_resource_name (str):
                Required. Model resource name of Model to deploy.
            endpoint_resource_traffic_split (proto.MapField):
                Optional. Endpoint current resource traffic split.
            deployed_model_display_name (str):
                Optional. The display name of the DeployedModel. If not provided
                upon creation, the Model's display_name is used.
            traffic_percentage (int):
                Optional. Desired traffic to newly deployed model. Defaults to
                0 if there are pre-existing deployed models. Defaults to 100 if
                there are no pre-existing deployed models. Negative values should
                not be provided. Traffic of previously deployed models at the endpoint
                will be scaled down to accommodate new deployed model's traffic.
                Should not be provided if traffic_split is provided.
            traffic_split (Dict[str, int]):
                Optional. A map from a DeployedModel's ID to the percentage of
                this Endpoint's traffic that should be forwarded to that DeployedModel.
                If a DeployedModel's ID is not listed in this map, then it receives
                no traffic. The traffic percentage values must add up to 100, or
                map must be empty if the Endpoint is to not accept any traffic at
                the moment. Key for model being deployed is "0". Should not be
                provided if traffic_percentage is provided.
            machine_type (str):
                Optional. The type of machine. Not specifying machine type will
                result in model to be deployed with automatic resources.
            min_replica_count (int):
                Optional. The minimum number of machine replicas this deployed
                model will be always deployed on. If traffic against it increases,
                it may dynamically be deployed onto more replicas, and as traffic
                decreases, some of these extra replicas may be freed.
            max_replica_count (int):
                Optional. The maximum number of replicas this deployed model may
                be deployed on when the traffic against it increases. If requested
                value is too large, the deployment will error, but if deployment
                succeeds then the ability to scale the model to that many replicas
                is guaranteed (barring service outages). If traffic against the
                deployed model increases beyond what its replicas at maximum may
                handle, a portion of the traffic will be dropped. If this value
                is not provided, the larger value of min_replica_count or 1 will
                be used. If value provided is smaller than min_replica_count, it
                will automatically be increased to be min_replica_count.
            service_account (str):
                The service account that the DeployedModel's container runs as. Specify the
                email address of the service account. If this service account is not
                specified, the container runs as a service account that doesn't have access
                to the resource project.
                Users deploying the Model must have the `iam.serviceAccounts.actAs`
                permission on this service account.
            explanation_metadata (explain.ExplanationMetadata):
                Optional. Metadata describing the Model's input and output for explanation.
                Both `explanation_metadata` and `explanation_parameters` must be
                passed together when used. For more details, see
                `Ref docs <http://tinyurl.com/1igh60kt>`
            explanation_parameters (explain.ExplanationParameters):
                Optional. Parameters to configure explaining for Model's predictions.
                For more details, see `Ref docs <http://tinyurl.com/1an4zake>`
            metadata (Sequence[Tuple[str, str]]):
                Optional. Strings which should be sent along with the request as
                metadata.
            sync (bool):
                Whether to execute this method synchronously. If False, this method
                will be executed in concurrent Future and any downstream object will
                be immediately returned and synced when the Future has completed.
        Raises:
            ValueError: If there is not current traffic split and traffic percentage
                is not 0 or 100.
            ValueError: If only `explanation_metadata` or `explanation_parameters`
                is specified.
        """

        max_replica_count = max(min_replica_count, max_replica_count)

        if bool(accelerator_type) != bool(accelerator_count):
            raise ValueError(
                "Both `accelerator_type` and `accelerator_count` should be specified or None."
            )

        gca_endpoint = gca_endpoint_compat
        gca_machine_resources = gca_machine_resources_compat
        if explanation_metadata and explanation_parameters:
            gca_endpoint = gca_endpoint_v1beta1
            gca_machine_resources = gca_machine_resources_v1beta1

        deployed_model = gca_endpoint.DeployedModel(
            model=model_resource_name,
            display_name=deployed_model_display_name,
            service_account=service_account,
        )

        if machine_type:
            machine_spec = gca_machine_resources.MachineSpec(machine_type=machine_type)

            if accelerator_type and accelerator_count:
                utils.validate_accelerator_type(accelerator_type)
                machine_spec.accelerator_type = accelerator_type
                machine_spec.accelerator_count = accelerator_count

            deployed_model.dedicated_resources = gca_machine_resources.DedicatedResources(
                machine_spec=machine_spec,
                min_replica_count=min_replica_count,
                max_replica_count=max_replica_count,
            )

        else:
            deployed_model.automatic_resources = gca_machine_resources.AutomaticResources(
                min_replica_count=min_replica_count,
                max_replica_count=max_replica_count,
            )

        # Service will throw error if both metadata and parameters are not provided
        if explanation_metadata and explanation_parameters:
            api_client = api_client.select_version(compat.V1BETA1)
            explanation_spec = gca_endpoint.explanation.ExplanationSpec()
            explanation_spec.metadata = explanation_metadata
            explanation_spec.parameters = explanation_parameters
            deployed_model.explanation_spec = explanation_spec

        if traffic_split is None:
            # new model traffic needs to be 100 if no pre-existing models
            if not endpoint_resource_traffic_split:
                # default scenario
                if traffic_percentage == 0:
                    traffic_percentage = 100
                # verify user specified 100
                elif traffic_percentage < 100:
                    raise ValueError(
                        """There are currently no deployed models so the traffic
                        percentage for this deployed model needs to be 100."""
                    )
            traffic_split = cls._allocate_traffic(
                traffic_split=dict(endpoint_resource_traffic_split),
                traffic_percentage=traffic_percentage,
            )

        operation_future = api_client.deploy_model(
            endpoint=endpoint_resource_name,
            deployed_model=deployed_model,
            traffic_split=traffic_split,
            metadata=metadata,
        )

        _LOGGER.log_action_started_against_resource_with_lro(
            "Deploy", "model", cls, operation_future
        )

        operation_future.result()

    def undeploy(
        self,
        deployed_model_id: str,
        traffic_split: Optional[Dict[str, int]] = None,
        metadata: Optional[Sequence[Tuple[str, str]]] = (),
        sync=True,
    ) -> None:
        """Undeploys a deployed model.

        Proportionally adjusts the traffic_split among the remaining deployed
        models of the endpoint.

        Args:
            deployed_model_id (str):
                Required. The ID of the DeployedModel to be undeployed from the
                Endpoint.
            traffic_split (Dict[str, int]):
                Optional. A map from a DeployedModel's ID to the percentage of
                this Endpoint's traffic that should be forwarded to that DeployedModel.
                If a DeployedModel's ID is not listed in this map, then it receives
                no traffic. The traffic percentage values must add up to 100, or
                map must be empty if the Endpoint is to not accept any traffic at
                the moment. Key for model being deployed is "0". Should not be
                provided if traffic_percentage is provided.
            metadata (Sequence[Tuple[str, str]]):
                Optional. Strings which should be sent along with the request as
                metadata.
        """
        if traffic_split is not None:
            if deployed_model_id in traffic_split and traffic_split[deployed_model_id]:
                raise ValueError("Model being undeployed should have 0 traffic.")
            if sum(traffic_split.values()) != 100:
                # TODO(b/172678233) verify every referenced deployed model exists
                raise ValueError(
                    "Sum of all traffic within traffic split needs to be 100."
                )

        self._undeploy(
            deployed_model_id=deployed_model_id,
            traffic_split=traffic_split,
            metadata=metadata,
            sync=sync,
        )

    @base.optional_sync()
    def _undeploy(
        self,
        deployed_model_id: str,
        traffic_split: Optional[Dict[str, int]] = None,
        metadata: Optional[Sequence[Tuple[str, str]]] = (),
        sync=True,
    ) -> None:
        """Undeploys a deployed model.

        Proportionally adjusts the traffic_split among the remaining deployed
        models of the endpoint.

        Args:
            deployed_model_id (str):
                Required. The ID of the DeployedModel to be undeployed from the
                Endpoint.
            traffic_split (Dict[str, int]):
                Optional. A map from a DeployedModel's ID to the percentage of
                this Endpoint's traffic that should be forwarded to that DeployedModel.
                If a DeployedModel's ID is not listed in this map, then it receives
                no traffic. The traffic percentage values must add up to 100, or
                map must be empty if the Endpoint is to not accept any traffic at
                the moment. Key for model being deployed is "0". Should not be
                provided if traffic_percentage is provided.
            metadata (Sequence[Tuple[str, str]]):
                Optional. Strings which should be sent along with the request as
                metadata.
        """
        current_traffic_split = traffic_split or dict(self._gca_resource.traffic_split)

        if deployed_model_id in current_traffic_split:
            current_traffic_split = self._unallocate_traffic(
                traffic_split=current_traffic_split,
                deployed_model_id=deployed_model_id,
            )
            current_traffic_split.pop(deployed_model_id)

        _LOGGER.log_action_start_against_resource("Undeploying", "model", self)

        operation_future = self.api_client.undeploy_model(
            endpoint=self.resource_name,
            deployed_model_id=deployed_model_id,
            traffic_split=current_traffic_split,
            metadata=metadata,
        )

        _LOGGER.log_action_started_against_resource_with_lro(
            "Undeploy", "model", self.__class__, operation_future
        )

        # block before returning
        operation_future.result()

        _LOGGER.log_action_completed_against_resource("model", "undeployed", self)

        # update local resource
        self._sync_gca_resource()

    @staticmethod
    def _instantiate_prediction_client(
        location: Optional[str] = None,
        credentials: Optional[auth_credentials.Credentials] = None,
    ) -> utils.PredictionClientWithOverride:

        """Helper method to instantiates prediction client with optional
        overrides for this endpoint.

        Args:
            location (str): The location of this endpoint.
            credentials (google.auth.credentials.Credentials):
                Optional custom credentials to use when accessing interacting with
                the prediction client.
        Returns:
            prediction_client (prediction_service_client.PredictionServiceClient):
                Initalized prediction client with optional overrides.
        """
        return initializer.global_config.create_client(
            client_class=utils.PredictionClientWithOverride,
            credentials=credentials,
            location_override=location,
            prediction_client=True,
        )

    def predict(self, instances: List, parameters: Optional[Dict] = None) -> Prediction:
        """Make a prediction against this Endpoint.

        Args:
            instances (List):
                Required. The instances that are the input to the
                prediction call. A DeployedModel may have an upper limit
                on the number of instances it supports per request, and
                when it is exceeded the prediction call errors in case
                of AutoML Models, or, in case of customer created
                Models, the behaviour is as documented by that Model.
                The schema of any single instance may be specified via
                Endpoint's DeployedModels'
                [Model's][google.cloud.aiplatform.v1beta1.DeployedModel.model]
                [PredictSchemata's][google.cloud.aiplatform.v1beta1.Model.predict_schemata]
                ``instance_schema_uri``.
            parameters (Dict):
                The parameters that govern the prediction. The schema of
                the parameters may be specified via Endpoint's
                DeployedModels' [Model's
                ][google.cloud.aiplatform.v1beta1.DeployedModel.model]
                [PredictSchemata's][google.cloud.aiplatform.v1beta1.Model.predict_schemata]
                ``parameters_schema_uri``.
        Returns:
            prediction: Prediction with returned predictions and Model Id.
        """
        self.wait()

        prediction_response = self._prediction_client.predict(
            endpoint=self.resource_name, instances=instances, parameters=parameters
        )

        return Prediction(
            predictions=[
                json_format.MessageToDict(item)
                for item in prediction_response.predictions.pb
            ],
            deployed_model_id=prediction_response.deployed_model_id,
        )

    def explain(
        self,
        instances: List[Dict],
        parameters: Optional[Dict] = None,
        deployed_model_id: Optional[str] = None,
    ) -> Prediction:
        """Make a prediction with explanations against this Endpoint.

        Example usage:
            response = my_endpoint.explain(instances=[...])
            my_explanations = response.explanations

        Args:
            instances (List):
                Required. The instances that are the input to the
                prediction call. A DeployedModel may have an upper limit
                on the number of instances it supports per request, and
                when it is exceeded the prediction call errors in case
                of AutoML Models, or, in case of customer created
                Models, the behaviour is as documented by that Model.
                The schema of any single instance may be specified via
                Endpoint's DeployedModels'
                [Model's][google.cloud.aiplatform.v1beta1.DeployedModel.model]
                [PredictSchemata's][google.cloud.aiplatform.v1beta1.Model.predict_schemata]
                ``instance_schema_uri``.
            parameters (Dict):
                The parameters that govern the prediction. The schema of
                the parameters may be specified via Endpoint's
                DeployedModels' [Model's
                ][google.cloud.aiplatform.v1beta1.DeployedModel.model]
                [PredictSchemata's][google.cloud.aiplatform.v1beta1.Model.predict_schemata]
                ``parameters_schema_uri``.
            deployed_model_id (str):
                Optional. If specified, this ExplainRequest will be served by the
                chosen DeployedModel, overriding this Endpoint's traffic split.
        Returns:
            prediction: Prediction with returned predictions, explanations and Model Id.
        """
        self.wait()

        explain_response = self._prediction_client.select_version(
            compat.V1BETA1
        ).explain(
            endpoint=self.resource_name,
            instances=instances,
            parameters=parameters,
            deployed_model_id=deployed_model_id,
        )

        return Prediction(
            predictions=[
                json_format.MessageToDict(item)
                for item in explain_response.predictions.pb
            ],
            deployed_model_id=explain_response.deployed_model_id,
            explanations=explain_response.explanations,
        )

    @classmethod
    def list(
        cls,
        filter: Optional[str] = None,
        order_by: Optional[str] = None,
        project: Optional[str] = None,
        location: Optional[str] = None,
        credentials: Optional[auth_credentials.Credentials] = None,
    ) -> List["models.Endpoint"]:
        """List all Endpoint resource instances.

        Example Usage:

        aiplatform.Endpoint.list(
            filter='labels.my_label="my_label_value" OR display_name=!"old_endpoint"',
        )

        Args:
            filter (str):
                Optional. An expression for filtering the results of the request.
                For field names both snake_case and camelCase are supported.
            order_by (str):
                Optional. A comma-separated list of fields to order by, sorted in
                ascending order. Use "desc" after a field name for descending.
                Supported fields: `display_name`, `create_time`, `update_time`
            project (str):
                Optional. Project to retrieve list from. If not set, project
                set in aiplatform.init will be used.
            location (str):
                Optional. Location to retrieve list from. If not set, location
                set in aiplatform.init will be used.
            credentials (auth_credentials.Credentials):
                Optional. Custom credentials to use to retrieve list. Overrides
                credentials set in aiplatform.init.

        Returns:
            List[models.Endpoint] - A list of Endpoint resource objects
        """

        return cls._list_with_local_order(
            filter=filter,
            order_by=order_by,
            project=project,
            location=location,
            credentials=credentials,
        )

    def list_models(
        self,
    ) -> Sequence[
        Union[gca_endpoint_v1.DeployedModel, gca_endpoint_v1beta1.DeployedModel]
    ]:
        """Returns a list of the models deployed to this Endpoint.

        Returns:
            deployed_models (Sequence[aiplatform.gapic.DeployedModel]):
                A list of the models deployed in this Endpoint.
        """
        self._sync_gca_resource()
        return self._gca_resource.deployed_models

    def undeploy_all(self, sync: bool = True) -> "Endpoint":
        """Undeploys every model deployed to this Endpoint.

        Args:
            sync (bool):
                Whether to execute this method synchronously. If False, this method
                will be executed in concurrent Future and any downstream object will
                be immediately returned and synced when the Future has completed.
        """
        self._sync_gca_resource()

        for deployed_model in self._gca_resource.deployed_models:
            self._undeploy(deployed_model_id=deployed_model.id, sync=sync)

        return self

    def delete(self, force: bool = False, sync: bool = True) -> None:
        """Deletes this Vertex AI Endpoint resource. If force is set to True,
        all models on this Endpoint will be undeployed prior to deletion.

        Args:
            force (bool):
                Required. If force is set to True, all deployed models on this
                Endpoint will be undeployed first. Default is False.
            sync (bool):
                Whether to execute this method synchronously. If False, this method
                will be executed in concurrent Future and any downstream object will
                be immediately returned and synced when the Future has completed.
        Raises:
            FailedPrecondition: If models are deployed on this Endpoint and force = False.
        """
        if force:
            self.undeploy_all(sync=sync)

        super().delete(sync=sync)


<<<<<<< HEAD
class Model(base.VertexAIResourceNounWithFutureManager):
=======
class Model(base.VertexAiResourceNounWithFutureManager):
>>>>>>> 7b7c950b

    client_class = utils.ModelClientWithOverride
    _is_client_prediction_client = False
    _resource_noun = "models"
    _getter_method = "get_model"
    _list_method = "list_models"
    _delete_method = "delete_model"

    @property
    def uri(self):
        """Uri of the model."""
        return self._gca_resource.artifact_uri

    @property
    def description(self):
        """Description of the model."""
        return self._gca_resource.description

    @property
    def supported_export_formats(
        self,
    ) -> Dict[str, List[gca_model_compat.Model.ExportFormat.ExportableContent]]:
        """The formats and content types in which this Model may be exported.
        If empty, this Model is not available for export.

        For example, if this model can be exported as a Tensorflow SavedModel and
        have the artifacts written to Cloud Storage, the expected value would be:

            {'tf-saved-model': [<ExportableContent.ARTIFACT: 1>]}
        """
        return {
            export_format.id: [
                gca_model_compat.Model.ExportFormat.ExportableContent(content)
                for content in export_format.exportable_contents
            ]
            for export_format in self._gca_resource.supported_export_formats
        }

    def __init__(
        self,
        model_name: str,
        project: Optional[str] = None,
        location: Optional[str] = None,
        credentials: Optional[auth_credentials.Credentials] = None,
    ):
        """Retrieves the model resource and instantiates its representation.

        Args:
            model_name (str):
                Required. A fully-qualified model resource name or model ID.
                Example: "projects/123/locations/us-central1/models/456" or
                "456" when project and location are initialized or passed.
            project (str):
                Optional project to retrieve model from. If not set, project
                set in aiplatform.init will be used.
            location (str):
                Optional location to retrieve model from. If not set, location
                set in aiplatform.init will be used.
            credentials: Optional[auth_credentials.Credentials]=None,
                Custom credentials to use to upload this model. If not set,
                credentials set in aiplatform.init will be used.
        """

        super().__init__(
            project=project,
            location=location,
            credentials=credentials,
            resource_name=model_name,
        )
        self._gca_resource = self._get_gca_resource(resource_name=model_name)

    # TODO(b/170979552) Add support for predict schemata
    # TODO(b/170979926) Add support for metadata and metadata schema
    @classmethod
    @base.optional_sync()
    def upload(
        cls,
        display_name: str,
        serving_container_image_uri: str,
        *,
        artifact_uri: Optional[str] = None,
        serving_container_predict_route: Optional[str] = None,
        serving_container_health_route: Optional[str] = None,
        description: Optional[str] = None,
        serving_container_command: Optional[Sequence[str]] = None,
        serving_container_args: Optional[Sequence[str]] = None,
        serving_container_environment_variables: Optional[Dict[str, str]] = None,
        serving_container_ports: Optional[Sequence[int]] = None,
        instance_schema_uri: Optional[str] = None,
        parameters_schema_uri: Optional[str] = None,
        prediction_schema_uri: Optional[str] = None,
        explanation_metadata: Optional[explain.ExplanationMetadata] = None,
        explanation_parameters: Optional[explain.ExplanationParameters] = None,
        project: Optional[str] = None,
        location: Optional[str] = None,
        credentials: Optional[auth_credentials.Credentials] = None,
        encryption_spec_key_name: Optional[str] = None,
        sync=True,
    ) -> "Model":
        """Uploads a model and returns a Model representing the uploaded Model
        resource.

        Example usage:

        my_model = Model.upload(
            display_name='my-model',
            artifact_uri='gs://my-model/saved-model'
            serving_container_image_uri='tensorflow/serving'
        )

        Args:
            display_name (str):
                Required. The display name of the Model. The name can be up to 128
                characters long and can be consist of any UTF-8 characters.
            serving_container_image_uri (str):
                Required. The URI of the Model serving container.
            artifact_uri (str):
                Optional. The path to the directory containing the Model artifact and
                any of its supporting files. Leave blank for custom container prediction.
                Not present for AutoML Models.
            serving_container_predict_route (str):
                Optional. An HTTP path to send prediction requests to the container, and
                which must be supported by it. If not specified a default HTTP path will
                be used by Vertex AI.
            serving_container_health_route (str):
                Optional. An HTTP path to send health check requests to the container, and which
                must be supported by it. If not specified a standard HTTP path will be
                used by Vertex AI.
            description (str):
                The description of the model.
            serving_container_command: Optional[Sequence[str]]=None,
                The command with which the container is run. Not executed within a
                shell. The Docker image's ENTRYPOINT is used if this is not provided.
                Variable references $(VAR_NAME) are expanded using the container's
                environment. If a variable cannot be resolved, the reference in the
                input string will be unchanged. The $(VAR_NAME) syntax can be escaped
                with a double $$, ie: $$(VAR_NAME). Escaped references will never be
                expanded, regardless of whether the variable exists or not.
            serving_container_args: Optional[Sequence[str]]=None,
                The arguments to the command. The Docker image's CMD is used if this is
                not provided. Variable references $(VAR_NAME) are expanded using the
                container's environment. If a variable cannot be resolved, the reference
                in the input string will be unchanged. The $(VAR_NAME) syntax can be
                escaped with a double $$, ie: $$(VAR_NAME). Escaped references will
                never be expanded, regardless of whether the variable exists or not.
            serving_container_environment_variables: Optional[Dict[str, str]]=None,
                The environment variables that are to be present in the container.
                Should be a dictionary where keys are environment variable names
                and values are environment variable values for those names.
            serving_container_ports: Optional[Sequence[int]]=None,
                Declaration of ports that are exposed by the container. This field is
                primarily informational, it gives Vertex AI information about the
                network connections the container uses. Listing or not a port here has
                no impact on whether the port is actually exposed, any port listening on
                the default "0.0.0.0" address inside a container will be accessible from
                the network.
            instance_schema_uri (str):
                Optional. Points to a YAML file stored on Google Cloud
                Storage describing the format of a single instance, which
                are used in
                ``PredictRequest.instances``,
                ``ExplainRequest.instances``
                and
                ``BatchPredictionJob.input_config``.
                The schema is defined as an OpenAPI 3.0.2 `Schema
                Object <https://tinyurl.com/y538mdwt#schema-object>`__.
                AutoML Models always have this field populated by AI
                Platform. Note: The URI given on output will be immutable
                and probably different, including the URI scheme, than the
                one given on input. The output URI will point to a location
                where the user only has a read access.
            parameters_schema_uri (str):
                Optional. Points to a YAML file stored on Google Cloud
                Storage describing the parameters of prediction and
                explanation via
                ``PredictRequest.parameters``,
                ``ExplainRequest.parameters``
                and
                ``BatchPredictionJob.model_parameters``.
                The schema is defined as an OpenAPI 3.0.2 `Schema
                Object <https://tinyurl.com/y538mdwt#schema-object>`__.
                AutoML Models always have this field populated by AI
                Platform, if no parameters are supported it is set to an
                empty string. Note: The URI given on output will be
                immutable and probably different, including the URI scheme,
                than the one given on input. The output URI will point to a
                location where the user only has a read access.
            prediction_schema_uri (str):
                Optional. Points to a YAML file stored on Google Cloud
                Storage describing the format of a single prediction
                produced by this Model, which are returned via
                ``PredictResponse.predictions``,
                ``ExplainResponse.explanations``,
                and
                ``BatchPredictionJob.output_config``.
                The schema is defined as an OpenAPI 3.0.2 `Schema
                Object <https://tinyurl.com/y538mdwt#schema-object>`__.
                AutoML Models always have this field populated by AI
                Platform. Note: The URI given on output will be immutable
                and probably different, including the URI scheme, than the
                one given on input. The output URI will point to a location
                where the user only has a read access.
            explanation_metadata (explain.ExplanationMetadata):
                Optional. Metadata describing the Model's input and output for explanation.
                Both `explanation_metadata` and `explanation_parameters` must be
                passed together when used. For more details, see
                `Ref docs <http://tinyurl.com/1igh60kt>`
            explanation_parameters (explain.ExplanationParameters):
                Optional. Parameters to configure explaining for Model's predictions.
                For more details, see `Ref docs <http://tinyurl.com/1an4zake>`
            project: Optional[str]=None,
                Project to upload this model to. Overrides project set in
                aiplatform.init.
            location: Optional[str]=None,
                Location to upload this model to. Overrides location set in
                aiplatform.init.
            credentials: Optional[auth_credentials.Credentials]=None,
                Custom credentials to use to upload this model. Overrides credentials
                set in aiplatform.init.
            encryption_spec_key_name (Optional[str]):
                Optional. The Cloud KMS resource identifier of the customer
                managed encryption key used to protect the model. Has the
                form:
                ``projects/my-project/locations/my-region/keyRings/my-kr/cryptoKeys/my-key``.
                The key needs to be in the same region as where the compute
                resource is created.

                If set, this Model and all sub-resources of this Model will be secured by this key.

                Overrides encryption_spec_key_name set in aiplatform.init.
        Returns:
            model: Instantiated representation of the uploaded model resource.
        Raises:
            ValueError: If only `explanation_metadata` or `explanation_parameters`
                is specified.
        """
        utils.validate_display_name(display_name)

        if bool(explanation_metadata) != bool(explanation_parameters):
            raise ValueError(
                "Both `explanation_metadata` and `explanation_parameters` should be specified or None."
            )

        gca_endpoint = gca_endpoint_compat
        gca_model = gca_model_compat
        gca_env_var = gca_env_var_compat
        if explanation_metadata and explanation_parameters:
            gca_endpoint = gca_endpoint_v1beta1
            gca_model = gca_model_v1beta1
            gca_env_var = gca_env_var_v1beta1

        api_client = cls._instantiate_client(location, credentials)
        env = None
        ports = None

        if serving_container_environment_variables:
            env = [
                gca_env_var.EnvVar(name=str(key), value=str(value))
                for key, value in serving_container_environment_variables.items()
            ]
        if serving_container_ports:
            ports = [
                gca_model.Port(container_port=port) for port in serving_container_ports
            ]

        container_spec = gca_model.ModelContainerSpec(
            image_uri=serving_container_image_uri,
            command=serving_container_command,
            args=serving_container_args,
            env=env,
            ports=ports,
            predict_route=serving_container_predict_route,
            health_route=serving_container_health_route,
        )

        model_predict_schemata = None
        if any([instance_schema_uri, parameters_schema_uri, prediction_schema_uri]):
            model_predict_schemata = gca_model.PredictSchemata(
                instance_schema_uri=instance_schema_uri,
                parameters_schema_uri=parameters_schema_uri,
                prediction_schema_uri=prediction_schema_uri,
            )

        # TODO(b/182388545) initializer.global_config.get_encryption_spec from a sync function
        encryption_spec = initializer.global_config.get_encryption_spec(
            encryption_spec_key_name=encryption_spec_key_name,
        )

        managed_model = gca_model.Model(
            display_name=display_name,
            description=description,
            container_spec=container_spec,
            predict_schemata=model_predict_schemata,
            encryption_spec=encryption_spec,
        )

        if artifact_uri:
            managed_model.artifact_uri = artifact_uri

        # Override explanation_spec if both required fields are provided
        if explanation_metadata and explanation_parameters:
            api_client = api_client.select_version(compat.V1BETA1)
            explanation_spec = gca_endpoint.explanation.ExplanationSpec()
            explanation_spec.metadata = explanation_metadata
            explanation_spec.parameters = explanation_parameters
            managed_model.explanation_spec = explanation_spec

        lro = api_client.upload_model(
            parent=initializer.global_config.common_location_path(project, location),
            model=managed_model,
        )

        _LOGGER.log_create_with_lro(cls, lro)

        model_upload_response = lro.result()

        this_model = cls(model_upload_response.model)

        _LOGGER.log_create_complete(cls, this_model._gca_resource, "model")

        return this_model

    # TODO(b/172502059) support deploying with endpoint resource name
    def deploy(
        self,
        endpoint: Optional["Endpoint"] = None,
        deployed_model_display_name: Optional[str] = None,
        traffic_percentage: Optional[int] = 0,
        traffic_split: Optional[Dict[str, int]] = None,
        machine_type: Optional[str] = None,
        min_replica_count: int = 1,
        max_replica_count: int = 1,
        accelerator_type: Optional[str] = None,
        accelerator_count: Optional[int] = None,
        service_account: Optional[str] = None,
        explanation_metadata: Optional[explain.ExplanationMetadata] = None,
        explanation_parameters: Optional[explain.ExplanationParameters] = None,
        metadata: Optional[Sequence[Tuple[str, str]]] = (),
        encryption_spec_key_name: Optional[str] = None,
        sync=True,
    ) -> Endpoint:
        """Deploys model to endpoint. Endpoint will be created if unspecified.

        Args:
            endpoint ("Endpoint"):
                Optional. Endpoint to deploy model to. If not specified, endpoint
                display name will be model display name+'_endpoint'.
            deployed_model_display_name (str):
                Optional. The display name of the DeployedModel. If not provided
                upon creation, the Model's display_name is used.
            traffic_percentage (int):
                Optional. Desired traffic to newly deployed model. Defaults to
                0 if there are pre-existing deployed models. Defaults to 100 if
                there are no pre-existing deployed models. Negative values should
                not be provided. Traffic of previously deployed models at the endpoint
                will be scaled down to accommodate new deployed model's traffic.
                Should not be provided if traffic_split is provided.
            traffic_split (Dict[str, int]):
                Optional. A map from a DeployedModel's ID to the percentage of
                this Endpoint's traffic that should be forwarded to that DeployedModel.
                If a DeployedModel's ID is not listed in this map, then it receives
                no traffic. The traffic percentage values must add up to 100, or
                map must be empty if the Endpoint is to not accept any traffic at
                the moment. Key for model being deployed is "0". Should not be
                provided if traffic_percentage is provided.
            machine_type (str):
                Optional. The type of machine. Not specifying machine type will
                result in model to be deployed with automatic resources.
            min_replica_count (int):
                Optional. The minimum number of machine replicas this deployed
                model will be always deployed on. If traffic against it increases,
                it may dynamically be deployed onto more replicas, and as traffic
                decreases, some of these extra replicas may be freed.
            max_replica_count (int):
                Optional. The maximum number of replicas this deployed model may
                be deployed on when the traffic against it increases. If requested
                value is too large, the deployment will error, but if deployment
                succeeds then the ability to scale the model to that many replicas
                is guaranteed (barring service outages). If traffic against the
                deployed model increases beyond what its replicas at maximum may
                handle, a portion of the traffic will be dropped. If this value
                is not provided, the smaller value of min_replica_count or 1 will
                be used.
            accelerator_type (str):
                Optional. Hardware accelerator type. Must also set accelerator_count if used.
                One of ACCELERATOR_TYPE_UNSPECIFIED, NVIDIA_TESLA_K80, NVIDIA_TESLA_P100,
                NVIDIA_TESLA_V100, NVIDIA_TESLA_P4, NVIDIA_TESLA_T4
            accelerator_count (int):
                Optional. The number of accelerators to attach to a worker replica.
            service_account (str):
                The service account that the DeployedModel's container runs as. Specify the
                email address of the service account. If this service account is not
                specified, the container runs as a service account that doesn't have access
                to the resource project.
                Users deploying the Model must have the `iam.serviceAccounts.actAs`
                permission on this service account.
            explanation_metadata (explain.ExplanationMetadata):
                Optional. Metadata describing the Model's input and output for explanation.
                Both `explanation_metadata` and `explanation_parameters` must be
                passed together when used. For more details, see
                `Ref docs <http://tinyurl.com/1igh60kt>`
            explanation_parameters (explain.ExplanationParameters):
                Optional. Parameters to configure explaining for Model's predictions.
                For more details, see `Ref docs <http://tinyurl.com/1an4zake>`
            metadata (Sequence[Tuple[str, str]]):
                Optional. Strings which should be sent along with the request as
                metadata.
            encryption_spec_key_name (Optional[str]):
                Optional. The Cloud KMS resource identifier of the customer
                managed encryption key used to protect the model. Has the
                form:
                ``projects/my-project/locations/my-region/keyRings/my-kr/cryptoKeys/my-key``.
                The key needs to be in the same region as where the compute
                resource is created.

                If set, this Model and all sub-resources of this Model will be secured by this key.

                Overrides encryption_spec_key_name set in aiplatform.init
            sync (bool):
                Whether to execute this method synchronously. If False, this method
                will be executed in concurrent Future and any downstream object will
                be immediately returned and synced when the Future has completed.
        Returns:
            endpoint ("Endpoint"):
                Endpoint with the deployed model.
        """

        Endpoint._validate_deploy_args(
            min_replica_count,
            max_replica_count,
            accelerator_type,
            deployed_model_display_name,
            traffic_split,
            traffic_percentage,
            explanation_metadata,
            explanation_parameters,
        )

        return self._deploy(
            endpoint=endpoint,
            deployed_model_display_name=deployed_model_display_name,
            traffic_percentage=traffic_percentage,
            traffic_split=traffic_split,
            machine_type=machine_type,
            min_replica_count=min_replica_count,
            max_replica_count=max_replica_count,
            accelerator_type=accelerator_type,
            accelerator_count=accelerator_count,
            service_account=service_account,
            explanation_metadata=explanation_metadata,
            explanation_parameters=explanation_parameters,
            metadata=metadata,
            encryption_spec_key_name=encryption_spec_key_name
            or initializer.global_config.encryption_spec_key_name,
            sync=sync,
        )

    @base.optional_sync(return_input_arg="endpoint", bind_future_to_self=False)
    def _deploy(
        self,
        endpoint: Optional["Endpoint"] = None,
        deployed_model_display_name: Optional[str] = None,
        traffic_percentage: Optional[int] = 0,
        traffic_split: Optional[Dict[str, int]] = None,
        machine_type: Optional[str] = None,
        min_replica_count: int = 1,
        max_replica_count: int = 1,
        accelerator_type: Optional[str] = None,
        accelerator_count: Optional[int] = None,
        service_account: Optional[str] = None,
        explanation_metadata: Optional[explain.ExplanationMetadata] = None,
        explanation_parameters: Optional[explain.ExplanationParameters] = None,
        metadata: Optional[Sequence[Tuple[str, str]]] = (),
        encryption_spec_key_name: Optional[str] = None,
        sync: bool = True,
    ) -> Endpoint:
        """Deploys model to endpoint. Endpoint will be created if unspecified.

        Args:
            endpoint ("Endpoint"):
                Optional. Endpoint to deploy model to. If not specified, endpoint
                display name will be model display name+'_endpoint'.
            deployed_model_display_name (str):
                Optional. The display name of the DeployedModel. If not provided
                upon creation, the Model's display_name is used.
            traffic_percentage (int):
                Optional. Desired traffic to newly deployed model. Defaults to
                0 if there are pre-existing deployed models. Defaults to 100 if
                there are no pre-existing deployed models. Negative values should
                not be provided. Traffic of previously deployed models at the endpoint
                will be scaled down to accommodate new deployed model's traffic.
                Should not be provided if traffic_split is provided.
            traffic_split (Dict[str, int]):
                Optional. A map from a DeployedModel's ID to the percentage of
                this Endpoint's traffic that should be forwarded to that DeployedModel.
                If a DeployedModel's ID is not listed in this map, then it receives
                no traffic. The traffic percentage values must add up to 100, or
                map must be empty if the Endpoint is to not accept any traffic at
                the moment. Key for model being deployed is "0". Should not be
                provided if traffic_percentage is provided.
            machine_type (str):
                Optional. The type of machine. Not specifying machine type will
                result in model to be deployed with automatic resources.
            min_replica_count (int):
                Optional. The minimum number of machine replicas this deployed
                model will be always deployed on. If traffic against it increases,
                it may dynamically be deployed onto more replicas, and as traffic
                decreases, some of these extra replicas may be freed.
            max_replica_count (int):
                Optional. The maximum number of replicas this deployed model may
                be deployed on when the traffic against it increases. If requested
                value is too large, the deployment will error, but if deployment
                succeeds then the ability to scale the model to that many replicas
                is guaranteed (barring service outages). If traffic against the
                deployed model increases beyond what its replicas at maximum may
                handle, a portion of the traffic will be dropped. If this value
                is not provided, the smaller value of min_replica_count or 1 will
                be used.
            accelerator_type (str):
                Optional. Hardware accelerator type. Must also set accelerator_count if used.
                One of ACCELERATOR_TYPE_UNSPECIFIED, NVIDIA_TESLA_K80, NVIDIA_TESLA_P100,
                NVIDIA_TESLA_V100, NVIDIA_TESLA_P4, NVIDIA_TESLA_T4
            accelerator_count (int):
                Optional. The number of accelerators to attach to a worker replica.
            service_account (str):
                The service account that the DeployedModel's container runs as. Specify the
                email address of the service account. If this service account is not
                specified, the container runs as a service account that doesn't have access
                to the resource project.
                Users deploying the Model must have the `iam.serviceAccounts.actAs`
                permission on this service account.
            explanation_metadata (explain.ExplanationMetadata):
                Optional. Metadata describing the Model's input and output for explanation.
                Both `explanation_metadata` and `explanation_parameters` must be
                passed together when used. For more details, see
                `Ref docs <http://tinyurl.com/1igh60kt>`
            explanation_parameters (explain.ExplanationParameters):
                Optional. Parameters to configure explaining for Model's predictions.
                For more details, see `Ref docs <http://tinyurl.com/1an4zake>`
            metadata (Sequence[Tuple[str, str]]):
                Optional. Strings which should be sent along with the request as
                metadata.
            encryption_spec_key_name (Optional[str]):
                Optional. The Cloud KMS resource identifier of the customer
                managed encryption key used to protect the model. Has the
                form:
                ``projects/my-project/locations/my-region/keyRings/my-kr/cryptoKeys/my-key``.
                The key needs to be in the same region as where the compute
                resource is created.

                If set, this Model and all sub-resources of this Model will be secured by this key.

                Overrides encryption_spec_key_name set in aiplatform.init
            sync (bool):
                Whether to execute this method synchronously. If False, this method
                will be executed in concurrent Future and any downstream object will
                be immediately returned and synced when the Future has completed.
        Returns:
            endpoint ("Endpoint"):
                Endpoint with the deployed model.
        """

        if endpoint is None:
            display_name = self.display_name[:118] + "_endpoint"
            endpoint = Endpoint.create(
                display_name=display_name,
                project=self.project,
                location=self.location,
                credentials=self.credentials,
                encryption_spec_key_name=encryption_spec_key_name,
            )

        _LOGGER.log_action_start_against_resource("Deploying model to", "", endpoint)

        Endpoint._deploy_call(
            endpoint.api_client,
            endpoint.resource_name,
            self.resource_name,
            endpoint._gca_resource.traffic_split,
            deployed_model_display_name=deployed_model_display_name,
            traffic_percentage=traffic_percentage,
            traffic_split=traffic_split,
            machine_type=machine_type,
            min_replica_count=min_replica_count,
            max_replica_count=max_replica_count,
            accelerator_type=accelerator_type,
            accelerator_count=accelerator_count,
            service_account=service_account,
            explanation_metadata=explanation_metadata,
            explanation_parameters=explanation_parameters,
            metadata=metadata,
        )

        _LOGGER.log_action_completed_against_resource("model", "deployed", endpoint)

        endpoint._sync_gca_resource()

        return endpoint

    def batch_predict(
        self,
        job_display_name: str,
        gcs_source: Optional[Union[str, Sequence[str]]] = None,
        bigquery_source: Optional[str] = None,
        instances_format: str = "jsonl",
        gcs_destination_prefix: Optional[str] = None,
        bigquery_destination_prefix: Optional[str] = None,
        predictions_format: str = "jsonl",
        model_parameters: Optional[Dict] = None,
        machine_type: Optional[str] = None,
        accelerator_type: Optional[str] = None,
        accelerator_count: Optional[int] = None,
        starting_replica_count: Optional[int] = None,
        max_replica_count: Optional[int] = None,
        generate_explanation: Optional[bool] = False,
        explanation_metadata: Optional[explain.ExplanationMetadata] = None,
        explanation_parameters: Optional[explain.ExplanationParameters] = None,
        labels: Optional[dict] = None,
        credentials: Optional[auth_credentials.Credentials] = None,
        encryption_spec_key_name: Optional[str] = None,
        sync: bool = True,
    ) -> jobs.BatchPredictionJob:
        """Creates a batch prediction job using this Model and outputs
        prediction results to the provided destination prefix in the specified
        `predictions_format`. One source and one destination prefix are
        required.

        Example usage:

        my_model.batch_predict(
            job_display_name="prediction-123",
            gcs_source="gs://example-bucket/instances.csv",
            instances_format="csv",
            bigquery_destination_prefix="projectId.bqDatasetId.bqTableId"
        )

        Args:
            job_display_name (str):
                Required. The user-defined name of the BatchPredictionJob.
                The name can be up to 128 characters long and can be consist
                of any UTF-8 characters.
            gcs_source: Optional[Sequence[str]] = None
                Google Cloud Storage URI(-s) to your instances to run
                batch prediction on. They must match `instances_format`.
                May contain wildcards. For more information on wildcards, see
                https://cloud.google.com/storage/docs/gsutil/addlhelp/WildcardNames.
            bigquery_source: Optional[str] = None
                BigQuery URI to a table, up to 2000 characters long. For example:
                `projectId.bqDatasetId.bqTableId`
            instances_format: str = "jsonl"
                Required. The format in which instances are given, must be one
                of "jsonl", "csv", "bigquery", "tf-record", "tf-record-gzip",
                or "file-list". Default is "jsonl" when using `gcs_source`. If a
                `bigquery_source` is provided, this is overriden to "bigquery".
            gcs_destination_prefix: Optional[str] = None
                The Google Cloud Storage location of the directory where the
                output is to be written to. In the given directory a new
                directory is created. Its name is
                ``prediction-<model-display-name>-<job-create-time>``, where
                timestamp is in YYYY-MM-DDThh:mm:ss.sssZ ISO-8601 format.
                Inside of it files ``predictions_0001.<extension>``,
                ``predictions_0002.<extension>``, ...,
                ``predictions_N.<extension>`` are created where
                ``<extension>`` depends on chosen ``predictions_format``,
                and N may equal 0001 and depends on the total number of
                successfully predicted instances. If the Model has both
                ``instance`` and ``prediction`` schemata defined then each such
                file contains predictions as per the ``predictions_format``.
                If prediction for any instance failed (partially or
                completely), then an additional ``errors_0001.<extension>``,
                ``errors_0002.<extension>``,..., ``errors_N.<extension>``
                files are created (N depends on total number of failed
                predictions). These files contain the failed instances, as
                per their schema, followed by an additional ``error`` field
                which as value has ```google.rpc.Status`` <Status>`__
                containing only ``code`` and ``message`` fields.
            bigquery_destination_prefix: Optional[str] = None
                The BigQuery project location where the output is to be
                written to. In the given project a new dataset is created
                with name
                ``prediction_<model-display-name>_<job-create-time>`` where
                is made BigQuery-dataset-name compatible (for example, most
                special characters become underscores), and timestamp is in
                YYYY_MM_DDThh_mm_ss_sssZ "based on ISO-8601" format. In the
                dataset two tables will be created, ``predictions``, and
                ``errors``. If the Model has both ``instance`` and ``prediction``
                schemata defined then the tables have columns as follows:
                The ``predictions`` table contains instances for which the
                prediction succeeded, it has columns as per a concatenation
                of the Model's instance and prediction schemata. The
                ``errors`` table contains rows for which the prediction has
                failed, it has instance columns, as per the instance schema,
                followed by a single "errors" column, which as values has
                ```google.rpc.Status`` <Status>`__ represented as a STRUCT,
                and containing only ``code`` and ``message``.
            predictions_format: str = "jsonl"
                Required. The format in which Vertex AI gives the
                predictions, must be one of "jsonl", "csv", or "bigquery".
                Default is "jsonl" when using `gcs_destination_prefix`. If a
                `bigquery_destination_prefix` is provided, this is overriden to
                "bigquery".
            model_parameters: Optional[Dict] = None
                Optional. The parameters that govern the predictions. The schema of
                the parameters may be specified via the Model's `parameters_schema_uri`.
            machine_type: Optional[str] = None
                Optional. The type of machine for running batch prediction on
                dedicated resources. Not specifying machine type will result in
                batch prediction job being run with automatic resources.
            accelerator_type: Optional[str] = None
                Optional. The type of accelerator(s) that may be attached
                to the machine as per `accelerator_count`. Only used if
                `machine_type` is set.
            accelerator_count: Optional[int] = None
                Optional. The number of accelerators to attach to the
                `machine_type`. Only used if `machine_type` is set.
            starting_replica_count: Optional[int] = None
                The number of machine replicas used at the start of the batch
                operation. If not set, Vertex AI decides starting number, not
                greater than `max_replica_count`. Only used if `machine_type` is
                set.
            max_replica_count: Optional[int] = None
                The maximum number of machine replicas the batch operation may
                be scaled to. Only used if `machine_type` is set.
                Default is 10.
            generate_explanation (bool):
                Optional. Generate explanation along with the batch prediction
                results. This will cause the batch prediction output to include
                explanations based on the `prediction_format`:
                    - `bigquery`: output includes a column named `explanation`. The value
                        is a struct that conforms to the [aiplatform.gapic.Explanation] object.
                    - `jsonl`: The JSON objects on each line include an additional entry
                        keyed `explanation`. The value of the entry is a JSON object that
                        conforms to the [aiplatform.gapic.Explanation] object.
                    - `csv`: Generating explanations for CSV format is not supported.
            explanation_metadata (explain.ExplanationMetadata):
                Optional. Explanation metadata configuration for this BatchPredictionJob.
                Can be specified only if `generate_explanation` is set to `True`.

                This value overrides the value of `Model.explanation_metadata`.
                All fields of `explanation_metadata` are optional in the request. If
                a field of the `explanation_metadata` object is not populated, the
                corresponding field of the `Model.explanation_metadata` object is inherited.
                For more details, see `Ref docs <http://tinyurl.com/1igh60kt>`
            explanation_parameters (explain.ExplanationParameters):
                Optional. Parameters to configure explaining for Model's predictions.
                Can be specified only if `generate_explanation` is set to `True`.

                This value overrides the value of `Model.explanation_parameters`.
                All fields of `explanation_parameters` are optional in the request. If
                a field of the `explanation_parameters` object is not populated, the
                corresponding field of the `Model.explanation_parameters` object is inherited.
                For more details, see `Ref docs <http://tinyurl.com/1an4zake>`
            labels: Optional[dict] = None
                Optional. The labels with user-defined metadata to organize your
                BatchPredictionJobs. Label keys and values can be no longer than
                64 characters (Unicode codepoints), can only contain lowercase
                letters, numeric characters, underscores and dashes.
                International characters are allowed. See https://goo.gl/xmQnxf
                for more information and examples of labels.
            credentials: Optional[auth_credentials.Credentials] = None
                Optional. Custom credentials to use to create this batch prediction
                job. Overrides credentials set in aiplatform.init.
            encryption_spec_key_name (Optional[str]):
                Optional. The Cloud KMS resource identifier of the customer
                managed encryption key used to protect the model. Has the
                form:
                ``projects/my-project/locations/my-region/keyRings/my-kr/cryptoKeys/my-key``.
                The key needs to be in the same region as where the compute
                resource is created.

                If set, this Model and all sub-resources of this Model will be secured by this key.

                Overrides encryption_spec_key_name set in aiplatform.init.
        Returns:
            (jobs.BatchPredictionJob):
                Instantiated representation of the created batch prediction job.
        """
        self.wait()

        return jobs.BatchPredictionJob.create(
            job_display_name=job_display_name,
            model_name=self.resource_name,
            instances_format=instances_format,
            predictions_format=predictions_format,
            gcs_source=gcs_source,
            bigquery_source=bigquery_source,
            gcs_destination_prefix=gcs_destination_prefix,
            bigquery_destination_prefix=bigquery_destination_prefix,
            model_parameters=model_parameters,
            machine_type=machine_type,
            accelerator_type=accelerator_type,
            accelerator_count=accelerator_count,
            starting_replica_count=starting_replica_count,
            max_replica_count=max_replica_count,
            generate_explanation=generate_explanation,
            explanation_metadata=explanation_metadata,
            explanation_parameters=explanation_parameters,
            labels=labels,
            project=self.project,
            location=self.location,
            credentials=credentials or self.credentials,
            encryption_spec_key_name=encryption_spec_key_name,
            sync=sync,
        )

    @classmethod
    def list(
        cls,
        filter: Optional[str] = None,
        order_by: Optional[str] = None,
        project: Optional[str] = None,
        location: Optional[str] = None,
        credentials: Optional[auth_credentials.Credentials] = None,
    ) -> List["models.Model"]:
        """List all Model resource instances.

        Example Usage:

        aiplatform.Model.list(
            filter='labels.my_label="my_label_value" AND display_name="my_model"',
        )

        Args:
            filter (str):
                Optional. An expression for filtering the results of the request.
                For field names both snake_case and camelCase are supported.
            order_by (str):
                Optional. A comma-separated list of fields to order by, sorted in
                ascending order. Use "desc" after a field name for descending.
                Supported fields: `display_name`, `create_time`, `update_time`
            project (str):
                Optional. Project to retrieve list from. If not set, project
                set in aiplatform.init will be used.
            location (str):
                Optional. Location to retrieve list from. If not set, location
                set in aiplatform.init will be used.
            credentials (auth_credentials.Credentials):
                Optional. Custom credentials to use to retrieve list. Overrides
                credentials set in aiplatform.init.

        Returns:
            List[models.Model] - A list of Model resource objects
        """

        return cls._list(
            filter=filter,
            order_by=order_by,
            project=project,
            location=location,
            credentials=credentials,
        )

    @base.optional_sync()
    def _wait_on_export(self, operation_future: operation.Operation, sync=True) -> None:
        operation_future.result()

    def export_model(
        self,
        export_format_id: str,
        artifact_destination: Optional[str] = None,
        image_destination: Optional[str] = None,
        sync: bool = True,
    ) -> Dict[str, str]:
        """Exports a trained, exportable Model to a location specified by the user.
        A Model is considered to be exportable if it has at least one `supported_export_formats`.
        Either `artifact_destination` or `image_destination` must be provided.

        Usage:
            my_model.export(
                export_format_id='tf-saved-model'
                artifact_destination='gs://my-bucket/models/'
            )

            or

            my_model.export(
                export_format_id='custom-model'
                image_destination='us-central1-docker.pkg.dev/projectId/repo/image'
            )

        Args:
            export_format_id (str):
                Required. The ID of the format in which the Model must be exported.
                The list of export formats that this Model supports can be found
                by calling `Model.supported_export_formats`.
            artifact_destination (str):
                The Cloud Storage location where the Model artifact is to be
                written to. Under the directory given as the destination a
                new one with name
                "``model-export-<model-display-name>-<timestamp-of-export-call>``",
                where timestamp is in YYYY-MM-DDThh:mm:ss.sssZ ISO-8601
                format, will be created. Inside, the Model and any of its
                supporting files will be written.

                This field should only be set when, in [Model.supported_export_formats],
                the value for the key given in `export_format_id` contains ``ARTIFACT``.
            image_destination (str):
                The Google Container Registry or Artifact Registry URI where
                the Model container image will be copied to. Accepted forms:

                -  Google Container Registry path. For example:
                ``gcr.io/projectId/imageName:tag``.

                -  Artifact Registry path. For example:
                ``us-central1-docker.pkg.dev/projectId/repoName/imageName:tag``.

                This field should only be set when, in [Model.supported_export_formats],
                the value for the key given in `export_format_id` contains ``IMAGE``.
            sync (bool):
                Whether to execute this export synchronously. If False, this method
                will be executed in concurrent Future and any downstream object will
                be immediately returned and synced when the Future has completed.
        Returns:
            output_info (Dict[str, str]):
                Details of the completed export with output destination paths to
                the artifacts or container image.
        Raises:
            ValueError if model does not support exporting.

            ValueError if invalid arguments or export formats are provided.
        """

        # Model does not support exporting
        if not self.supported_export_formats:
            raise ValueError(f"The model `{self.resource_name}` is not exportable.")

        # No destination provided
        if not any((artifact_destination, image_destination)):
            raise ValueError(
                "Please provide an `artifact_destination` or `image_destination`."
            )

        export_format_id = export_format_id.lower()

        # Unsupported export type
        if export_format_id not in self.supported_export_formats:
            raise ValueError(
                f"'{export_format_id}' is not a supported export format for this model. "
                f"Choose one of the following: {self.supported_export_formats}"
            )

        content_types = gca_model_compat.Model.ExportFormat.ExportableContent
        supported_content_types = self.supported_export_formats[export_format_id]

        if (
            artifact_destination
            and content_types.ARTIFACT not in supported_content_types
        ):
            raise ValueError(
                "This model can not be exported as an artifact in '{export_format_id}' format. "
                "Try exporting as a container image by passing the `image_destination` argument."
            )

        if image_destination and content_types.IMAGE not in supported_content_types:
            raise ValueError(
                "This model can not be exported as a container image in '{export_format_id}' format. "
                "Try exporting the model artifacts by passing a `artifact_destination` argument."
            )

        # Construct request payload
        output_config = gca_model_service_compat.ExportModelRequest.OutputConfig(
            export_format_id=export_format_id
        )

        if artifact_destination:
            output_config.artifact_destination = gca_io_compat.GcsDestination(
                output_uri_prefix=artifact_destination
            )

        if image_destination:
            output_config.image_destination = gca_io_compat.ContainerRegistryDestination(
                output_uri=image_destination
            )

        _LOGGER.log_action_start_against_resource("Exporting", "model", self)

        operation_future = self.api_client.export_model(
            name=self.resource_name, output_config=output_config
        )

        _LOGGER.log_action_started_against_resource_with_lro(
            "Export", "model", self.__class__, operation_future
        )

        # Block before returning
        self._wait_on_export(operation_future=operation_future, sync=sync)

        _LOGGER.log_action_completed_against_resource("model", "exported", self)

        return json_format.MessageToDict(operation_future.metadata.output_info._pb)<|MERGE_RESOLUTION|>--- conflicted
+++ resolved
@@ -73,11 +73,7 @@
     explanations: Optional[Sequence[gca_explanation_v1beta1.Explanation]] = None
 
 
-<<<<<<< HEAD
-class Endpoint(base.VertexAIResourceNounWithFutureManager):
-=======
 class Endpoint(base.VertexAiResourceNounWithFutureManager):
->>>>>>> 7b7c950b
 
     client_class = utils.EndpointClientWithOverride
     _is_client_prediction_client = False
@@ -1205,11 +1201,7 @@
         super().delete(sync=sync)
 
 
-<<<<<<< HEAD
-class Model(base.VertexAIResourceNounWithFutureManager):
-=======
 class Model(base.VertexAiResourceNounWithFutureManager):
->>>>>>> 7b7c950b
 
     client_class = utils.ModelClientWithOverride
     _is_client_prediction_client = False
