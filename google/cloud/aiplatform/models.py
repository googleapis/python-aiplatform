# -*- coding: utf-8 -*-

# Copyright 2020 Google LLC
#
# Licensed under the Apache License, Version 2.0 (the "License");
# you may not use this file except in compliance with the License.
# You may obtain a copy of the License at
#
#     http://www.apache.org/licenses/LICENSE-2.0
#
# Unless required by applicable law or agreed to in writing, software
# distributed under the License is distributed on an "AS IS" BASIS,
# WITHOUT WARRANTIES OR CONDITIONS OF ANY KIND, either express or implied.
# See the License for the specific language governing permissions and
# limitations under the License.
#
import proto
from typing import Dict, List, NamedTuple, Optional, Sequence, Tuple, Union

from google.auth import credentials as auth_credentials

from google.cloud.aiplatform import base
from google.cloud.aiplatform import compat
from google.cloud.aiplatform import explain
from google.cloud.aiplatform import initializer
from google.cloud.aiplatform import jobs
from google.cloud.aiplatform import utils

from google.cloud.aiplatform.compat.services import endpoint_service_client

from google.cloud.aiplatform.compat.types import (
    encryption_spec as gca_encryption_spec,
    endpoint as gca_endpoint_compat,
    endpoint_v1 as gca_endpoint_v1,
    endpoint_v1beta1 as gca_endpoint_v1beta1,
    explanation_v1beta1 as gca_explanation_v1beta1,
    machine_resources as gca_machine_resources_compat,
    machine_resources_v1beta1 as gca_machine_resources_v1beta1,
    model as gca_model_compat,
    model_v1beta1 as gca_model_v1beta1,
    env_var as gca_env_var_compat,
    env_var_v1beta1 as gca_env_var_v1beta1,
)

from google.protobuf import json_format


class Prediction(NamedTuple):
    """Prediction class envelopes returned Model predictions and the Model id.

    Attributes:
        predictions:
            The predictions that are the output of the predictions
            call. The schema of any single prediction may be specified via
            Endpoint's DeployedModels' [Model's][google.cloud.aiplatform.v1beta1.DeployedModel.model]
            [PredictSchemata's][google.cloud.aiplatform.v1beta1.Model.predict_schemata]
        deployed_model_id:
            ID of the Endpoint's DeployedModel that served this prediction.
        explanations:
            The explanations of the Model's predictions. It has the same number
            of elements as instances to be explained. Default is None.
    """

    predictions: Dict[str, List]
    deployed_model_id: str
    explanations: Optional[Sequence[gca_explanation_v1beta1.Explanation]] = None


class Endpoint(base.AiPlatformResourceNounWithFutureManager):

    client_class = utils.EndpointClientWithOverride
    _is_client_prediction_client = False
    _resource_noun = "endpoints"
    _getter_method = "get_endpoint"
    _list_method = "list_endpoints"
    _delete_method = "delete_endpoint"

    def __init__(
        self,
        endpoint_name: str,
        project: Optional[str] = None,
        location: Optional[str] = None,
        credentials: Optional[auth_credentials.Credentials] = None,
    ):
        """Retrieves an endpoint resource.

        Args:
            endpoint_name (str):
                Required. A fully-qualified endpoint resource name or endpoint ID.
                Example: "projects/123/locations/us-central1/endpoints/456" or
                "456" when project and location are initialized or passed.
            project (str):
                Optional. Project to retrieve endpoint from. If not set, project
                set in aiplatform.init will be used.
            location (str):
                Optional. Location to retrieve endpoint from. If not set, location
                set in aiplatform.init will be used.
            credentials (auth_credentials.Credentials):
                Optional. Custom credentials to use to upload this model. Overrides
                credentials set in aiplatform.init.
        """

        super().__init__(project=project, location=location, credentials=credentials)
        self._gca_resource = self._get_gca_resource(resource_name=endpoint_name)
        self._prediction_client = self._instantiate_prediction_client(
            location=location or initializer.global_config.location,
            credentials=credentials,
        )

    @classmethod
    def create(
        cls,
        display_name: str,
        description: Optional[str] = None,
        labels: Optional[Dict] = None,
        metadata: Optional[Sequence[Tuple[str, str]]] = (),
        project: Optional[str] = None,
        location: Optional[str] = None,
        credentials: Optional[auth_credentials.Credentials] = None,
        encryption_spec_key_name: Optional[str] = None,
        sync=True,
    ) -> "Endpoint":
        """Creates a new endpoint.

        Args:
            display_name (str):
                Required. The user-defined name of the Endpoint.
                The name can be up to 128 characters long and can be consist
                of any UTF-8 characters.
            project (str):
                Required. Project to retrieve endpoint from. If not set, project
                set in aiplatform.init will be used.
            location (str):
                Required. Location to retrieve endpoint from. If not set, location
                set in aiplatform.init will be used.
            description (str):
                Optional. The description of the Endpoint.
            labels (Dict):
                Optional. The labels with user-defined metadata to
                organize your Endpoints.
                Label keys and values can be no longer than 64
                characters (Unicode codepoints), can only
                contain lowercase letters, numeric characters,
                underscores and dashes. International characters
                are allowed.
                See https://goo.gl/xmQnxf for more information
                and examples of labels.
            metadata (Sequence[Tuple[str, str]]):
                Optional. Strings which should be sent along with the request as
                metadata.
            credentials (auth_credentials.Credentials):
                Optional. Custom credentials to use to upload this model. Overrides
                credentials set in aiplatform.init.
            encryption_spec_key_name (Optional[str]):
                Optional. The Cloud KMS resource identifier of the customer
                managed encryption key used to protect the model. Has the
                form:
                ``projects/my-project/locations/my-region/keyRings/my-kr/cryptoKeys/my-key``.
                The key needs to be in the same region as where the compute
                resource is created.

                If set, this Endpoint and all sub-resources of this Endpoint will be secured by this key.

                Overrides encryption_spec_key_name set in aiplatform.init.
            sync (bool):
                Whether to execute this method synchronously. If False, this method
                will be executed in concurrent Future and any downstream object will
                be immediately returned and synced when the Future has completed.
        Returns:
            endpoint (endpoint.Endpoint):
                Created endpoint.
        """

        api_client = cls._instantiate_client(location=location, credentials=credentials)

        utils.validate_display_name(display_name)

        project = project or initializer.global_config.project
        location = location or initializer.global_config.location

        return cls._create(
            api_client=api_client,
            display_name=display_name,
            project=project,
            location=location,
            description=description,
            labels=labels,
            metadata=metadata,
            credentials=credentials,
            encryption_spec=initializer.global_config.get_encryption_spec(
                encryption_spec_key_name=encryption_spec_key_name
            ),
            sync=sync,
        )

    @classmethod
    @base.optional_sync()
    def _create(
        cls,
        api_client: endpoint_service_client.EndpointServiceClient,
        display_name: str,
        project: str,
        location: str,
        description: Optional[str] = None,
        labels: Optional[Dict] = None,
        metadata: Optional[Sequence[Tuple[str, str]]] = (),
        credentials: Optional[auth_credentials.Credentials] = None,
        encryption_spec: Optional[gca_encryption_spec.EncryptionSpec] = None,
        sync=True,
    ) -> "Endpoint":
        """
        Creates a new endpoint by calling the API client.
        Args:
            api_client (EndpointServiceClient):
                Required. An instance of EndpointServiceClient with the correct
                api_endpoint already set based on user's preferences.
            display_name (str):
                Required. The user-defined name of the Endpoint.
                The name can be up to 128 characters long and can be consist
                of any UTF-8 characters.
            project (str):
                Required. Project to retrieve endpoint from. If not set, project
                set in aiplatform.init will be used.
            location (str):
                Required. Location to retrieve endpoint from. If not set, location
                set in aiplatform.init will be used.
            description (str):
                Optional. The description of the Endpoint.
            labels (Dict):
                Optional. The labels with user-defined metadata to
                organize your Endpoints.
                Label keys and values can be no longer than 64
                characters (Unicode codepoints), can only
                contain lowercase letters, numeric characters,
                underscores and dashes. International characters
                are allowed.
                See https://goo.gl/xmQnxf for more information
                and examples of labels.
            metadata (Sequence[Tuple[str, str]]):
                Optional. Strings which should be sent along with the request as
                metadata.
            credentials (auth_credentials.Credentials):
                Optional. Custom credentials to use to upload this model. Overrides
                credentials set in aiplatform.init.
            encryption_spec (Optional[gca_encryption_spec.EncryptionSpec]):
                Optional. The Cloud KMS customer managed encryption key used to protect the dataset.
                The key needs to be in the same region as where the compute
                resource is created.

                If set, this Dataset and all sub-resources of this Dataset will be secured by this key.
            sync (bool):
                Whether to create this endpoint synchronously.
        Returns:
            endpoint (endpoint.Endpoint):
                Created endpoint.
        """

        parent = initializer.global_config.common_location_path(
            project=project, location=location
        )

        gapic_endpoint = gca_endpoint_compat.Endpoint(
            display_name=display_name,
            description=description,
            labels=labels,
            encryption_spec=encryption_spec,
        )

        operation_future = api_client.create_endpoint(
            parent=parent, endpoint=gapic_endpoint, metadata=metadata
        )

        created_endpoint = operation_future.result()

        return cls(
            endpoint_name=created_endpoint.name,
            project=project,
            location=location,
            credentials=credentials,
        )

    @staticmethod
    def _allocate_traffic(
        traffic_split: Dict[str, int], traffic_percentage: int,
    ) -> Dict[str, int]:
        """
        Allocates desired traffic to new deployed model and scales traffic of
        older deployed models.

        Args:
            traffic_split (Dict[str, int]):
                Required. Current traffic split of deployed models in endpoint.
            traffic_percentage (int):
                Required. Desired traffic to new deployed model.
        Returns:
            new_traffic_split (Dict[str, int]):
                Traffic split to use.
        """
        new_traffic_split = {}
        old_models_traffic = 100 - traffic_percentage
        if old_models_traffic:
            unallocated_traffic = old_models_traffic
            for deployed_model in traffic_split:
                current_traffic = traffic_split[deployed_model]
                new_traffic = int(current_traffic / 100 * old_models_traffic)
                new_traffic_split[deployed_model] = new_traffic
                unallocated_traffic -= new_traffic
            # will likely under-allocate. make total 100.
            for deployed_model in new_traffic_split:
                if unallocated_traffic == 0:
                    break
                new_traffic_split[deployed_model] += 1
                unallocated_traffic -= 1

        new_traffic_split["0"] = traffic_percentage

        return new_traffic_split

    @staticmethod
    def _unallocate_traffic(
        traffic_split: Dict[str, int], deployed_model_id: str,
    ) -> Dict[str, int]:
        """
        Sets deployed model id's traffic to 0 and scales the traffic of other
        deployed models.

        Args:
            traffic_split (Dict[str, int]):
                Required. Current traffic split of deployed models in endpoint.
            deployed_model_id (str):
                Required. Desired traffic to new deployed model.
        Returns:
            new_traffic_split (Dict[str, int]):
                Traffic split to use.
        """
        new_traffic_split = traffic_split.copy()
        del new_traffic_split[deployed_model_id]
        deployed_model_id_traffic = traffic_split[deployed_model_id]
        traffic_percent_left = 100 - deployed_model_id_traffic

        if traffic_percent_left:
            unallocated_traffic = 100
            for deployed_model in new_traffic_split:
                current_traffic = traffic_split[deployed_model]
                new_traffic = int(current_traffic / traffic_percent_left * 100)
                new_traffic_split[deployed_model] = new_traffic
                unallocated_traffic -= new_traffic
            # will likely under-allocate. make total 100.
            for deployed_model in new_traffic_split:
                if unallocated_traffic == 0:
                    break
                new_traffic_split[deployed_model] += 1
                unallocated_traffic -= 1

        new_traffic_split[deployed_model_id] = 0

        return new_traffic_split

    @staticmethod
    def _validate_deploy_args(
        min_replica_count: int,
        max_replica_count: int,
        accelerator_type: Optional[str],
        deployed_model_display_name: Optional[str],
        traffic_split: Optional[Dict[str, int]],
        traffic_percentage: int,
        explanation_metadata: Optional[explain.ExplanationMetadata] = None,
        explanation_parameters: Optional[explain.ExplanationParameters] = None,
    ):
        """Helper method to validate deploy arguments.

        Args:
            min_replica_count (int):
                Required. The minimum number of machine replicas this deployed
                model will be always deployed on. If traffic against it increases,
                it may dynamically be deployed onto more replicas, and as traffic
                decreases, some of these extra replicas may be freed.
            max_replica_count (int):
                Required. The maximum number of replicas this deployed model may
                be deployed on when the traffic against it increases. If requested
                value is too large, the deployment will error, but if deployment
                succeeds then the ability to scale the model to that many replicas
                is guaranteed (barring service outages). If traffic against the
                deployed model increases beyond what its replicas at maximum may
                handle, a portion of the traffic will be dropped. If this value
                is not provided, the larger value of min_replica_count or 1 will
                be used. If value provided is smaller than min_replica_count, it
                will automatically be increased to be min_replica_count.
            accelerator_type (str):
                Required. Hardware accelerator type. One of ACCELERATOR_TYPE_UNSPECIFIED,
                NVIDIA_TESLA_K80, NVIDIA_TESLA_P100, NVIDIA_TESLA_V100, NVIDIA_TESLA_P4,
                NVIDIA_TESLA_T4, TPU_V2, TPU_V3
            deployed_model_display_name (str):
                Required. The display name of the DeployedModel. If not provided
                upon creation, the Model's display_name is used.
            traffic_split (Dict[str, int]):
                Required. A map from a DeployedModel's ID to the percentage of
                this Endpoint's traffic that should be forwarded to that DeployedModel.
                If a DeployedModel's ID is not listed in this map, then it receives
                no traffic. The traffic percentage values must add up to 100, or
                map must be empty if the Endpoint is to not accept any traffic at
                the moment. Key for model being deployed is "0". Should not be
                provided if traffic_percentage is provided.
            traffic_percentage (int):
                Required. Desired traffic to newly deployed model. Defaults to
                0 if there are pre-existing deployed models. Defaults to 100 if
                there are no pre-existing deployed models. Negative values should
                not be provided. Traffic of previously deployed models at the endpoint
                will be scaled down to accommodate new deployed model's traffic.
                Should not be provided if traffic_split is provided.
            explanation_metadata (explain.ExplanationMetadata):
                Optional. Metadata describing the Model's input and output for explanation.
                Both `explanation_metadata` and `explanation_parameters` must be
                passed together when used. For more details, see
                `Ref docs <http://tinyurl.com/1igh60kt>`
            explanation_parameters (explain.ExplanationParameters):
                Optional. Parameters to configure explaining for Model's predictions.
                For more details, see `Ref docs <http://tinyurl.com/1an4zake>`

        Raises:
            ValueError if Min or Max replica is negative. Traffic percentage > 100 or
            < 0. Or if traffic_split does not sum to 100.

            ValueError if either explanation_metadata or explanation_parameters
            but not both are specified.
        """
        if min_replica_count < 0:
            raise ValueError("Min replica cannot be negative.")
        if max_replica_count < 0:
            raise ValueError("Max replica cannot be negative.")
        if deployed_model_display_name is not None:
            utils.validate_display_name(deployed_model_display_name)

        if traffic_split is None:
            if traffic_percentage > 100:
                raise ValueError("Traffic percentage cannot be greater than 100.")
            if traffic_percentage < 0:
                raise ValueError("Traffic percentage cannot be negative.")

        elif traffic_split:
            # TODO(b/172678233) verify every referenced deployed model exists
            if sum(traffic_split.values()) != 100:
                raise ValueError(
                    "Sum of all traffic within traffic split needs to be 100."
                )

        if bool(explanation_metadata) != bool(explanation_parameters):
            raise ValueError(
                "Both `explanation_metadata` and `explanation_parameters` should be specified or None."
            )

        # Raises ValueError if invalid accelerator
        if accelerator_type:
            utils.validate_accelerator_type(accelerator_type)

    def deploy(
        self,
        model: "Model",
        deployed_model_display_name: Optional[str] = None,
        traffic_percentage: int = 0,
        traffic_split: Optional[Dict[str, int]] = None,
        machine_type: Optional[str] = None,
        min_replica_count: int = 1,
        max_replica_count: int = 1,
        accelerator_type: Optional[str] = None,
        accelerator_count: Optional[int] = None,
        explanation_metadata: Optional[explain.ExplanationMetadata] = None,
        explanation_parameters: Optional[explain.ExplanationParameters] = None,
        metadata: Optional[Sequence[Tuple[str, str]]] = (),
        sync=True,
    ) -> None:
        """
        Deploys a Model to the Endpoint.

        Args:
            model (aiplatform.Model):
                Required. Model to be deployed.
            deployed_model_display_name (str):
                Optional. The display name of the DeployedModel. If not provided
                upon creation, the Model's display_name is used.
            traffic_percentage (int):
                Optional. Desired traffic to newly deployed model. Defaults to
                0 if there are pre-existing deployed models. Defaults to 100 if
                there are no pre-existing deployed models. Negative values should
                not be provided. Traffic of previously deployed models at the endpoint
                will be scaled down to accommodate new deployed model's traffic.
                Should not be provided if traffic_split is provided.
            traffic_split (Dict[str, int]):
                Optional. A map from a DeployedModel's ID to the percentage of
                this Endpoint's traffic that should be forwarded to that DeployedModel.
                If a DeployedModel's ID is not listed in this map, then it receives
                no traffic. The traffic percentage values must add up to 100, or
                map must be empty if the Endpoint is to not accept any traffic at
                the moment. Key for model being deployed is "0". Should not be
                provided if traffic_percentage is provided.
            machine_type (str):
                Optional. The type of machine. Not specifying machine type will
                result in model to be deployed with automatic resources.
            min_replica_count (int):
                Optional. The minimum number of machine replicas this deployed
                model will be always deployed on. If traffic against it increases,
                it may dynamically be deployed onto more replicas, and as traffic
                decreases, some of these extra replicas may be freed.
            max_replica_count (int):
                Optional. The maximum number of replicas this deployed model may
                be deployed on when the traffic against it increases. If requested
                value is too large, the deployment will error, but if deployment
                succeeds then the ability to scale the model to that many replicas
                is guaranteed (barring service outages). If traffic against the
                deployed model increases beyond what its replicas at maximum may
                handle, a portion of the traffic will be dropped. If this value
                is not provided, the larger value of min_replica_count or 1 will
                be used. If value provided is smaller than min_replica_count, it
                will automatically be increased to be min_replica_count.
            accelerator_type (str):
                Optional. Hardware accelerator type. Must also set accelerator_count if used.
                One of ACCELERATOR_TYPE_UNSPECIFIED, NVIDIA_TESLA_K80, NVIDIA_TESLA_P100,
                NVIDIA_TESLA_V100, NVIDIA_TESLA_P4, NVIDIA_TESLA_T4, TPU_V2, TPU_V3
            accelerator_count (int):
                Optional. The number of accelerators to attach to a worker replica.
            explanation_metadata (explain.ExplanationMetadata):
                Optional. Metadata describing the Model's input and output for explanation.
                Both `explanation_metadata` and `explanation_parameters` must be
                passed together when used. For more details, see
                `Ref docs <http://tinyurl.com/1igh60kt>`
            explanation_parameters (explain.ExplanationParameters):
                Optional. Parameters to configure explaining for Model's predictions.
                For more details, see `Ref docs <http://tinyurl.com/1an4zake>`
            metadata (Sequence[Tuple[str, str]]):
                Optional. Strings which should be sent along with the request as
                metadata.
            sync (bool):
                Whether to execute this method synchronously. If False, this method
                will be executed in concurrent Future and any downstream object will
                be immediately returned and synced when the Future has completed.
        """

        self._validate_deploy_args(
            min_replica_count,
            max_replica_count,
            accelerator_type,
            deployed_model_display_name,
            traffic_split,
            traffic_percentage,
            explanation_metadata,
            explanation_parameters,
        )

        self._deploy(
            model=model,
            deployed_model_display_name=deployed_model_display_name,
            traffic_percentage=traffic_percentage,
            traffic_split=traffic_split,
            machine_type=machine_type,
            min_replica_count=min_replica_count,
            max_replica_count=max_replica_count,
            accelerator_type=accelerator_type,
            accelerator_count=accelerator_count,
            explanation_metadata=explanation_metadata,
            explanation_parameters=explanation_parameters,
            metadata=metadata,
            sync=sync,
        )

    @base.optional_sync()
    def _deploy(
        self,
        model: "Model",
        deployed_model_display_name: Optional[str] = None,
        traffic_percentage: Optional[int] = 0,
        traffic_split: Optional[Dict[str, int]] = None,
        machine_type: Optional[str] = None,
        min_replica_count: Optional[int] = 1,
        max_replica_count: Optional[int] = 1,
        accelerator_type: Optional[str] = None,
        accelerator_count: Optional[int] = None,
        explanation_metadata: Optional[explain.ExplanationMetadata] = None,
        explanation_parameters: Optional[explain.ExplanationParameters] = None,
        metadata: Optional[Sequence[Tuple[str, str]]] = (),
        sync=True,
    ) -> None:
        """
        Deploys a Model to the Endpoint.

        Args:
            model (aiplatform.Model):
                Required. Model to be deployed.
            deployed_model_display_name (str):
                Optional. The display name of the DeployedModel. If not provided
                upon creation, the Model's display_name is used.
            traffic_percentage (int):
                Optional. Desired traffic to newly deployed model. Defaults to
                0 if there are pre-existing deployed models. Defaults to 100 if
                there are no pre-existing deployed models. Negative values should
                not be provided. Traffic of previously deployed models at the endpoint
                will be scaled down to accommodate new deployed model's traffic.
                Should not be provided if traffic_split is provided.
            traffic_split (Dict[str, int]):
                Optional. A map from a DeployedModel's ID to the percentage of
                this Endpoint's traffic that should be forwarded to that DeployedModel.
                If a DeployedModel's ID is not listed in this map, then it receives
                no traffic. The traffic percentage values must add up to 100, or
                map must be empty if the Endpoint is to not accept any traffic at
                the moment. Key for model being deployed is "0". Should not be
                provided if traffic_percentage is provided.
            machine_type (str):
                Optional. The type of machine. Not specifying machine type will
                result in model to be deployed with automatic resources.
            min_replica_count (int):
                Optional. The minimum number of machine replicas this deployed
                model will be always deployed on. If traffic against it increases,
                it may dynamically be deployed onto more replicas, and as traffic
                decreases, some of these extra replicas may be freed.
            max_replica_count (int):
                Optional. The maximum number of replicas this deployed model may
                be deployed on when the traffic against it increases. If requested
                value is too large, the deployment will error, but if deployment
                succeeds then the ability to scale the model to that many replicas
                is guaranteed (barring service outages). If traffic against the
                deployed model increases beyond what its replicas at maximum may
                handle, a portion of the traffic will be dropped. If this value
                is not provided, the larger value of min_replica_count or 1 will
                be used. If value provided is smaller than min_replica_count, it
                will automatically be increased to be min_replica_count.
            accelerator_type (str):
                Optional. Hardware accelerator type. Must also set accelerator_count if used.
                One of ACCELERATOR_TYPE_UNSPECIFIED, NVIDIA_TESLA_K80, NVIDIA_TESLA_P100,
                NVIDIA_TESLA_V100, NVIDIA_TESLA_P4, NVIDIA_TESLA_T4, TPU_V2, TPU_V3
            accelerator_count (int):
                Optional. The number of accelerators to attach to a worker replica.
            explanation_metadata (explain.ExplanationMetadata):
                Optional. Metadata describing the Model's input and output for explanation.
                Both `explanation_metadata` and `explanation_parameters` must be
                passed together when used. For more details, see
                `Ref docs <http://tinyurl.com/1igh60kt>`
            explanation_parameters (explain.ExplanationParameters):
                Optional. Parameters to configure explaining for Model's predictions.
                For more details, see `Ref docs <http://tinyurl.com/1an4zake>`
            metadata (Sequence[Tuple[str, str]]):
                Optional. Strings which should be sent along with the request as
                metadata.
            sync (bool):
                Whether to execute this method synchronously. If False, this method
                will be executed in concurrent Future and any downstream object will
                be immediately returned and synced when the Future has completed.
        Raises:
            ValueError if there is not current traffic split and traffic percentage
            is not 0 or 100.
        """

        self._deploy_call(
            self.api_client,
            self.resource_name,
            model.resource_name,
            self._gca_resource.traffic_split,
            deployed_model_display_name=deployed_model_display_name,
            traffic_percentage=traffic_percentage,
            traffic_split=traffic_split,
            machine_type=machine_type,
            min_replica_count=min_replica_count,
            max_replica_count=max_replica_count,
            accelerator_type=accelerator_type,
            accelerator_count=accelerator_count,
            explanation_metadata=explanation_metadata,
            explanation_parameters=explanation_parameters,
            metadata=metadata,
        )

        self._sync_gca_resource()

    @classmethod
    def _deploy_call(
        cls,
        api_client: endpoint_service_client.EndpointServiceClient,
        endpoint_resource_name: str,
        model_resource_name: str,
        endpoint_resource_traffic_split: Optional[proto.MapField] = None,
        deployed_model_display_name: Optional[str] = None,
        traffic_percentage: Optional[int] = 0,
        traffic_split: Optional[Dict[str, int]] = None,
        machine_type: Optional[str] = None,
        min_replica_count: Optional[int] = 1,
        max_replica_count: Optional[int] = 1,
        accelerator_type: Optional[str] = None,
        accelerator_count: Optional[int] = None,
        explanation_metadata: Optional[explain.ExplanationMetadata] = None,
        explanation_parameters: Optional[explain.ExplanationParameters] = None,
        metadata: Optional[Sequence[Tuple[str, str]]] = (),
    ):
        """Helper method to deploy model to endpoint.

        Args:
            api_client (endpoint_service_client.EndpointServiceClient):
                Required. endpoint_service_client.EndpointServiceClient to make call.
            endpoint_resource_name (str):
                Required. Endpoint resource name to deploy model to.
            model_resource_name (str):
                Required. Model resource name of Model to deploy.
            endpoint_resource_traffic_split (proto.MapField):
                Optional. Endpoint current resource traffic split.
            deployed_model_display_name (str):
                Optional. The display name of the DeployedModel. If not provided
                upon creation, the Model's display_name is used.
            traffic_percentage (int):
                Optional. Desired traffic to newly deployed model. Defaults to
                0 if there are pre-existing deployed models. Defaults to 100 if
                there are no pre-existing deployed models. Negative values should
                not be provided. Traffic of previously deployed models at the endpoint
                will be scaled down to accommodate new deployed model's traffic.
                Should not be provided if traffic_split is provided.
            traffic_split (Dict[str, int]):
                Optional. A map from a DeployedModel's ID to the percentage of
                this Endpoint's traffic that should be forwarded to that DeployedModel.
                If a DeployedModel's ID is not listed in this map, then it receives
                no traffic. The traffic percentage values must add up to 100, or
                map must be empty if the Endpoint is to not accept any traffic at
                the moment. Key for model being deployed is "0". Should not be
                provided if traffic_percentage is provided.
            machine_type (str):
                Optional. The type of machine. Not specifying machine type will
                result in model to be deployed with automatic resources.
            min_replica_count (int):
                Optional. The minimum number of machine replicas this deployed
                model will be always deployed on. If traffic against it increases,
                it may dynamically be deployed onto more replicas, and as traffic
                decreases, some of these extra replicas may be freed.
            max_replica_count (int):
                Optional. The maximum number of replicas this deployed model may
                be deployed on when the traffic against it increases. If requested
                value is too large, the deployment will error, but if deployment
                succeeds then the ability to scale the model to that many replicas
                is guaranteed (barring service outages). If traffic against the
                deployed model increases beyond what its replicas at maximum may
                handle, a portion of the traffic will be dropped. If this value
                is not provided, the larger value of min_replica_count or 1 will
                be used. If value provided is smaller than min_replica_count, it
                will automatically be increased to be min_replica_count.
            explanation_metadata (explain.ExplanationMetadata):
                Optional. Metadata describing the Model's input and output for explanation.
                Both `explanation_metadata` and `explanation_parameters` must be
                passed together when used. For more details, see
                `Ref docs <http://tinyurl.com/1igh60kt>`
            explanation_parameters (explain.ExplanationParameters):
                Optional. Parameters to configure explaining for Model's predictions.
                For more details, see `Ref docs <http://tinyurl.com/1an4zake>`
            metadata (Sequence[Tuple[str, str]]):
                Optional. Strings which should be sent along with the request as
                metadata.
            sync (bool):
                Whether to execute this method synchronously. If False, this method
                will be executed in concurrent Future and any downstream object will
                be immediately returned and synced when the Future has completed.
        Raises:
            ValueError if there is not current traffic split and traffic percentage
                is not 0 or 100.
            ValueError if only `explanation_metadata` or `explanation_parameters`
                is specified.
        """

        max_replica_count = max(min_replica_count, max_replica_count)

        if bool(accelerator_type) != bool(accelerator_count):
            raise ValueError(
                "Both `accelerator_type` and `accelerator_count` should be specified or None."
            )

        gca_endpoint = gca_endpoint_compat
        gca_machine_resources = gca_machine_resources_compat
        if explanation_metadata and explanation_parameters:
            gca_endpoint = gca_endpoint_v1beta1
            gca_machine_resources = gca_machine_resources_v1beta1

        if machine_type:
            machine_spec = gca_machine_resources.MachineSpec(machine_type=machine_type)

            if accelerator_type and accelerator_count:
                utils.validate_accelerator_type(accelerator_type)
                machine_spec.accelerator_type = accelerator_type
                machine_spec.accelerator_count = accelerator_count

            dedicated_resources = gca_machine_resources.DedicatedResources(
                machine_spec=machine_spec,
                min_replica_count=min_replica_count,
                max_replica_count=max_replica_count,
            )
            deployed_model = gca_endpoint.DeployedModel(
                dedicated_resources=dedicated_resources,
                model=model_resource_name,
                display_name=deployed_model_display_name,
            )
        else:
            automatic_resources = gca_machine_resources.AutomaticResources(
                min_replica_count=min_replica_count,
                max_replica_count=max_replica_count,
            )
            deployed_model = gca_endpoint.DeployedModel(
                automatic_resources=automatic_resources,
                model=model_resource_name,
                display_name=deployed_model_display_name,
            )

        # Service will throw error if both metadata and parameters are not provided
        if explanation_metadata and explanation_parameters:
            api_client = api_client.select_version(compat.V1BETA1)
            explanation_spec = gca_endpoint.explanation.ExplanationSpec()
            explanation_spec.metadata = explanation_metadata
            explanation_spec.parameters = explanation_parameters
            deployed_model.explanation_spec = explanation_spec

        if traffic_split is None:
            # new model traffic needs to be 100 if no pre-existing models
            if not endpoint_resource_traffic_split:
                # default scenario
                if traffic_percentage == 0:
                    traffic_percentage = 100
                # verify user specified 100
                elif traffic_percentage < 100:
                    raise ValueError(
                        """There are currently no deployed models so the traffic
                        percentage for this deployed model needs to be 100."""
                    )
            traffic_split = cls._allocate_traffic(
                traffic_split=dict(endpoint_resource_traffic_split),
                traffic_percentage=traffic_percentage,
            )

        operation_future = api_client.deploy_model(
            endpoint=endpoint_resource_name,
            deployed_model=deployed_model,
            traffic_split=traffic_split,
            metadata=metadata,
        )

        operation_future.result()

    def undeploy(
        self,
        deployed_model_id: str,
        traffic_split: Optional[Dict[str, int]] = None,
        metadata: Optional[Sequence[Tuple[str, str]]] = (),
        sync=True,
    ) -> None:
        """Undeploys a deployed model.

        Proportionally adjusts the traffic_split among the remaining deployed
        models of the endpoint.

        Args:
            deployed_model_id (str):
                Required. The ID of the DeployedModel to be undeployed from the
                Endpoint.
            traffic_split (Dict[str, int]):
                Optional. A map from a DeployedModel's ID to the percentage of
                this Endpoint's traffic that should be forwarded to that DeployedModel.
                If a DeployedModel's ID is not listed in this map, then it receives
                no traffic. The traffic percentage values must add up to 100, or
                map must be empty if the Endpoint is to not accept any traffic at
                the moment. Key for model being deployed is "0". Should not be
                provided if traffic_percentage is provided.
            metadata (Sequence[Tuple[str, str]]):
                Optional. Strings which should be sent along with the request as
                metadata.
        """
        if traffic_split is not None:
            if deployed_model_id in traffic_split and traffic_split[deployed_model_id]:
                raise ValueError("Model being undeployed should have 0 traffic.")
            if sum(traffic_split.values()) != 100:
                # TODO(b/172678233) verify every referenced deployed model exists
                raise ValueError(
                    "Sum of all traffic within traffic split needs to be 100."
                )

        self._undeploy(
            deployed_model_id=deployed_model_id,
            traffic_split=traffic_split,
            metadata=metadata,
            sync=sync,
        )

    @base.optional_sync()
    def _undeploy(
        self,
        deployed_model_id: str,
        traffic_split: Optional[Dict[str, int]] = None,
        metadata: Optional[Sequence[Tuple[str, str]]] = (),
        sync=True,
    ) -> None:
        """Undeploys a deployed model.

        Proportionally adjusts the traffic_split among the remaining deployed
        models of the endpoint.

        Args:
            deployed_model_id (str):
                Required. The ID of the DeployedModel to be undeployed from the
                Endpoint.
            traffic_split (Dict[str, int]):
                Optional. A map from a DeployedModel's ID to the percentage of
                this Endpoint's traffic that should be forwarded to that DeployedModel.
                If a DeployedModel's ID is not listed in this map, then it receives
                no traffic. The traffic percentage values must add up to 100, or
                map must be empty if the Endpoint is to not accept any traffic at
                the moment. Key for model being deployed is "0". Should not be
                provided if traffic_percentage is provided.
            metadata (Sequence[Tuple[str, str]]):
                Optional. Strings which should be sent along with the request as
                metadata.
        """
        current_traffic_split = traffic_split or dict(self._gca_resource.traffic_split)

        if deployed_model_id in current_traffic_split:
            current_traffic_split = self._unallocate_traffic(
                traffic_split=current_traffic_split,
                deployed_model_id=deployed_model_id,
            )
            current_traffic_split.pop(deployed_model_id)

        operation_future = self.api_client.undeploy_model(
            endpoint=self.resource_name,
            deployed_model_id=deployed_model_id,
            traffic_split=current_traffic_split,
            metadata=metadata,
        )

        # block before returning
        operation_future.result()

        # update local resource
        self._sync_gca_resource()

    @staticmethod
    def _instantiate_prediction_client(
        location: Optional[str] = None,
        credentials: Optional[auth_credentials.Credentials] = None,
    ) -> utils.PredictionClientWithOverride:

        """Helper method to instantiates prediction client with optional overrides for this endpoint.

        Args:
            location (str): The location of this endpoint.
            credentials (google.auth.credentials.Credentials):
                Optional custom credentials to use when accessing interacting with
                the prediction client.
        Returns:
            prediction_client (prediction_service_client.PredictionServiceClient):
                Initalized prediction client with optional overrides.
        """
        return initializer.global_config.create_client(
            client_class=utils.PredictionClientWithOverride,
            credentials=credentials,
            location_override=location,
            prediction_client=True,
        )

    def predict(self, instances: List, parameters: Optional[Dict] = None) -> Prediction:
        """Make a prediction against this Endpoint.

        Args:
            instances (List):
                Required. The instances that are the input to the
                prediction call. A DeployedModel may have an upper limit
                on the number of instances it supports per request, and
                when it is exceeded the prediction call errors in case
                of AutoML Models, or, in case of customer created
                Models, the behaviour is as documented by that Model.
                The schema of any single instance may be specified via
                Endpoint's DeployedModels'
                [Model's][google.cloud.aiplatform.v1beta1.DeployedModel.model]
                [PredictSchemata's][google.cloud.aiplatform.v1beta1.Model.predict_schemata]
                ``instance_schema_uri``.
            parameters (Dict):
                The parameters that govern the prediction. The schema of
                the parameters may be specified via Endpoint's
                DeployedModels' [Model's
                ][google.cloud.aiplatform.v1beta1.DeployedModel.model]
                [PredictSchemata's][google.cloud.aiplatform.v1beta1.Model.predict_schemata]
                ``parameters_schema_uri``.
        Returns:
            prediction: Prediction with returned predictions and Model Id.

        """
        self.wait()

        prediction_response = self._prediction_client.predict(
            endpoint=self.resource_name, instances=instances, parameters=parameters
        )

        return Prediction(
            predictions=[
                json_format.MessageToDict(item)
                for item in prediction_response.predictions.pb
            ],
            deployed_model_id=prediction_response.deployed_model_id,
        )

    def explain(
        self,
        instances: List[Dict],
        parameters: Optional[Dict] = None,
        deployed_model_id: Optional[str] = None,
    ) -> Prediction:
        """Make a prediction with explanations against this Endpoint.

        Example usage:
            response = my_endpoint.explain(instances=[...])
            my_explanations = response.explanations

        Args:
            instances (List):
                Required. The instances that are the input to the
                prediction call. A DeployedModel may have an upper limit
                on the number of instances it supports per request, and
                when it is exceeded the prediction call errors in case
                of AutoML Models, or, in case of customer created
                Models, the behaviour is as documented by that Model.
                The schema of any single instance may be specified via
                Endpoint's DeployedModels'
                [Model's][google.cloud.aiplatform.v1beta1.DeployedModel.model]
                [PredictSchemata's][google.cloud.aiplatform.v1beta1.Model.predict_schemata]
                ``instance_schema_uri``.
            parameters (Dict):
                The parameters that govern the prediction. The schema of
                the parameters may be specified via Endpoint's
                DeployedModels' [Model's
                ][google.cloud.aiplatform.v1beta1.DeployedModel.model]
                [PredictSchemata's][google.cloud.aiplatform.v1beta1.Model.predict_schemata]
                ``parameters_schema_uri``.
            deployed_model_id (str):
                Optional. If specified, this ExplainRequest will be served by the
                chosen DeployedModel, overriding this Endpoint's traffic split.
        Returns:
            prediction: Prediction with returned predictions, explanations and Model Id.
        """
        self.wait()

        explain_response = self._prediction_client.select_version(
            compat.V1BETA1
        ).explain(
            endpoint=self.resource_name,
            instances=instances,
            parameters=parameters,
            deployed_model_id=deployed_model_id,
        )

        return Prediction(
            predictions=[
                json_format.MessageToDict(item)
                for item in explain_response.predictions.pb
            ],
            deployed_model_id=explain_response.deployed_model_id,
            explanations=explain_response.explanations,
        )

<<<<<<< HEAD
    @classmethod
    def list(
        cls,
        filter: Optional[str] = None,
        order_by: Optional[str] = None,
        project: Optional[str] = None,
        location: Optional[str] = None,
        credentials: Optional[auth_credentials.Credentials] = None,
    ) -> List["aiplatform.Endpoint"]:
        """List all Endpoint resource instances.

        Example Usage:

        aiplatform.Endpoint.list(
            filter='labels.my_label="my_label_value" OR display_name=!"old_endpoint"',
        )

        Args:
            filter (str):
                Optional. An expression for filtering the results of the request.
                For field names both snake_case and camelCase are supported.
            order_by (str):
                Optional. A comma-separated list of fields to order by, sorted in
                ascending order. Use "desc" after a field name for descending.
                Supported fields: `display_name`, `create_time`, `update_time`
            project (str):
                Optional. Project to retrieve list from. If not set, project
                set in aiplatform.init will be used.
            location (str):
                Optional. Location to retrieve list from. If not set, location
                set in aiplatform.init will be used.
            credentials (auth_credentials.Credentials):
                Optional. Custom credentials to use to retrieve list. Overrides
                credentials set in aiplatform.init.

        Returns:
            List[aiplatform.Endpoint] - A list of Endpoint resource objects
        """

        return cls._list_with_local_order(
            filter=filter,
            order_by=order_by,
            project=project,
            location=location,
            credentials=credentials,
        )

    def list_models(self) -> Sequence[gca_endpoint.DeployedModel]:
=======
    def list_models(
        self,
    ) -> Sequence[
        Union[gca_endpoint_v1.DeployedModel, gca_endpoint_v1beta1.DeployedModel]
    ]:
>>>>>>> 10b89e23
        """Returns a list of the models deployed to this Endpoint.

        Returns:
            deployed_models (Sequence[aiplatform.gapic.DeployedModel]):
                A list of the models deployed in this Endpoint.
        """
        self._sync_gca_resource()
        return self._gca_resource.deployed_models

    def undeploy_all(self, sync: bool = True) -> "Endpoint":
        """Undeploys every model deployed to this Endpoint.

        Args:
            sync (bool):
                Whether to execute this method synchronously. If False, this method
                will be executed in concurrent Future and any downstream object will
                be immediately returned and synced when the Future has completed.
        """
        self._sync_gca_resource()

        for deployed_model in self._gca_resource.deployed_models:
            self._undeploy(deployed_model_id=deployed_model.id, sync=sync)

        return self

    def delete(self, force: bool = False, sync: bool = True) -> None:
        """Deletes this AI Platform Endpoint resource. If force is set to True,
        all models on this Endpoint will be undeployed prior to deletion.

        Args:
            force (bool):
                Required. If force is set to True, all deployed models on this
                Endpoint will be undeployed first. Default is False.
            sync (bool):
                Whether to execute this method synchronously. If False, this method
                will be executed in concurrent Future and any downstream object will
                be immediately returned and synced when the Future has completed.
        Raises:
            FailedPrecondition: If models are deployed on this Endpoint and force = False.
        """
        if force:
            self.undeploy_all(sync=sync)

        super().delete(sync=sync)


class Model(base.AiPlatformResourceNounWithFutureManager):

    client_class = utils.ModelClientWithOverride
    _is_client_prediction_client = False
    _resource_noun = "models"
    _getter_method = "get_model"
    _list_method = "list_models"
    _delete_method = "delete_model"

    @property
    def uri(self):
        """Uri of the model."""
        return self._gca_resource.artifact_uri

    @property
    def description(self):
        """Description of the model."""
        return self._gca_resource.description

    def __init__(
        self,
        model_name: str,
        project: Optional[str] = None,
        location: Optional[str] = None,
        credentials: Optional[auth_credentials.Credentials] = None,
    ):
        """Retrieves the model resource and instantiates its representation.

        Args:
            model_name (str):
                Required. A fully-qualified model resource name or model ID.
                Example: "projects/123/locations/us-central1/models/456" or
                "456" when project and location are initialized or passed.
            project (str):
                Optional project to retrieve model from. If not set, project
                set in aiplatform.init will be used.
            location (str):
                Optional location to retrieve model from. If not set, location
                set in aiplatform.init will be used.
            credentials: Optional[auth_credentials.Credentials]=None,
                Custom credentials to use to upload this model. If not set,
                credentials set in aiplatform.init will be used.
        """

        super().__init__(project=project, location=location, credentials=credentials)
        self._gca_resource = self._get_gca_resource(resource_name=model_name)

    # TODO(b/170979552) Add support for predict schemata
    # TODO(b/170979926) Add support for metadata and metadata schema
    @classmethod
    @base.optional_sync()
    def upload(
        cls,
        display_name: str,
        serving_container_image_uri: str,
        *,
        artifact_uri: Optional[str] = None,
        serving_container_predict_route: Optional[str] = None,
        serving_container_health_route: Optional[str] = None,
        description: Optional[str] = None,
        serving_container_command: Optional[Sequence[str]] = None,
        serving_container_args: Optional[Sequence[str]] = None,
        serving_container_environment_variables: Optional[Dict[str, str]] = None,
        serving_container_ports: Optional[Sequence[int]] = None,
        instance_schema_uri: Optional[str] = None,
        parameters_schema_uri: Optional[str] = None,
        prediction_schema_uri: Optional[str] = None,
        explanation_metadata: Optional[explain.ExplanationMetadata] = None,
        explanation_parameters: Optional[explain.ExplanationParameters] = None,
        project: Optional[str] = None,
        location: Optional[str] = None,
        credentials: Optional[auth_credentials.Credentials] = None,
        encryption_spec_key_name: Optional[str] = None,
        sync=True,
    ) -> "Model":
        """Uploads a model and returns a Model representing the uploaded Model resource.

        Example usage:

        my_model = Model.upload(
            display_name='my-model',
            artifact_uri='gs://my-model/saved-model'
            serving_container_image_uri='tensorflow/serving'
        )

        Args:
            display_name (str):
                Required. The display name of the Model. The name can be up to 128
                characters long and can be consist of any UTF-8 characters.
            serving_container_image_uri (str):
                Required. The URI of the Model serving container.
            artifact_uri (str):
                Optional. The path to the directory containing the Model artifact and
                any of its supporting files. Leave blank for custom container prediction.
                Not present for AutoML Models.
            serving_container_predict_route (str):
                Optional. An HTTP path to send prediction requests to the container, and
                which must be supported by it. If not specified a default HTTP path will
                be used by AI Platform.
            serving_container_health_route (str):
                Optional. An HTTP path to send health check requests to the container, and which
                must be supported by it. If not specified a standard HTTP path will be
                used by AI Platform.
            description (str):
                The description of the model.
            serving_container_command: Optional[Sequence[str]]=None,
                The command with which the container is run. Not executed within a
                shell. The Docker image's ENTRYPOINT is used if this is not provided.
                Variable references $(VAR_NAME) are expanded using the container's
                environment. If a variable cannot be resolved, the reference in the
                input string will be unchanged. The $(VAR_NAME) syntax can be escaped
                with a double $$, ie: $$(VAR_NAME). Escaped references will never be
                expanded, regardless of whether the variable exists or not.
            serving_container_args: Optional[Sequence[str]]=None,
                The arguments to the command. The Docker image's CMD is used if this is
                not provided. Variable references $(VAR_NAME) are expanded using the
                container's environment. If a variable cannot be resolved, the reference
                in the input string will be unchanged. The $(VAR_NAME) syntax can be
                escaped with a double $$, ie: $$(VAR_NAME). Escaped references will
                never be expanded, regardless of whether the variable exists or not.
            serving_container_environment_variables: Optional[Dict[str, str]]=None,
                The environment variables that are to be present in the container.
                Should be a dictionary where keys are environment variable names
                and values are environment variable values for those names.
            serving_container_ports: Optional[Sequence[int]]=None,
                Declaration of ports that are exposed by the container. This field is
                primarily informational, it gives AI Platform information about the
                network connections the container uses. Listing or not a port here has
                no impact on whether the port is actually exposed, any port listening on
                the default "0.0.0.0" address inside a container will be accessible from
                the network.
            instance_schema_uri (str):
                Optional. Points to a YAML file stored on Google Cloud
                Storage describing the format of a single instance, which
                are used in
                ``PredictRequest.instances``,
                ``ExplainRequest.instances``
                and
                ``BatchPredictionJob.input_config``.
                The schema is defined as an OpenAPI 3.0.2 `Schema
                Object <https://tinyurl.com/y538mdwt#schema-object>`__.
                AutoML Models always have this field populated by AI
                Platform. Note: The URI given on output will be immutable
                and probably different, including the URI scheme, than the
                one given on input. The output URI will point to a location
                where the user only has a read access.
            parameters_schema_uri (str):
                Optional. Points to a YAML file stored on Google Cloud
                Storage describing the parameters of prediction and
                explanation via
                ``PredictRequest.parameters``,
                ``ExplainRequest.parameters``
                and
                ``BatchPredictionJob.model_parameters``.
                The schema is defined as an OpenAPI 3.0.2 `Schema
                Object <https://tinyurl.com/y538mdwt#schema-object>`__.
                AutoML Models always have this field populated by AI
                Platform, if no parameters are supported it is set to an
                empty string. Note: The URI given on output will be
                immutable and probably different, including the URI scheme,
                than the one given on input. The output URI will point to a
                location where the user only has a read access.
            prediction_schema_uri (str):
                Optional. Points to a YAML file stored on Google Cloud
                Storage describing the format of a single prediction
                produced by this Model, which are returned via
                ``PredictResponse.predictions``,
                ``ExplainResponse.explanations``,
                and
                ``BatchPredictionJob.output_config``.
                The schema is defined as an OpenAPI 3.0.2 `Schema
                Object <https://tinyurl.com/y538mdwt#schema-object>`__.
                AutoML Models always have this field populated by AI
                Platform. Note: The URI given on output will be immutable
                and probably different, including the URI scheme, than the
                one given on input. The output URI will point to a location
                where the user only has a read access.
            explanation_metadata (explain.ExplanationMetadata):
                Optional. Metadata describing the Model's input and output for explanation.
                Both `explanation_metadata` and `explanation_parameters` must be
                passed together when used. For more details, see
                `Ref docs <http://tinyurl.com/1igh60kt>`
            explanation_parameters (explain.ExplanationParameters):
                Optional. Parameters to configure explaining for Model's predictions.
                For more details, see `Ref docs <http://tinyurl.com/1an4zake>`
            project: Optional[str]=None,
                Project to upload this model to. Overrides project set in
                aiplatform.init.
            location: Optional[str]=None,
                Location to upload this model to. Overrides location set in
                aiplatform.init.
            credentials: Optional[auth_credentials.Credentials]=None,
                Custom credentials to use to upload this model. Overrides credentials
                set in aiplatform.init.
            encryption_spec_key_name (Optional[str]):
                Optional. The Cloud KMS resource identifier of the customer
                managed encryption key used to protect the model. Has the
                form:
                ``projects/my-project/locations/my-region/keyRings/my-kr/cryptoKeys/my-key``.
                The key needs to be in the same region as where the compute
                resource is created.

                If set, this Model and all sub-resources of this Model will be secured by this key.

                Overrides encryption_spec_key_name set in aiplatform.init.
        Returns:
            model: Instantiated representation of the uploaded model resource.
        Raises:
            ValueError if only `explanation_metadata` or `explanation_parameters`
                is specified.
        """
        utils.validate_display_name(display_name)

        if bool(explanation_metadata) != bool(explanation_parameters):
            raise ValueError(
                "Both `explanation_metadata` and `explanation_parameters` should be specified or None."
            )

        gca_endpoint = gca_endpoint_compat
        gca_model = gca_model_compat
        gca_env_var = gca_env_var_compat
        if explanation_metadata and explanation_parameters:
            gca_endpoint = gca_endpoint_v1beta1
            gca_model = gca_model_v1beta1
            gca_env_var = gca_env_var_v1beta1

        api_client = cls._instantiate_client(location, credentials)
        env = None
        ports = None

        if serving_container_environment_variables:
            env = [
                gca_env_var.EnvVar(name=str(key), value=str(value))
                for key, value in serving_container_environment_variables.items()
            ]
        if serving_container_ports:
            ports = [
                gca_model.Port(container_port=port) for port in serving_container_ports
            ]

        container_spec = gca_model.ModelContainerSpec(
            image_uri=serving_container_image_uri,
            command=serving_container_command,
            args=serving_container_args,
            env=env,
            ports=ports,
            predict_route=serving_container_predict_route,
            health_route=serving_container_health_route,
        )

        model_predict_schemata = None
        if any([instance_schema_uri, parameters_schema_uri, prediction_schema_uri]):
            model_predict_schemata = gca_model.PredictSchemata(
                instance_schema_uri=instance_schema_uri,
                parameters_schema_uri=parameters_schema_uri,
                prediction_schema_uri=prediction_schema_uri,
            )

        # TODO(b/182388545) initializer.global_config.get_encryption_spec from a sync function
        encryption_spec = initializer.global_config.get_encryption_spec(
            encryption_spec_key_name=encryption_spec_key_name,
        )

        managed_model = gca_model.Model(
            display_name=display_name,
            description=description,
            container_spec=container_spec,
            predict_schemata=model_predict_schemata,
            encryption_spec=encryption_spec,
        )

        if artifact_uri:
            managed_model.artifact_uri = artifact_uri

        # Override explanation_spec if both required fields are provided
        if explanation_metadata and explanation_parameters:
            api_client = api_client.select_version(compat.V1BETA1)
            explanation_spec = gca_endpoint.explanation.ExplanationSpec()
            explanation_spec.metadata = explanation_metadata
            explanation_spec.parameters = explanation_parameters
            managed_model.explanation_spec = explanation_spec

        lro = api_client.upload_model(
            parent=initializer.global_config.common_location_path(project, location),
            model=managed_model,
        )
        managed_model = lro.result()
        fields = utils.extract_fields_from_resource_name(managed_model.model)
        return cls(
            model_name=fields.id, project=fields.project, location=fields.location
        )

    # TODO(b/172502059) support deploying with endpoint resource name
    def deploy(
        self,
        endpoint: Optional["Endpoint"] = None,
        deployed_model_display_name: Optional[str] = None,
        traffic_percentage: Optional[int] = 0,
        traffic_split: Optional[Dict[str, int]] = None,
        machine_type: Optional[str] = None,
        min_replica_count: Optional[int] = 1,
        max_replica_count: Optional[int] = 1,
        accelerator_type: Optional[str] = None,
        accelerator_count: Optional[int] = None,
        explanation_metadata: Optional[explain.ExplanationMetadata] = None,
        explanation_parameters: Optional[explain.ExplanationParameters] = None,
        metadata: Optional[Sequence[Tuple[str, str]]] = (),
        encryption_spec_key_name: Optional[str] = None,
        sync=True,
    ) -> Endpoint:
        """
        Deploys model to endpoint. Endpoint will be created if unspecified.

        Args:
            endpoint ("Endpoint"):
                Optional. Endpoint to deploy model to. If not specified, endpoint
                display name will be model display name+'_endpoint'.
            deployed_model_display_name (str):
                Optional. The display name of the DeployedModel. If not provided
                upon creation, the Model's display_name is used.
            traffic_percentage (int):
                Optional. Desired traffic to newly deployed model. Defaults to
                0 if there are pre-existing deployed models. Defaults to 100 if
                there are no pre-existing deployed models. Negative values should
                not be provided. Traffic of previously deployed models at the endpoint
                will be scaled down to accommodate new deployed model's traffic.
                Should not be provided if traffic_split is provided.
            traffic_split (Dict[str, int]):
                Optional. A map from a DeployedModel's ID to the percentage of
                this Endpoint's traffic that should be forwarded to that DeployedModel.
                If a DeployedModel's ID is not listed in this map, then it receives
                no traffic. The traffic percentage values must add up to 100, or
                map must be empty if the Endpoint is to not accept any traffic at
                the moment. Key for model being deployed is "0". Should not be
                provided if traffic_percentage is provided.
            machine_type (str):
                Optional. The type of machine. Not specifying machine type will
                result in model to be deployed with automatic resources.
            min_replica_count (int):
                Optional. The minimum number of machine replicas this deployed
                model will be always deployed on. If traffic against it increases,
                it may dynamically be deployed onto more replicas, and as traffic
                decreases, some of these extra replicas may be freed.
            max_replica_count (int):
                Optional. The maximum number of replicas this deployed model may
                be deployed on when the traffic against it increases. If requested
                value is too large, the deployment will error, but if deployment
                succeeds then the ability to scale the model to that many replicas
                is guaranteed (barring service outages). If traffic against the
                deployed model increases beyond what its replicas at maximum may
                handle, a portion of the traffic will be dropped. If this value
                is not provided, the smaller value of min_replica_count or 1 will
                be used.
            accelerator_type (str):
                Optional. Hardware accelerator type. Must also set accelerator_count if used.
                One of ACCELERATOR_TYPE_UNSPECIFIED, NVIDIA_TESLA_K80, NVIDIA_TESLA_P100,
                NVIDIA_TESLA_V100, NVIDIA_TESLA_P4, NVIDIA_TESLA_T4, TPU_V2, TPU_V3
            accelerator_count (int):
                Optional. The number of accelerators to attach to a worker replica.
            explanation_metadata (explain.ExplanationMetadata):
                Optional. Metadata describing the Model's input and output for explanation.
                Both `explanation_metadata` and `explanation_parameters` must be
                passed together when used. For more details, see
                `Ref docs <http://tinyurl.com/1igh60kt>`
            explanation_parameters (explain.ExplanationParameters):
                Optional. Parameters to configure explaining for Model's predictions.
                For more details, see `Ref docs <http://tinyurl.com/1an4zake>`
            metadata (Sequence[Tuple[str, str]]):
                Optional. Strings which should be sent along with the request as
                metadata.
            encryption_spec_key_name (Optional[str]):
                Optional. The Cloud KMS resource identifier of the customer
                managed encryption key used to protect the model. Has the
                form:
                ``projects/my-project/locations/my-region/keyRings/my-kr/cryptoKeys/my-key``.
                The key needs to be in the same region as where the compute
                resource is created.

                If set, this Model and all sub-resources of this Model will be secured by this key.

                Overrides encryption_spec_key_name set in aiplatform.init
            sync (bool):
                Whether to execute this method synchronously. If False, this method
                will be executed in concurrent Future and any downstream object will
                be immediately returned and synced when the Future has completed.
        Returns:
            endpoint ("Endpoint"):
                Endpoint with the deployed model.

        """

        Endpoint._validate_deploy_args(
            min_replica_count,
            max_replica_count,
            accelerator_type,
            deployed_model_display_name,
            traffic_split,
            traffic_percentage,
            explanation_metadata,
            explanation_parameters,
        )

        return self._deploy(
            endpoint=endpoint,
            deployed_model_display_name=deployed_model_display_name,
            traffic_percentage=traffic_percentage,
            traffic_split=traffic_split,
            machine_type=machine_type,
            min_replica_count=min_replica_count,
            max_replica_count=max_replica_count,
            accelerator_type=accelerator_type,
            accelerator_count=accelerator_count,
            explanation_metadata=explanation_metadata,
            explanation_parameters=explanation_parameters,
            metadata=metadata,
            encryption_spec_key_name=encryption_spec_key_name
            or initializer.global_config.encryption_spec_key_name,
            sync=sync,
        )

    @base.optional_sync(return_input_arg="endpoint", bind_future_to_self=False)
    def _deploy(
        self,
        endpoint: Optional["Endpoint"] = None,
        deployed_model_display_name: Optional[str] = None,
        traffic_percentage: Optional[int] = 0,
        traffic_split: Optional[Dict[str, int]] = None,
        machine_type: Optional[str] = None,
        min_replica_count: Optional[int] = 1,
        max_replica_count: Optional[int] = 1,
        accelerator_type: Optional[str] = None,
        accelerator_count: Optional[int] = None,
        explanation_metadata: Optional[explain.ExplanationMetadata] = None,
        explanation_parameters: Optional[explain.ExplanationParameters] = None,
        metadata: Optional[Sequence[Tuple[str, str]]] = (),
        encryption_spec_key_name: Optional[str] = None,
        sync: bool = True,
    ) -> Endpoint:
        """
        Deploys model to endpoint. Endpoint will be created if unspecified.

        Args:
            endpoint ("Endpoint"):
                Optional. Endpoint to deploy model to. If not specified, endpoint
                display name will be model display name+'_endpoint'.
            deployed_model_display_name (str):
                Optional. The display name of the DeployedModel. If not provided
                upon creation, the Model's display_name is used.
            traffic_percentage (int):
                Optional. Desired traffic to newly deployed model. Defaults to
                0 if there are pre-existing deployed models. Defaults to 100 if
                there are no pre-existing deployed models. Negative values should
                not be provided. Traffic of previously deployed models at the endpoint
                will be scaled down to accommodate new deployed model's traffic.
                Should not be provided if traffic_split is provided.
            traffic_split (Dict[str, int]):
                Optional. A map from a DeployedModel's ID to the percentage of
                this Endpoint's traffic that should be forwarded to that DeployedModel.
                If a DeployedModel's ID is not listed in this map, then it receives
                no traffic. The traffic percentage values must add up to 100, or
                map must be empty if the Endpoint is to not accept any traffic at
                the moment. Key for model being deployed is "0". Should not be
                provided if traffic_percentage is provided.
            machine_type (str):
                Optional. The type of machine. Not specifying machine type will
                result in model to be deployed with automatic resources.
            min_replica_count (int):
                Optional. The minimum number of machine replicas this deployed
                model will be always deployed on. If traffic against it increases,
                it may dynamically be deployed onto more replicas, and as traffic
                decreases, some of these extra replicas may be freed.
            max_replica_count (int):
                Optional. The maximum number of replicas this deployed model may
                be deployed on when the traffic against it increases. If requested
                value is too large, the deployment will error, but if deployment
                succeeds then the ability to scale the model to that many replicas
                is guaranteed (barring service outages). If traffic against the
                deployed model increases beyond what its replicas at maximum may
                handle, a portion of the traffic will be dropped. If this value
                is not provided, the smaller value of min_replica_count or 1 will
                be used.
            accelerator_type (str):
                Optional. Hardware accelerator type. Must also set accelerator_count if used.
                One of ACCELERATOR_TYPE_UNSPECIFIED, NVIDIA_TESLA_K80, NVIDIA_TESLA_P100,
                NVIDIA_TESLA_V100, NVIDIA_TESLA_P4, NVIDIA_TESLA_T4, TPU_V2, TPU_V3
            accelerator_count (int):
                Optional. The number of accelerators to attach to a worker replica.
            explanation_metadata (explain.ExplanationMetadata):
                Optional. Metadata describing the Model's input and output for explanation.
                Both `explanation_metadata` and `explanation_parameters` must be
                passed together when used. For more details, see
                `Ref docs <http://tinyurl.com/1igh60kt>`
            explanation_parameters (explain.ExplanationParameters):
                Optional. Parameters to configure explaining for Model's predictions.
                For more details, see `Ref docs <http://tinyurl.com/1an4zake>`
            metadata (Sequence[Tuple[str, str]]):
                Optional. Strings which should be sent along with the request as
                metadata.
            encryption_spec_key_name (Optional[str]):
                Optional. The Cloud KMS resource identifier of the customer
                managed encryption key used to protect the model. Has the
                form:
                ``projects/my-project/locations/my-region/keyRings/my-kr/cryptoKeys/my-key``.
                The key needs to be in the same region as where the compute
                resource is created.

                If set, this Model and all sub-resources of this Model will be secured by this key.

                Overrides encryption_spec_key_name set in aiplatform.init
            sync (bool):
                Whether to execute this method synchronously. If False, this method
                will be executed in concurrent Future and any downstream object will
                be immediately returned and synced when the Future has completed.
        Returns:
            endpoint ("Endpoint"):
                Endpoint with the deployed model.
        """

        if endpoint is None:
            display_name = self.display_name[:118] + "_endpoint"
            endpoint = Endpoint.create(
                display_name=display_name,
                project=self.project,
                location=self.location,
                credentials=self.credentials,
                encryption_spec_key_name=encryption_spec_key_name,
            )

        Endpoint._deploy_call(
            endpoint.api_client,
            endpoint.resource_name,
            self.resource_name,
            endpoint._gca_resource.traffic_split,
            deployed_model_display_name=deployed_model_display_name,
            traffic_percentage=traffic_percentage,
            traffic_split=traffic_split,
            machine_type=machine_type,
            min_replica_count=min_replica_count,
            max_replica_count=max_replica_count,
            accelerator_type=accelerator_type,
            accelerator_count=accelerator_count,
            explanation_metadata=explanation_metadata,
            explanation_parameters=explanation_parameters,
            metadata=metadata,
        )

        endpoint._sync_gca_resource()

        return endpoint

    def batch_predict(
        self,
        job_display_name: str,
        gcs_source: Optional[Union[str, Sequence[str]]] = None,
        bigquery_source: Optional[str] = None,
        instances_format: str = "jsonl",
        gcs_destination_prefix: Optional[str] = None,
        bigquery_destination_prefix: Optional[str] = None,
        predictions_format: str = "jsonl",
        model_parameters: Optional[Dict] = None,
        machine_type: Optional[str] = None,
        accelerator_type: Optional[str] = None,
        accelerator_count: Optional[int] = None,
        starting_replica_count: Optional[int] = None,
        max_replica_count: Optional[int] = None,
        generate_explanation: Optional[bool] = False,
        explanation_metadata: Optional[explain.ExplanationMetadata] = None,
        explanation_parameters: Optional[explain.ExplanationParameters] = None,
        labels: Optional[dict] = None,
        credentials: Optional[auth_credentials.Credentials] = None,
        encryption_spec_key_name: Optional[str] = None,
        sync: bool = True,
    ) -> jobs.BatchPredictionJob:
        """Creates a batch prediction job using this Model and outputs prediction
        results to the provided destination prefix in the specified
        `predictions_format`. One source and one destination prefix are required.

        Example usage:

        my_model.batch_predict(
            job_display_name="prediction-123",
            gcs_source="gs://example-bucket/instances.csv",
            instances_format="csv",
            bigquery_destination_prefix="projectId.bqDatasetId.bqTableId"
        )

        Args:
            job_display_name (str):
                Required. The user-defined name of the BatchPredictionJob.
                The name can be up to 128 characters long and can be consist
                of any UTF-8 characters.
            gcs_source: Optional[Sequence[str]] = None
                Google Cloud Storage URI(-s) to your instances to run
                batch prediction on. They must match `instances_format`.
                May contain wildcards. For more information on wildcards, see
                https://cloud.google.com/storage/docs/gsutil/addlhelp/WildcardNames.
            bigquery_source: Optional[str] = None
                BigQuery URI to a table, up to 2000 characters long. For example:
                `projectId.bqDatasetId.bqTableId`
            instances_format: str = "jsonl"
                Required. The format in which instances are given, must be one
                of "jsonl", "csv", "bigquery", "tf-record", "tf-record-gzip",
                or "file-list". Default is "jsonl" when using `gcs_source`. If a
                `bigquery_source` is provided, this is overriden to "bigquery".
            gcs_destination_prefix: Optional[str] = None
                The Google Cloud Storage location of the directory where the
                output is to be written to. In the given directory a new
                directory is created. Its name is
                ``prediction-<model-display-name>-<job-create-time>``, where
                timestamp is in YYYY-MM-DDThh:mm:ss.sssZ ISO-8601 format.
                Inside of it files ``predictions_0001.<extension>``,
                ``predictions_0002.<extension>``, ...,
                ``predictions_N.<extension>`` are created where
                ``<extension>`` depends on chosen ``predictions_format``,
                and N may equal 0001 and depends on the total number of
                successfully predicted instances. If the Model has both
                ``instance`` and ``prediction`` schemata defined then each such
                file contains predictions as per the ``predictions_format``.
                If prediction for any instance failed (partially or
                completely), then an additional ``errors_0001.<extension>``,
                ``errors_0002.<extension>``,..., ``errors_N.<extension>``
                files are created (N depends on total number of failed
                predictions). These files contain the failed instances, as
                per their schema, followed by an additional ``error`` field
                which as value has ```google.rpc.Status`` <Status>`__
                containing only ``code`` and ``message`` fields.
            bigquery_destination_prefix: Optional[str] = None
                The BigQuery project location where the output is to be
                written to. In the given project a new dataset is created
                with name
                ``prediction_<model-display-name>_<job-create-time>`` where
                is made BigQuery-dataset-name compatible (for example, most
                special characters become underscores), and timestamp is in
                YYYY_MM_DDThh_mm_ss_sssZ "based on ISO-8601" format. In the
                dataset two tables will be created, ``predictions``, and
                ``errors``. If the Model has both ``instance`` and ``prediction``
                schemata defined then the tables have columns as follows:
                The ``predictions`` table contains instances for which the
                prediction succeeded, it has columns as per a concatenation
                of the Model's instance and prediction schemata. The
                ``errors`` table contains rows for which the prediction has
                failed, it has instance columns, as per the instance schema,
                followed by a single "errors" column, which as values has
                ```google.rpc.Status`` <Status>`__ represented as a STRUCT,
                and containing only ``code`` and ``message``.
            predictions_format: str = "jsonl"
                Required. The format in which AI Platform gives the
                predictions, must be one of "jsonl", "csv", or "bigquery".
                Default is "jsonl" when using `gcs_destination_prefix`. If a
                `bigquery_destination_prefix` is provided, this is overriden to
                "bigquery".
            model_parameters: Optional[Dict] = None
                Optional. The parameters that govern the predictions. The schema of
                the parameters may be specified via the Model's `parameters_schema_uri`.
            machine_type: Optional[str] = None
                Optional. The type of machine for running batch prediction on
                dedicated resources. Not specifying machine type will result in
                batch prediction job being run with automatic resources.
            accelerator_type: Optional[str] = None
                Optional. The type of accelerator(s) that may be attached
                to the machine as per `accelerator_count`. Only used if
                `machine_type` is set.
            accelerator_count: Optional[int] = None
                Optional. The number of accelerators to attach to the
                `machine_type`. Only used if `machine_type` is set.
            starting_replica_count: Optional[int] = None
                The number of machine replicas used at the start of the batch
                operation. If not set, AI Platform decides starting number, not
                greater than `max_replica_count`. Only used if `machine_type` is
                set.
            max_replica_count: Optional[int] = None
                The maximum number of machine replicas the batch operation may
                be scaled to. Only used if `machine_type` is set.
                Default is 10.
            generate_explanation (bool):
                Optional. Generate explanation along with the batch prediction
                results. This will cause the batch prediction output to include
                explanations based on the `prediction_format`:
                    - `bigquery`: output includes a column named `explanation`. The value
                        is a struct that conforms to the [aiplatform.gapic.Explanation] object.
                    - `jsonl`: The JSON objects on each line include an additional entry
                        keyed `explanation`. The value of the entry is a JSON object that
                        conforms to the [aiplatform.gapic.Explanation] object.
                    - `csv`: Generating explanations for CSV format is not supported.
            explanation_metadata (explain.ExplanationMetadata):
                Optional. Explanation metadata configuration for this BatchPredictionJob.
                Can be specified only if `generate_explanation` is set to `True`.

                This value overrides the value of `Model.explanation_metadata`.
                All fields of `explanation_metadata` are optional in the request. If
                a field of the `explanation_metadata` object is not populated, the
                corresponding field of the `Model.explanation_metadata` object is inherited.
                For more details, see `Ref docs <http://tinyurl.com/1igh60kt>`
            explanation_parameters (explain.ExplanationParameters):
                Optional. Parameters to configure explaining for Model's predictions.
                Can be specified only if `generate_explanation` is set to `True`.

                This value overrides the value of `Model.explanation_parameters`.
                All fields of `explanation_parameters` are optional in the request. If
                a field of the `explanation_parameters` object is not populated, the
                corresponding field of the `Model.explanation_parameters` object is inherited.
                For more details, see `Ref docs <http://tinyurl.com/1an4zake>`
            labels: Optional[dict] = None
                Optional. The labels with user-defined metadata to organize your
                BatchPredictionJobs. Label keys and values can be no longer than
                64 characters (Unicode codepoints), can only contain lowercase
                letters, numeric characters, underscores and dashes.
                International characters are allowed. See https://goo.gl/xmQnxf
                for more information and examples of labels.
            credentials: Optional[auth_credentials.Credentials] = None
                Optional. Custom credentials to use to create this batch prediction
                job. Overrides credentials set in aiplatform.init.
            encryption_spec_key_name (Optional[str]):
                Optional. The Cloud KMS resource identifier of the customer
                managed encryption key used to protect the model. Has the
                form:
                ``projects/my-project/locations/my-region/keyRings/my-kr/cryptoKeys/my-key``.
                The key needs to be in the same region as where the compute
                resource is created.

                If set, this Model and all sub-resources of this Model will be secured by this key.

                Overrides encryption_spec_key_name set in aiplatform.init.
        Returns:
            (jobs.BatchPredictionJob):
                Instantiated representation of the created batch prediction job.

        """
        self.wait()

        return jobs.BatchPredictionJob.create(
            job_display_name=job_display_name,
            model_name=self.resource_name,
            instances_format=instances_format,
            predictions_format=predictions_format,
            gcs_source=gcs_source,
            bigquery_source=bigquery_source,
            gcs_destination_prefix=gcs_destination_prefix,
            bigquery_destination_prefix=bigquery_destination_prefix,
            model_parameters=model_parameters,
            machine_type=machine_type,
            accelerator_type=accelerator_type,
            accelerator_count=accelerator_count,
            starting_replica_count=starting_replica_count,
            max_replica_count=max_replica_count,
            generate_explanation=generate_explanation,
            explanation_metadata=explanation_metadata,
            explanation_parameters=explanation_parameters,
            labels=labels,
            project=self.project,
            location=self.location,
            credentials=credentials or self.credentials,
            encryption_spec_key_name=encryption_spec_key_name,
            sync=sync,
        )

    @classmethod
    def list(
        cls,
        filter: Optional[str] = None,
        order_by: Optional[str] = None,
        project: Optional[str] = None,
        location: Optional[str] = None,
        credentials: Optional[auth_credentials.Credentials] = None,
    ) -> List["aiplatform.Model"]:
        """List all Model resource instances.

        Example Usage:

        aiplatform.Model.list(
            filter='labels.my_label="my_label_value" AND display_name="my_model"',
        )

        Args:
            filter (str):
                Optional. An expression for filtering the results of the request.
                For field names both snake_case and camelCase are supported.
            order_by (str):
                Optional. A comma-separated list of fields to order by, sorted in
                ascending order. Use "desc" after a field name for descending.
                Supported fields: `display_name`, `create_time`, `update_time`
            project (str):
                Optional. Project to retrieve list from. If not set, project
                set in aiplatform.init will be used.
            location (str):
                Optional. Location to retrieve list from. If not set, location
                set in aiplatform.init will be used.
            credentials (auth_credentials.Credentials):
                Optional. Custom credentials to use to retrieve list. Overrides
                credentials set in aiplatform.init.

        Returns:
            List[aiplatform.Model] - A list of Model resource objects
        """

        return cls._list_with_local_order(
            filter=filter,
            order_by=order_by,
            project=project,
            location=location,
            credentials=credentials,
        )<|MERGE_RESOLUTION|>--- conflicted
+++ resolved
@@ -1051,7 +1051,6 @@
             explanations=explain_response.explanations,
         )
 
-<<<<<<< HEAD
     @classmethod
     def list(
         cls,
@@ -1099,14 +1098,11 @@
             credentials=credentials,
         )
 
-    def list_models(self) -> Sequence[gca_endpoint.DeployedModel]:
-=======
     def list_models(
         self,
     ) -> Sequence[
         Union[gca_endpoint_v1.DeployedModel, gca_endpoint_v1beta1.DeployedModel]
     ]:
->>>>>>> 10b89e23
         """Returns a list of the models deployed to this Endpoint.
 
         Returns:
