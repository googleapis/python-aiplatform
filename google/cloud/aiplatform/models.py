# -*- coding: utf-8 -*-

# Copyright 2020 Google LLC
#
# Licensed under the Apache License, Version 2.0 (the "License");
# you may not use this file except in compliance with the License.
# You may obtain a copy of the License at
#
#     http://www.apache.org/licenses/LICENSE-2.0
#
# Unless required by applicable law or agreed to in writing, software
# distributed under the License is distributed on an "AS IS" BASIS,
# WITHOUT WARRANTIES OR CONDITIONS OF ANY KIND, either express or implied.
# See the License for the specific language governing permissions and
# limitations under the License.
#
import proto
from typing import Dict, List, NamedTuple, Optional, Sequence, Tuple

from google.auth import credentials as auth_credentials
from google.cloud.aiplatform import base
from google.cloud.aiplatform import initializer
from google.cloud.aiplatform import utils
from google.cloud.aiplatform import jobs
from google.cloud.aiplatform import constants

from google.cloud.aiplatform_v1beta1.services.endpoint_service import (
    client as endpoint_service_client,
)
from google.cloud.aiplatform_v1beta1.services.model_service import (
    client as model_service_client,
)
from google.cloud.aiplatform_v1beta1.services import job_service
from google.cloud.aiplatform_v1beta1 import types
from google.cloud.aiplatform_v1beta1.types import endpoint as gca_endpoint
from google.cloud.aiplatform_v1beta1.types import machine_resources
from google.cloud.aiplatform_v1beta1.types import model as gca_model
from google.cloud.aiplatform_v1beta1.types import env_var

from google.cloud.aiplatform_v1beta1.services.prediction_service import (
    client as prediction_service_client,
)
from google.protobuf import json_format


class Prediction(NamedTuple):
    """Prediction class envelopes returned Model predictions and the Model id.

<<<<<<< HEAD
    client_class = model_service_client.ModelServiceClient
    _is_client_prediction_client = False
    _resource_noun = "models"
    _getter_method = "get_model"
=======
    Attributes:
        predictions:
            The predictions that are the output of the predictions
            call. The schema of any single prediction may be specified via
            Endpoint's DeployedModels' [Model's][google.cloud.aiplatform.v1beta1.DeployedModel.model]
            [PredictSchemata's][google.cloud.aiplatform.v1beta1.Model.predict_schemata]
        deployed_model_id:
            ID of the Endpoint's DeployedModel that served this prediction.
    """
>>>>>>> e45ebfc5

    predictions: Dict[str, List]
    deployed_model_id: str

<<<<<<< HEAD
    @property
    def description(self):
        """Description of the model."""
        return self._gca_resource.description
=======

class Endpoint(base.AiPlatformResourceNounWithFutureManager):

    client_class = endpoint_service_client.EndpointServiceClient
    _is_client_prediction_client = False
>>>>>>> e45ebfc5

    def __init__(
        self,
        endpoint_name: str,
        project: Optional[str] = None,
        location: Optional[str] = None,
        credentials: Optional[auth_credentials.Credentials] = None,
    ):
        """Retrieves an endpoint resource.

        Args:
            endpoint_name (str):
                Required. A fully-qualified endpoint resource name or endpoint ID.
                Example: "projects/123/locations/us-central1/endpoints/456" or
                "456" when project and location are initialized or passed.
            project (str):
                Optional. Project to retrieve endpoint from. If not set, project
                set in aiplatform.init will be used.
            location (str):
                Optional. Location to retrieve endpoint from. If not set, location
                set in aiplatform.init will be used.
            credentials (auth_credentials.Credentials):
                Optional. Custom credentials to use to upload this model. Overrides
                credentials set in aiplatform.init.
        """

        super().__init__(project=project, location=location, credentials=credentials)
<<<<<<< HEAD
        self._gca_resource = self._get_gca_resource(resource_name=model_name)
=======
        self._gca_resource = self._get_endpoint(endpoint_name)
        self._prediction_client = self._instantiate_prediction_client(
            location=location or initializer.global_config.location,
            credentials=credentials,
        )

    def _get_endpoint(self, endpoint_name: str) -> gca_endpoint.Endpoint:
        """Gets the endpoint from AI Platform.

        Args:
            endpoint_name (str):
                Required. The name of the endpoint to retrieve.
        Returns:
            endpoint (gca_endpoint.Endpoint):
                Managed endpoint resource.
        """

        endpoint_name = utils.full_resource_name(
            resource_name=endpoint_name,
            resource_noun="endpoints",
            project=self.project,
            location=self.location,
        )
        endpoint = self.api_client.get_endpoint(name=endpoint_name)

        return endpoint
>>>>>>> e45ebfc5

    @classmethod
    def create(
        cls,
        display_name: str,
        description: Optional[str] = None,
        labels: Optional[Dict] = None,
        metadata: Optional[Sequence[Tuple[str, str]]] = (),
        project: Optional[str] = None,
        location: Optional[str] = None,
        credentials: Optional[auth_credentials.Credentials] = None,
        sync=True,
    ) -> "Endpoint":
        """Creates a new endpoint.

        Args:
            api_client (endpoint_service_client.EndpointServiceClient):
                Required. An instance of endpoint_service_client.EndpointServiceClient with the correct
                api_endpoint already set based on user's preferences.
            display_name (str):
                Required. The user-defined name of the Endpoint.
                The name can be up to 128 characters long and can be consist
                of any UTF-8 characters.
            project (str):
                Required. Project to retrieve endpoint from. If not set, project
                set in aiplatform.init will be used.
            location (str):
                Required. Location to retrieve endpoint from. If not set, location
                set in aiplatform.init will be used.
            description (str):
                Optional. The description of the Endpoint.
            labels (Dict):
                Optional. The labels with user-defined metadata to
                organize your Endpoints.
                Label keys and values can be no longer than 64
                characters (Unicode codepoints), can only
                contain lowercase letters, numeric characters,
                underscores and dashes. International characters
                are allowed.
                See https://goo.gl/xmQnxf for more information
                and examples of labels.
            metadata (Sequence[Tuple[str, str]]):
                Optional. Strings which should be sent along with the request as
                metadata.
            credentials (auth_credentials.Credentials):
                Optional. Custom credentials to use to upload this model. Overrides
                credentials set in aiplatform.init.
            sync (bool):
                Whether to execute this method synchronously. If False, this method
                will be executed in concurrent Future and any downstream object will
                be immediately returned and synced when the Future has completed.
        Returns:
            endpoint (endpoint.Endpoint):
                Created endpoint.
        """

        api_client = cls._instantiate_client(location=location, credentials=credentials)

        utils.validate_display_name(display_name)

        project = project or initializer.global_config.project
        location = location or initializer.global_config.location

        return cls._create(
            api_client=api_client,
            display_name=display_name,
            project=project,
            location=location,
            description=description,
            labels=labels,
            metadata=metadata,
            credentials=credentials,
            sync=sync,
        )

    @classmethod
    @base.optional_sync()
    def _create(
        cls,
        api_client: endpoint_service_client.EndpointServiceClient,
        display_name: str,
        project: str,
        location: str,
        description: Optional[str] = None,
        labels: Optional[Dict] = None,
        metadata: Optional[Sequence[Tuple[str, str]]] = (),
        credentials: Optional[auth_credentials.Credentials] = None,
        sync=True,
    ) -> "Endpoint":
        """
        Creates a new endpoint by calling the API client.
        Args:
            api_client (EndpointServiceClient):
                Required. An instance of EndpointServiceClient with the correct
                api_endpoint already set based on user's preferences.
            display_name (str):
                Required. The user-defined name of the Endpoint.
                The name can be up to 128 characters long and can be consist
                of any UTF-8 characters.
            project (str):
                Required. Project to retrieve endpoint from. If not set, project
                set in aiplatform.init will be used.
            location (str):
                Required. Location to retrieve endpoint from. If not set, location
                set in aiplatform.init will be used.
            description (str):
                Optional. The description of the Endpoint.
            labels (Dict):
                Optional. The labels with user-defined metadata to
                organize your Endpoints.
                Label keys and values can be no longer than 64
                characters (Unicode codepoints), can only
                contain lowercase letters, numeric characters,
                underscores and dashes. International characters
                are allowed.
                See https://goo.gl/xmQnxf for more information
                and examples of labels.
            metadata (Sequence[Tuple[str, str]]):
                Optional. Strings which should be sent along with the request as
                metadata.
            credentials (auth_credentials.Credentials):
                Optional. Custom credentials to use to upload this model. Overrides
                credentials set in aiplatform.init.
            sync (bool):
                Whether to create this endpoint synchronously.
        Returns:
            endpoint (endpoint.Endpoint):
                Created endpoint.
        """

        parent = initializer.global_config.common_location_path(
            project=project, location=location
        )

        gapic_endpoint = gca_endpoint.Endpoint(
            display_name=display_name, description=description, labels=labels,
        )

        operation_future = api_client.create_endpoint(
            parent=parent, endpoint=gapic_endpoint, metadata=metadata
        )

        created_endpoint = operation_future.result()

        return cls(
            endpoint_name=created_endpoint.name,
            project=project,
            location=location,
            credentials=credentials,
        )

    @staticmethod
    def _allocate_traffic(
        traffic_split: Dict[str, int], traffic_percentage: int,
    ) -> Dict[str, int]:
        """
        Allocates desired traffic to new deployed model and scales traffic of
        older deployed models.

        Args:
            traffic_split (Dict[str, int]):
                Required. Current traffic split of deployed models in endpoint.
            traffic_percentage (int):
                Required. Desired traffic to new deployed model.
        Returns:
            new_traffic_split (Dict[str, int]):
                Traffic split to use.
        """
        new_traffic_split = {}
        old_models_traffic = 100 - traffic_percentage
        if old_models_traffic:
            unallocated_traffic = old_models_traffic
            for deployed_model in traffic_split:
                current_traffic = traffic_split[deployed_model]
                new_traffic = int(current_traffic / 100 * old_models_traffic)
                new_traffic_split[deployed_model] = new_traffic
                unallocated_traffic -= new_traffic
            # will likely under-allocate. make total 100.
            for deployed_model in new_traffic_split:
                if unallocated_traffic == 0:
                    break
                new_traffic_split[deployed_model] += 1
                unallocated_traffic -= 1

        new_traffic_split["0"] = traffic_percentage

        return new_traffic_split

    @staticmethod
    def _unallocate_traffic(
        traffic_split: Dict[str, int], deployed_model_id: str,
    ) -> Dict[str, int]:
        """
        Sets deployed model id's traffic to 0 and scales the traffic of other
        deployed models.

        Args:
            traffic_split (Dict[str, int]):
                Required. Current traffic split of deployed models in endpoint.
            deployed_model_id (str):
                Required. Desired traffic to new deployed model.
        Returns:
            new_traffic_split (Dict[str, int]):
                Traffic split to use.
        """
        new_traffic_split = traffic_split.copy()
        del new_traffic_split[deployed_model_id]
        deployed_model_id_traffic = traffic_split[deployed_model_id]
        traffic_percent_left = 100 - deployed_model_id_traffic

        if traffic_percent_left:
            unallocated_traffic = 100
            for deployed_model in new_traffic_split:
                current_traffic = traffic_split[deployed_model]
                new_traffic = int(current_traffic / traffic_percent_left * 100)
                new_traffic_split[deployed_model] = new_traffic
                unallocated_traffic -= new_traffic
            # will likely under-allocate. make total 100.
            for deployed_model in new_traffic_split:
                if unallocated_traffic == 0:
                    break
                new_traffic_split[deployed_model] += 1
                unallocated_traffic -= 1

        new_traffic_split[deployed_model_id] = 0

        return new_traffic_split

    @staticmethod
    def _validate_deploy_args(
        min_replica_count: int,
        max_replica_count: int,
        deployed_model_display_name: Optional[str],
        traffic_split: Optional[Dict[str, int]],
        traffic_percentage: int,
    ):
        """Helper method to validate deploy arguments.

        Args:
            min_replica_count (int):
                Required. The minimum number of machine replicas this deployed
                model will be always deployed on. If traffic against it increases,
                it may dynamically be deployed onto more replicas, and as traffic
                decreases, some of these extra replicas may be freed.
            max_replica_count (int):
                Required. The maximum number of replicas this deployed model may
                be deployed on when the traffic against it increases. If requested
                value is too large, the deployment will error, but if deployment
                succeeds then the ability to scale the model to that many replicas
                is guaranteed (barring service outages). If traffic against the
                deployed model increases beyond what its replicas at maximum may
                handle, a portion of the traffic will be dropped. If this value
                is not provided, the larger value of min_replica_count or 1 will
                be used. If value provided is smaller than min_replica_count, it
                will automatically be increased to be min_replica_count.
            deployed_model_display_name (str):
                Required. The display name of the DeployedModel. If not provided
                upon creation, the Model's display_name is used.
            traffic_split (Dict[str, int]):
                Required. A map from a DeployedModel's ID to the percentage of
                this Endpoint's traffic that should be forwarded to that DeployedModel.
                If a DeployedModel's ID is not listed in this map, then it receives
                no traffic. The traffic percentage values must add up to 100, or
                map must be empty if the Endpoint is to not accept any traffic at
                the moment. Key for model being deployed is "0". Should not be
                provided if traffic_percentage is provided.
            traffic_percentage (int):
                Required. Desired traffic to newly deployed model. Defaults to
                0 if there are pre-existing deployed models. Defaults to 100 if
                there are no pre-existing deployed models. Negative values should
                not be provided. Traffic of previously deployed models at the endpoint
                will be scaled down to accommodate new deployed model's traffic.
                Should not be provided if traffic_split is provided.

        Raises:
            ValueError if Min or Max replica is negative. Traffic percentage > 100 or
            < 0. Or if traffic_split does not sum to 100.

        """
        if min_replica_count < 0:
            raise ValueError("Min replica cannot be negative.")
        if max_replica_count < 0:
            raise ValueError("Max replica cannot be negative.")
        if deployed_model_display_name is not None:
            utils.validate_display_name(deployed_model_display_name)

        if traffic_split is None:
            if traffic_percentage > 100:
                raise ValueError("Traffic percentage cannot be greater than 100.")
            if traffic_percentage < 0:
                raise ValueError("Traffic percentage cannot be negative.")

        elif traffic_split:
            # TODO(b/172678233) verify every referenced deployed model exists
            if sum(traffic_split.values()) != 100:
                raise ValueError(
                    "Sum of all traffic within traffic split needs to be 100."
                )

    def deploy(
        self,
        model: "Model",
        deployed_model_display_name: Optional[str] = None,
        traffic_percentage: int = 0,
        traffic_split: Optional[Dict[str, int]] = None,
        machine_type: Optional[str] = None,
        min_replica_count: int = 1,
        max_replica_count: int = 1,
        metadata: Optional[Sequence[Tuple[str, str]]] = (),
        sync=True,
    ) -> None:
        """
        Deploys a Model to the Endpoint.

        Args:
            model (aiplatform.Model):
                Required. Model to be deployed.
            deployed_model_display_name (str):
                Optional. The display name of the DeployedModel. If not provided
                upon creation, the Model's display_name is used.
            traffic_percentage (int):
                Optional. Desired traffic to newly deployed model. Defaults to
                0 if there are pre-existing deployed models. Defaults to 100 if
                there are no pre-existing deployed models. Negative values should
                not be provided. Traffic of previously deployed models at the endpoint
                will be scaled down to accommodate new deployed model's traffic.
                Should not be provided if traffic_split is provided.
            traffic_split (Dict[str, int]):
                Optional. A map from a DeployedModel's ID to the percentage of
                this Endpoint's traffic that should be forwarded to that DeployedModel.
                If a DeployedModel's ID is not listed in this map, then it receives
                no traffic. The traffic percentage values must add up to 100, or
                map must be empty if the Endpoint is to not accept any traffic at
                the moment. Key for model being deployed is "0". Should not be
                provided if traffic_percentage is provided.
            machine_type (str):
                Optional. The type of machine. Not specifying machine type will
                result in model to be deployed with automatic resources.
            min_replica_count (int):
                Optional. The minimum number of machine replicas this deployed
                model will be always deployed on. If traffic against it increases,
                it may dynamically be deployed onto more replicas, and as traffic
                decreases, some of these extra replicas may be freed.
            max_replica_count (int):
                Optional. The maximum number of replicas this deployed model may
                be deployed on when the traffic against it increases. If requested
                value is too large, the deployment will error, but if deployment
                succeeds then the ability to scale the model to that many replicas
                is guaranteed (barring service outages). If traffic against the
                deployed model increases beyond what its replicas at maximum may
                handle, a portion of the traffic will be dropped. If this value
                is not provided, the larger value of min_replica_count or 1 will
                be used. If value provided is smaller than min_replica_count, it
                will automatically be increased to be min_replica_count.
            metadata (Sequence[Tuple[str, str]]):
                Optional. Strings which should be sent along with the request as
                metadata.
            sync (bool):
                Whether to execute this method synchronously. If False, this method
                will be executed in concurrent Future and any downstream object will
                be immediately returned and synced when the Future has completed.
        """

        self._validate_deploy_args(
            min_replica_count,
            max_replica_count,
            deployed_model_display_name,
            traffic_split,
            traffic_percentage,
        )

        self._deploy(
            model=model,
            deployed_model_display_name=deployed_model_display_name,
            traffic_percentage=traffic_percentage,
            traffic_split=traffic_split,
            machine_type=machine_type,
            min_replica_count=min_replica_count,
            max_replica_count=max_replica_count,
            metadata=metadata,
            sync=sync,
        )

    @base.optional_sync()
    def _deploy(
        self,
        model: "Model",
        deployed_model_display_name: Optional[str] = None,
        traffic_percentage: Optional[int] = 0,
        traffic_split: Optional[Dict[str, int]] = None,
        machine_type: Optional[str] = None,
        min_replica_count: Optional[int] = 1,
        max_replica_count: Optional[int] = 1,
        metadata: Optional[Sequence[Tuple[str, str]]] = (),
        sync=True,
    ) -> None:
        """
        Deploys a Model to the Endpoint.

        Args:
            model (aiplatform.Model):
                Required. Model to be deployed.
            deployed_model_display_name (str):
                Optional. The display name of the DeployedModel. If not provided
                upon creation, the Model's display_name is used.
            traffic_percentage (int):
                Optional. Desired traffic to newly deployed model. Defaults to
                0 if there are pre-existing deployed models. Defaults to 100 if
                there are no pre-existing deployed models. Negative values should
                not be provided. Traffic of previously deployed models at the endpoint
                will be scaled down to accommodate new deployed model's traffic.
                Should not be provided if traffic_split is provided.
            traffic_split (Dict[str, int]):
                Optional. A map from a DeployedModel's ID to the percentage of
                this Endpoint's traffic that should be forwarded to that DeployedModel.
                If a DeployedModel's ID is not listed in this map, then it receives
                no traffic. The traffic percentage values must add up to 100, or
                map must be empty if the Endpoint is to not accept any traffic at
                the moment. Key for model being deployed is "0". Should not be
                provided if traffic_percentage is provided.
            machine_type (str):
                Optional. The type of machine. Not specifying machine type will
                result in model to be deployed with automatic resources.
            min_replica_count (int):
                Optional. The minimum number of machine replicas this deployed
                model will be always deployed on. If traffic against it increases,
                it may dynamically be deployed onto more replicas, and as traffic
                decreases, some of these extra replicas may be freed.
            max_replica_count (int):
                Optional. The maximum number of replicas this deployed model may
                be deployed on when the traffic against it increases. If requested
                value is too large, the deployment will error, but if deployment
                succeeds then the ability to scale the model to that many replicas
                is guaranteed (barring service outages). If traffic against the
                deployed model increases beyond what its replicas at maximum may
                handle, a portion of the traffic will be dropped. If this value
                is not provided, the larger value of min_replica_count or 1 will
                be used. If value provided is smaller than min_replica_count, it
                will automatically be increased to be min_replica_count.
            metadata (Sequence[Tuple[str, str]]):
                Optional. Strings which should be sent along with the request as
                metadata.
            sync (bool):
                Whether to execute this method synchronously. If False, this method
                will be executed in concurrent Future and any downstream object will
                be immediately returned and synced when the Future has completed.
        Raises:
            ValueError if there is not current traffic split and traffic percentage
            is not 0 or 100.
        """

        self._deploy_call(
            self.api_client,
            self.resource_name,
            model.resource_name,
            self._gca_resource.traffic_split,
            deployed_model_display_name=deployed_model_display_name,
            traffic_percentage=traffic_percentage,
            traffic_split=traffic_split,
            machine_type=machine_type,
            min_replica_count=min_replica_count,
            max_replica_count=max_replica_count,
            metadata=metadata,
        )

        self._gca_resource = self._get_endpoint(self.resource_name)

    @classmethod
    def _deploy_call(
        cls,
        api_client: endpoint_service_client.EndpointServiceClient,
        endpoint_resource_name: str,
        model_resource_name: str,
        endpoint_resource_traffic_split: Optional[proto.MapField] = None,
        deployed_model_display_name: Optional[str] = None,
        traffic_percentage: Optional[int] = 0,
        traffic_split: Optional[Dict[str, int]] = None,
        machine_type: Optional[str] = None,
        min_replica_count: Optional[int] = 1,
        max_replica_count: Optional[int] = 1,
        metadata: Optional[Sequence[Tuple[str, str]]] = (),
    ):
        """
        Helper method to deploy model to endpoint.

        Args:
            api_client (endpoint_service_client.EndpointServiceClient):
                Required. endpoint_service_client.EndpointServiceClient to make call.
            endpoint_resource_name (str):
                Required. Endpoint resource name to deploy model to.
            model_resource_name (str):
                Required. Model resource name of Model to deploy.
            endpoint_resource_traffic_split (proto.MapField):
                Optional. Endpoint current resource traffic split.
            deployed_model_display_name (str):
                Optional. The display name of the DeployedModel. If not provided
                upon creation, the Model's display_name is used.
            traffic_percentage (int):
                Optional. Desired traffic to newly deployed model. Defaults to
                0 if there are pre-existing deployed models. Defaults to 100 if
                there are no pre-existing deployed models. Negative values should
                not be provided. Traffic of previously deployed models at the endpoint
                will be scaled down to accommodate new deployed model's traffic.
                Should not be provided if traffic_split is provided.
            traffic_split (Dict[str, int]):
                Optional. A map from a DeployedModel's ID to the percentage of
                this Endpoint's traffic that should be forwarded to that DeployedModel.
                If a DeployedModel's ID is not listed in this map, then it receives
                no traffic. The traffic percentage values must add up to 100, or
                map must be empty if the Endpoint is to not accept any traffic at
                the moment. Key for model being deployed is "0". Should not be
                provided if traffic_percentage is provided.
            machine_type (str):
                Optional. The type of machine. Not specifying machine type will
                result in model to be deployed with automatic resources.
            min_replica_count (int):
                Optional. The minimum number of machine replicas this deployed
                model will be always deployed on. If traffic against it increases,
                it may dynamically be deployed onto more replicas, and as traffic
                decreases, some of these extra replicas may be freed.
            max_replica_count (int):
                Optional. The maximum number of replicas this deployed model may
                be deployed on when the traffic against it increases. If requested
                value is too large, the deployment will error, but if deployment
                succeeds then the ability to scale the model to that many replicas
                is guaranteed (barring service outages). If traffic against the
                deployed model increases beyond what its replicas at maximum may
                handle, a portion of the traffic will be dropped. If this value
                is not provided, the larger value of min_replica_count or 1 will
                be used. If value provided is smaller than min_replica_count, it
                will automatically be increased to be min_replica_count.
            metadata (Sequence[Tuple[str, str]]):
                Optional. Strings which should be sent along with the request as
                metadata.
            sync (bool):
                Whether to execute this method synchronously. If False, this method
                will be executed in concurrent Future and any downstream object will
                be immediately returned and synced when the Future has completed.
        Raises:
            ValueError if there is not current traffic split and traffic percentage
            is not 0 or 100.
        """

        max_replica_count = max(min_replica_count, max_replica_count)

        if machine_type:
            machine_spec = machine_resources.MachineSpec(machine_type=machine_type)
            dedicated_resources = machine_resources.DedicatedResources(
                machine_spec=machine_spec,
                min_replica_count=min_replica_count,
                max_replica_count=max_replica_count,
            )
            deployed_model = gca_endpoint.DeployedModel(
                dedicated_resources=dedicated_resources,
                model=model_resource_name,
                display_name=deployed_model_display_name,
            )
        else:
            automatic_resources = machine_resources.AutomaticResources(
                min_replica_count=min_replica_count,
                max_replica_count=max_replica_count,
            )
            deployed_model = gca_endpoint.DeployedModel(
                automatic_resources=automatic_resources,
                model=model_resource_name,
                display_name=deployed_model_display_name,
            )

        if traffic_split is None:
            # new model traffic needs to be 100 if no pre-existing models
            if not endpoint_resource_traffic_split:
                # default scenario
                if traffic_percentage == 0:
                    traffic_percentage = 100
                # verify user specified 100
                elif traffic_percentage < 100:
                    raise ValueError(
                        """There are currently no deployed models so the traffic
                        percentage for this deployed model needs to be 100."""
                    )
            traffic_split = cls._allocate_traffic(
                traffic_split=dict(endpoint_resource_traffic_split),
                traffic_percentage=traffic_percentage,
            )

        operation_future = api_client.deploy_model(
            endpoint=endpoint_resource_name,
            deployed_model=deployed_model,
            traffic_split=traffic_split,
            metadata=metadata,
        )

        operation_future.result()

    def undeploy(
        self,
        deployed_model_id: str,
        traffic_split: Optional[Dict[str, int]] = None,
        metadata: Optional[Sequence[Tuple[str, str]]] = (),
        sync=True,
    ) -> None:
        """Undeploys a deployed model.

        Proportionally adjusts the traffic_split among the remaining deployed
        models of the endpoint.

        Args:
            deployed_model_id (str):
                Required. The ID of the DeployedModel to be undeployed from the
                Endpoint.
            traffic_split (Dict[str, int]):
                Optional. A map from a DeployedModel's ID to the percentage of
                this Endpoint's traffic that should be forwarded to that DeployedModel.
                If a DeployedModel's ID is not listed in this map, then it receives
                no traffic. The traffic percentage values must add up to 100, or
                map must be empty if the Endpoint is to not accept any traffic at
                the moment. Key for model being deployed is "0". Should not be
                provided if traffic_percentage is provided.
            metadata (Sequence[Tuple[str, str]]):
                Optional. Strings which should be sent along with the request as
                metadata.
        """
        if traffic_split is not None:
            if deployed_model_id in traffic_split and traffic_split[deployed_model_id]:
                raise ValueError("Model being undeployed should have 0 traffic.")
            if sum(traffic_split.values()) != 100:
                # TODO(b/172678233) verify every referenced deployed model exists
                raise ValueError(
                    "Sum of all traffic within traffic split needs to be 100."
                )

        self._undeploy(
            deployed_model_id=deployed_model_id,
            traffic_split=traffic_split,
            metadata=metadata,
            sync=sync,
        )

    @base.optional_sync()
    def _undeploy(
        self,
        deployed_model_id: str,
        traffic_split: Optional[Dict[str, int]] = None,
        metadata: Optional[Sequence[Tuple[str, str]]] = (),
        sync=True,
    ) -> None:
        """Undeploys a deployed model.

        Proportionally adjusts the traffic_split among the remaining deployed
        models of the endpoint.

        Args:
            deployed_model_id (str):
                Required. The ID of the DeployedModel to be undeployed from the
                Endpoint.
            traffic_split (Dict[str, int]):
                Optional. A map from a DeployedModel's ID to the percentage of
                this Endpoint's traffic that should be forwarded to that DeployedModel.
                If a DeployedModel's ID is not listed in this map, then it receives
                no traffic. The traffic percentage values must add up to 100, or
                map must be empty if the Endpoint is to not accept any traffic at
                the moment. Key for model being deployed is "0". Should not be
                provided if traffic_percentage is provided.
            metadata (Sequence[Tuple[str, str]]):
                Optional. Strings which should be sent along with the request as
                metadata.
        """
        if traffic_split is None:
            traffic_split = self._unallocate_traffic(
                traffic_split=dict(self._gca_resource.traffic_split),
                deployed_model_id=deployed_model_id,
            )
            traffic_split.pop(deployed_model_id)

        operation_future = self.api_client.undeploy_model(
            endpoint=self.resource_name,
            deployed_model_id=deployed_model_id,
            traffic_split=traffic_split,
            metadata=metadata,
        )

        # block before returning
        operation_future.result()

        # update local resource
        self._gca_resource = self._get_endpoint(self.resource_name)

    @staticmethod
    def _instantiate_prediction_client(
        location: Optional[str] = None,
        credentials: Optional[auth_credentials.Credentials] = None,
    ) -> prediction_service_client.PredictionServiceClient:
        """Helper method to instantiates prediction client for this endpoint.

        Args:
            location (str): The location of this endpoint.
            credentials (google.auth.credentials.Credentials):
                Optional custom credentials to use when accessing interacting with
                the prediction client.
        Returns:
            prediction_client (prediction_service_client.PredictionServiceClient):
                Initalized prediction client.
        """
        return initializer.global_config.create_client(
            client_class=prediction_service_client.PredictionServiceClient,
            credentials=credentials,
            location_override=location,
            prediction_client=True,
        )

    def predict(self, instances: List, parameters: Optional[Dict] = None) -> Prediction:
        """Make a prediction against this Endpoint.

        Args:
            instances (List):
                Required. The instances that are the input to the
                prediction call. A DeployedModel may have an upper limit
                on the number of instances it supports per request, and
                when it is exceeded the prediction call errors in case
                of AutoML Models, or, in case of customer created
                Models, the behaviour is as documented by that Model.
                The schema of any single instance may be specified via
                Endpoint's DeployedModels'
                [Model's][google.cloud.aiplatform.v1beta1.DeployedModel.model]
                [PredictSchemata's][google.cloud.aiplatform.v1beta1.Model.predict_schemata]
                ``instance_schema_uri``.
            parameters (Dict):
                The parameters that govern the prediction. The schema of
                the parameters may be specified via Endpoint's
                DeployedModels' [Model's
                ][google.cloud.aiplatform.v1beta1.DeployedModel.model]
                [PredictSchemata's][google.cloud.aiplatform.v1beta1.Model.predict_schemata]
                ``parameters_schema_uri``.
        Returns:
            prediction: Prediction with returned predictions and Model Id.

        """
        self.wait()

        prediction_response = self._prediction_client.predict(
            endpoint=self.resource_name, instances=instances, parameters=parameters
        )

        return Prediction(
            predictions=[
                json_format.MessageToDict(item)
                for item in prediction_response.predictions.pb
            ],
            deployed_model_id=prediction_response.deployed_model_id,
        )

    # TODO(b/172828587): implement prediction
    def explain(self, instances: List[Dict], parameters: Optional[Dict]) -> List[Dict]:
        """Online prediction with explanation."""
        raise NotImplementedError("Prediction not implemented.")


class Model(base.AiPlatformResourceNounWithFutureManager):

    client_class = model_service_client.ModelServiceClient
    _is_client_prediction_client = False

    @property
    def uri(self):
        """Uri of the model."""
        return self._gca_resource.artifact_uri

<<<<<<< HEAD
    client_class = EndpointServiceClient
    _is_client_prediction_client = False
    _resource_noun = "endpoints"
    _getter_method = "get_endpoint"
=======
    @property
    def description(self):
        """Description of the model."""
        return self._gca_model.description
>>>>>>> e45ebfc5

    def __init__(
        self,
        model_name: str,
        project: Optional[str] = None,
        location: Optional[str] = None,
        credentials: Optional[auth_credentials.Credentials] = None,
    ):
        """Retrieves the model resource and instantiates its representation.

        Args:
            model_name (str):
                Required. A fully-qualified model resource name or model ID.
                Example: "projects/123/locations/us-central1/models/456" or
                "456" when project and location are initialized or passed.
            project (str):
                Optional project to retrieve model from. If not set, project
                set in aiplatform.init will be used.
            location (str):
                Optional location to retrieve model from. If not set, location
                set in aiplatform.init will be used.
            credentials: Optional[auth_credentials.Credentials]=None,
                Custom credentials to use to upload this model. If not set,
                credentials set in aiplatform.init will be used.
        """

        super().__init__(project=project, location=location, credentials=credentials)
<<<<<<< HEAD
        self._gca_resource = self._get_gca_resource(resource_name=endpoint_name)
        self._prediction_client = self._instantiate_prediction_client(
            location=location or initializer.global_config.location,
            credentials=credentials,
        )

    @classmethod
    def create(
        cls,
        display_name: str,
        description: Optional[str] = None,
        labels: Optional[Dict] = None,
        metadata: Optional[Sequence[Tuple[str, str]]] = (),
        project: Optional[str] = None,
        location: Optional[str] = None,
        credentials: Optional[auth_credentials.Credentials] = None,
    ) -> "Endpoint":
        """Creates a new endpoint.

        Args:
            display_name (str):
                Required. The user-defined name of the Endpoint.
                The name can be up to 128 characters long and can be consist
                of any UTF-8 characters.
            description (str):
                Optional. The description of the Endpoint.
            labels (Dict):
                Optional. The labels with user-defined metadata to
                organize your Endpoints.
                Label keys and values can be no longer than 64
                characters (Unicode codepoints), can only
                contain lowercase letters, numeric characters,
                underscores and dashes. International characters
                are allowed.
                See https://goo.gl/xmQnxf for more information
                and examples of labels.
            metadata (Sequence[Tuple[str, str]]):
                Optional. Strings which should be sent along with the request as
                metadata.
            project (str):
                Optional. Project to retrieve endpoint from. If not set, project
                set in aiplatform.init will be used.
            location (str):
                Optional. Location to retrieve endpoint from. If not set, location
                set in aiplatform.init will be used.
            credentials (auth_credentials.Credentials):
                Optional. Custom credentials to use to upload this model. Overrides
                credentials set in aiplatform.init.
        Returns:
            endpoint (Endpoint):
                Instantiated representation of the endpoint resource.
        """

        api_client = cls._instantiate_client(location=location, credentials=credentials)

        utils.validate_display_name(display_name)

        create_endpoint_operation = cls._create(
            api_client=api_client,
            parent=initializer.global_config.common_location_path(
                project=project, location=location
            ),
            display_name=display_name,
            description=description,
            labels=labels,
            metadata=metadata,
        )
=======
        self._gca_resource = self._get_model(model_name)
>>>>>>> e45ebfc5

    def _get_model(self, model_name: str) -> gca_model.Model:
        """Gets the model from AI Platform.

        Args:
            model_name (str): The name of the model to retrieve.
        Returns:
            model: Managed Model resource.
        """

        model_name = utils.full_resource_name(
            resource_name=model_name,
            resource_noun="models",
            project=self.project,
            location=self.location,
        )
        model = self.api_client.get_model(name=model_name)

        return model

    # TODO(b/170979552) Add support for predict schemata
    # TODO(b/170979926) Add support for metadata and metadata schema
    @classmethod
    @base.optional_sync()
    def upload(
        cls,
        display_name: str,
        artifact_uri: str,
        serving_container_image_uri: str,
        *,
        serving_container_predict_route: Optional[str] = None,
        serving_container_health_route: Optional[str] = None,
        description: Optional[str] = None,
        serving_container_command: Optional[Sequence[str]] = None,
        serving_container_args: Optional[Sequence[str]] = None,
        serving_container_environment_variables: Optional[Dict[str, str]] = None,
        serving_container_ports: Optional[Sequence[int]] = None,
        instance_schema_uri: Optional[str] = None,
        parameters_schema_uri: Optional[str] = None,
        prediction_schema_uri: Optional[str] = None,
        project: Optional[str] = None,
        location: Optional[str] = None,
        credentials: Optional[auth_credentials.Credentials] = None,
        sync=True,
    ) -> "Model":
        """Uploads a model and returns a Model representing the uploaded Model resource.

        Example usage:

        my_model = Model.upload(
            display_name='my-model',
            artifact_uri='gs://my-model/saved-model'
            serving_container_image_uri='tensorflow/serving'
        )

        Args:
            display_name (str):
                Required. The display name of the Model. The name can be up to 128
                characters long and can be consist of any UTF-8 characters.
            artifact_uri (str):
                Required. The path to the directory containing the Model artifact and
                any of its supporting files. Not present for AutoML Models.
            serving_container_image_uri (str):
                Required. The URI of the Model serving container.
            serving_container_predict_route (str):
                Optional. An HTTP path to send prediction requests to the container, and
                which must be supported by it. If not specified a default HTTP path will
                be used by AI Platform.
            serving_container_health_route (str):
                Optional. An HTTP path to send health check requests to the container, and which
                must be supported by it. If not specified a standard HTTP path will be
                used by AI Platform.
            description (str):
                The description of the model.
            serving_container_command: Optional[Sequence[str]]=None,
                The command with which the container is run. Not executed within a
                shell. The Docker image's ENTRYPOINT is used if this is not provided.
                Variable references $(VAR_NAME) are expanded using the container's
                environment. If a variable cannot be resolved, the reference in the
                input string will be unchanged. The $(VAR_NAME) syntax can be escaped
                with a double $$, ie: $$(VAR_NAME). Escaped references will never be
                expanded, regardless of whether the variable exists or not.
            serving_container_args: Optional[Sequence[str]]=None,
                The arguments to the command. The Docker image's CMD is used if this is
                not provided. Variable references $(VAR_NAME) are expanded using the
                container's environment. If a variable cannot be resolved, the reference
                in the input string will be unchanged. The $(VAR_NAME) syntax can be
                escaped with a double $$, ie: $$(VAR_NAME). Escaped references will
                never be expanded, regardless of whether the variable exists or not.
            serving_container_environment_variables: Optional[Dict[str, str]]=None,
                The environment variables that are to be present in the container.
                Should be a dictionary where keys are environment variable names
                and values are environment variable values for those names.
            serving_container_ports: Optional[Sequence[int]]=None,
                Declaration of ports that are exposed by the container. This field is
                primarily informational, it gives AI Platform information about the
                network connections the container uses. Listing or not a port here has
                no impact on whether the port is actually exposed, any port listening on
                the default "0.0.0.0" address inside a container will be accessible from
                the network.
            instance_schema_uri (str):
                Optional. Points to a YAML file stored on Google Cloud
                Storage describing the format of a single instance, which
                are used in
                ``PredictRequest.instances``,
                ``ExplainRequest.instances``
                and
                ``BatchPredictionJob.input_config``.
                The schema is defined as an OpenAPI 3.0.2 `Schema
                Object <https://tinyurl.com/y538mdwt#schema-object>`__.
                AutoML Models always have this field populated by AI
                Platform. Note: The URI given on output will be immutable
                and probably different, including the URI scheme, than the
                one given on input. The output URI will point to a location
                where the user only has a read access.

                Currently not used.
            parameters_schema_uri (str):
                Optional. Points to a YAML file stored on Google Cloud
                Storage describing the parameters of prediction and
                explanation via
                ``PredictRequest.parameters``,
                ``ExplainRequest.parameters``
                and
                ``BatchPredictionJob.model_parameters``.
                The schema is defined as an OpenAPI 3.0.2 `Schema
                Object <https://tinyurl.com/y538mdwt#schema-object>`__.
                AutoML Models always have this field populated by AI
                Platform, if no parameters are supported it is set to an
                empty string. Note: The URI given on output will be
                immutable and probably different, including the URI scheme,
                than the one given on input. The output URI will point to a
                location where the user only has a read access.

                Currently not used.
            prediction_schema_uri (str):
                Optional. Points to a YAML file stored on Google Cloud
                Storage describing the format of a single prediction
                produced by this Model, which are returned via
                ``PredictResponse.predictions``,
                ``ExplainResponse.explanations``,
                and
                ``BatchPredictionJob.output_config``.
                The schema is defined as an OpenAPI 3.0.2 `Schema
                Object <https://tinyurl.com/y538mdwt#schema-object>`__.
                AutoML Models always have this field populated by AI
                Platform. Note: The URI given on output will be immutable
                and probably different, including the URI scheme, than the
                one given on input. The output URI will point to a location
                where the user only has a read access.

                Currently not used.
            project: Optional[str]=None,
                Project to upload this model to. Overrides project set in
                aiplatform.init.
            location: Optional[str]=None,
                Location to upload this model to. Overrides location set in
                aiplatform.init.
            credentials: Optional[auth_credentials.Credentials]=None,
                Custom credentials to use to upload this model. Overrides credentials
                set in aiplatform.init.
        Returns:
            model: Instantiated representation of the uploaded model resource.
        """
<<<<<<< HEAD
        gapic_endpoint = gca_endpoint.Endpoint(
            display_name=display_name,
            description=description,
            labels=labels,
        )
=======
        utils.validate_display_name(display_name)
>>>>>>> e45ebfc5

        api_client = cls._instantiate_client(location, credentials)
        env = None
        ports = None

        if serving_container_environment_variables:
            env = [
                env_var.EnvVar(name=str(key), value=str(value))
                for key, value in serving_container_environment_variables.items()
            ]
        if serving_container_ports:
            ports = [
                gca_model.Port(container_port=port) for port in serving_container_ports
            ]

<<<<<<< HEAD
    @staticmethod
    def _allocate_traffic(
        traffic_split: Dict[str, int],
        traffic_percentage: int,
    ) -> Dict[str, int]:
        """
        Allocates desired traffic to new deployed model and scales traffic of
        older deployed models.
=======
        container_spec = gca_model.ModelContainerSpec(
            image_uri=serving_container_image_uri,
            command=serving_container_command,
            args=serving_container_args,
            env=env,
            ports=ports,
            predict_route=serving_container_predict_route,
            health_route=serving_container_health_route,
        )
>>>>>>> e45ebfc5

        model_predict_schemata = None
        if any([instance_schema_uri, parameters_schema_uri, prediction_schema_uri]):
            model_predict_schemata = gca_model.PredictSchemata(
                instance_schema_uri=instance_schema_uri,
                parameters_schema_uri=parameters_schema_uri,
                prediction_schema_uri=prediction_schema_uri,
            )

        managed_model = gca_model.Model(
            display_name=display_name,
            description=description,
            artifact_uri=artifact_uri,
            container_spec=container_spec,
            predict_schemata=model_predict_schemata,
        )

        lro = api_client.upload_model(
            parent=initializer.global_config.common_location_path(project, location),
            model=managed_model,
        )

<<<<<<< HEAD
    @staticmethod
    def _unallocate_traffic(
        traffic_split: Dict[str, int],
        deployed_model_id: str,
    ) -> Dict[str, int]:
=======
        managed_model = lro.result()
        fields = utils.extract_fields_from_resource_name(managed_model.model)
        return cls(
            model_name=fields.id, project=fields.project, location=fields.location
        )

    # TODO(b/172502059) support deploying with endpoint resource name
    def deploy(
        self,
        endpoint: Optional["Endpoint"] = None,
        deployed_model_display_name: Optional[str] = None,
        traffic_percentage: Optional[int] = 0,
        traffic_split: Optional[Dict[str, int]] = None,
        machine_type: Optional[str] = None,
        min_replica_count: Optional[int] = 1,
        max_replica_count: Optional[int] = 1,
        metadata: Optional[Sequence[Tuple[str, str]]] = (),
        sync=True,
    ) -> Endpoint:
>>>>>>> e45ebfc5
        """
        Deploys model to endpoint. Endpoint will be created if unspecified.

        Args:
            endpoint ("Endpoint"):
                Optional. Endpoint to deploy model to. If not specified, endpoint
                display name will be model display name+'_endpoint'.
            deployed_model_display_name (str):
                Optional. The display name of the DeployedModel. If not provided
                upon creation, the Model's display_name is used.
            traffic_percentage (int):
                Optional. Desired traffic to newly deployed model. Defaults to
                0 if there are pre-existing deployed models. Defaults to 100 if
                there are no pre-existing deployed models. Negative values should
                not be provided. Traffic of previously deployed models at the endpoint
                will be scaled down to accommodate new deployed model's traffic.
                Should not be provided if traffic_split is provided.
            traffic_split (Dict[str, int]):
                Optional. A map from a DeployedModel's ID to the percentage of
                this Endpoint's traffic that should be forwarded to that DeployedModel.
                If a DeployedModel's ID is not listed in this map, then it receives
                no traffic. The traffic percentage values must add up to 100, or
                map must be empty if the Endpoint is to not accept any traffic at
                the moment. Key for model being deployed is "0". Should not be
                provided if traffic_percentage is provided.
            machine_type (str):
                Optional. The type of machine. Not specifying machine type will
                result in model to be deployed with automatic resources.
            min_replica_count (int):
                Optional. The minimum number of machine replicas this deployed
                model will be always deployed on. If traffic against it increases,
                it may dynamically be deployed onto more replicas, and as traffic
                decreases, some of these extra replicas may be freed.
            max_replica_count (int):
                Optional. The maximum number of replicas this deployed model may
                be deployed on when the traffic against it increases. If requested
                value is too large, the deployment will error, but if deployment
                succeeds then the ability to scale the model to that many replicas
                is guaranteed (barring service outages). If traffic against the
                deployed model increases beyond what its replicas at maximum may
                handle, a portion of the traffic will be dropped. If this value
                is not provided, the smaller value of min_replica_count or 1 will
                be used.
            metadata (Sequence[Tuple[str, str]]):
                Optional. Strings which should be sent along with the request as
                metadata.
            sync (bool):
                Whether to execute this method synchronously. If False, this method
                will be executed in concurrent Future and any downstream object will
                be immediately returned and synced when the Future has completed.
        Returns:
            endpoint ("Endpoint"):
                Endpoint with the deployed model.

        """

        Endpoint._validate_deploy_args(
            min_replica_count,
            max_replica_count,
            deployed_model_display_name,
            traffic_split,
            traffic_percentage,
        )

        return self._deploy(
            endpoint=endpoint,
            deployed_model_display_name=deployed_model_display_name,
            traffic_percentage=traffic_percentage,
            traffic_split=traffic_split,
            machine_type=machine_type,
            min_replica_count=min_replica_count,
            max_replica_count=max_replica_count,
            metadata=metadata,
            sync=sync,
        )

    @base.optional_sync(return_input_arg="endpoint", bind_future_to_self=False)
    def _deploy(
        self,
        endpoint: Optional["Endpoint"] = None,
        deployed_model_display_name: Optional[str] = None,
        traffic_percentage: Optional[int] = 0,
        traffic_split: Optional[Dict[str, int]] = None,
        machine_type: Optional[str] = None,
        min_replica_count: Optional[int] = 1,
        max_replica_count: Optional[int] = 1,
        metadata: Optional[Sequence[Tuple[str, str]]] = (),
        sync: bool = True,
    ) -> Endpoint:
        """
        Deploys model to endpoint. Endpoint will be created if unspecified.

        Args:
            endpoint ("Endpoint"):
                Optional. Endpoint to deploy model to. If not specified, endpoint
                display name will be model display name+'_endpoint'.
            deployed_model_display_name (str):
                Optional. The display name of the DeployedModel. If not provided
                upon creation, the Model's display_name is used.
            traffic_percentage (int):
                Optional. Desired traffic to newly deployed model. Defaults to
                0 if there are pre-existing deployed models. Defaults to 100 if
                there are no pre-existing deployed models. Negative values should
                not be provided. Traffic of previously deployed models at the endpoint
                will be scaled down to accommodate new deployed model's traffic.
                Should not be provided if traffic_split is provided.
            traffic_split (Dict[str, int]):
                Optional. A map from a DeployedModel's ID to the percentage of
                this Endpoint's traffic that should be forwarded to that DeployedModel.
                If a DeployedModel's ID is not listed in this map, then it receives
                no traffic. The traffic percentage values must add up to 100, or
                map must be empty if the Endpoint is to not accept any traffic at
                the moment. Key for model being deployed is "0". Should not be
                provided if traffic_percentage is provided.
            machine_type (str):
                Optional. The type of machine. Not specifying machine type will
                result in model to be deployed with automatic resources.
            min_replica_count (int):
                Optional. The minimum number of machine replicas this deployed
                model will be always deployed on. If traffic against it increases,
                it may dynamically be deployed onto more replicas, and as traffic
                decreases, some of these extra replicas may be freed.
            max_replica_count (int):
                Optional. The maximum number of replicas this deployed model may
                be deployed on when the traffic against it increases. If requested
                value is too large, the deployment will error, but if deployment
                succeeds then the ability to scale the model to that many replicas
                is guaranteed (barring service outages). If traffic against the
                deployed model increases beyond what its replicas at maximum may
                handle, a portion of the traffic will be dropped. If this value
                is not provided, the smaller value of min_replica_count or 1 will
                be used.
            metadata (Sequence[Tuple[str, str]]):
                Optional. Strings which should be sent along with the request as
                metadata.
            sync (bool):
                Whether to execute this method synchronously. If False, this method
                will be executed in concurrent Future and any downstream object will
                be immediately returned and synced when the Future has completed.
        Returns:
            endpoint ("Endpoint"):
                Endpoint with the deployed model.

        """

        if endpoint is None:
            display_name = self.display_name[:118] + "_endpoint"
            endpoint = Endpoint.create(
                display_name=display_name,
                project=self.project,
                location=self.location,
                credentials=self.credentials,
            )

        Endpoint._deploy_call(
            endpoint.api_client,
            endpoint.resource_name,
            self.resource_name,
            endpoint._gca_resource.traffic_split,
            deployed_model_display_name=deployed_model_display_name,
            traffic_percentage=traffic_percentage,
            traffic_split=traffic_split,
            machine_type=machine_type,
            min_replica_count=min_replica_count,
            max_replica_count=max_replica_count,
            metadata=metadata,
        )

        endpoint._gca_resource = endpoint._get_endpoint(endpoint.resource_name)

        return endpoint

    def batch_predict(
        self,
        job_display_name: str,
        gcs_source: Optional[Sequence[str]] = None,
        bigquery_source: Optional[str] = None,
        instances_format: str = "jsonl",
        gcs_destination_prefix: Optional[str] = None,
        bigquery_destination_prefix: Optional[str] = None,
        predictions_format: str = "jsonl",
        model_parameters: Optional[Dict] = None,
        machine_type: Optional[str] = None,
        accelerator_type: Optional[str] = None,
        accelerator_count: Optional[int] = None,
        starting_replica_count: Optional[int] = None,
        max_replica_count: Optional[int] = None,
        labels: Optional[dict] = None,
        credentials: Optional[auth_credentials.Credentials] = None,
    ) -> jobs.BatchPredictionJob:
        """Creates a batch prediction job using this Model and outputs prediction
        results to the provided destination prefix in the specified
        `predictions_format`. One source and one destination prefix are required.

        Example usage:

        my_model.batch_predict(
            job_display_name="prediction-123",
            gcs_source="gs://example-bucket/instances.csv",
            instances_format="csv",
            bigquery_destination_prefix="projectId.bqDatasetId.bqTableId"
        )

        Args:
            job_display_name (str):
                Required. The user-defined name of the BatchPredictionJob.
                The name can be up to 128 characters long and can be consist
                of any UTF-8 characters.
            gcs_source: Optional[Sequence[str]] = None
                Google Cloud Storage URI(-s) to your instances to run
                batch prediction on. They must match `instances_format`.
                May contain wildcards. For more information on wildcards, see
                https://cloud.google.com/storage/docs/gsutil/addlhelp/WildcardNames.
            bigquery_source: Optional[str] = None
                BigQuery URI to a table, up to 2000 characters long. For example:
                `projectId.bqDatasetId.bqTableId`
            instances_format: str = "jsonl"
                Required. The format in which instances are given, must be one
                of "jsonl", "csv", "bigquery", "tf-record", "tf-record-gzip",
                or "file-list". Default is "jsonl" when using `gcs_source`. If a
                `bigquery_source` is provided, this is overriden to "bigquery".
            gcs_destination_prefix: Optional[str] = None
                The Google Cloud Storage location of the directory where the
                output is to be written to. In the given directory a new
                directory is created. Its name is
                ``prediction-<model-display-name>-<job-create-time>``, where
                timestamp is in YYYY-MM-DDThh:mm:ss.sssZ ISO-8601 format.
                Inside of it files ``predictions_0001.<extension>``,
                ``predictions_0002.<extension>``, ...,
                ``predictions_N.<extension>`` are created where
                ``<extension>`` depends on chosen ``predictions_format``,
                and N may equal 0001 and depends on the total number of
                successfully predicted instances. If the Model has both
                ``instance`` and ``prediction`` schemata defined then each such
                file contains predictions as per the ``predictions_format``.
                If prediction for any instance failed (partially or
                completely), then an additional ``errors_0001.<extension>``,
                ``errors_0002.<extension>``,..., ``errors_N.<extension>``
                files are created (N depends on total number of failed
                predictions). These files contain the failed instances, as
                per their schema, followed by an additional ``error`` field
                which as value has ```google.rpc.Status`` <Status>`__
                containing only ``code`` and ``message`` fields.
            bigquery_destination_prefix: Optional[str] = None
                The BigQuery project location where the output is to be
                written to. In the given project a new dataset is created
                with name
                ``prediction_<model-display-name>_<job-create-time>`` where
                is made BigQuery-dataset-name compatible (for example, most
                special characters become underscores), and timestamp is in
                YYYY_MM_DDThh_mm_ss_sssZ "based on ISO-8601" format. In the
                dataset two tables will be created, ``predictions``, and
                ``errors``. If the Model has both ``instance`` and ``prediction``
                schemata defined then the tables have columns as follows:
                The ``predictions`` table contains instances for which the
                prediction succeeded, it has columns as per a concatenation
                of the Model's instance and prediction schemata. The
                ``errors`` table contains rows for which the prediction has
                failed, it has instance columns, as per the instance schema,
                followed by a single "errors" column, which as values has
                ```google.rpc.Status`` <Status>`__ represented as a STRUCT,
                and containing only ``code`` and ``message``.
            predictions_format: str = "jsonl"
                Required. The format in which AI Platform gives the
                predictions, must be one of "jsonl", "csv", or "bigquery".
                Default is "jsonl" when using `gcs_destination_prefix`. If a
                `bigquery_destination_prefix` is provided, this is overriden to
                "bigquery".
            model_parameters: Optional[Dict] = None
                Optional. The parameters that govern the predictions. The schema of
                the parameters may be specified via the Model's `parameters_schema_uri`.
            machine_type: Optional[str] = None
                Optional. The type of machine for running batch prediction on
                dedicated resources. Not specifying machine type will result in
                batch prediction job being run with automatic resources.
            accelerator_type: Optional[str] = None
                Optional. The type of accelerator(s) that may be attached
                to the machine as per `accelerator_count`. Only used if
                `machine_type` is set.
            accelerator_count: Optional[int] = None
                Optional. The number of accelerators to attach to the
                `machine_type`. Only used if `machine_type` is set.
            starting_replica_count: Optional[int] = None
                The number of machine replicas used at the start of the batch
                operation. If not set, AI Platform decides starting number, not
                greater than `max_replica_count`. Only used if `machine_type` is
                set.
            max_replica_count: Optional[int] = None
                The maximum number of machine replicas the batch operation may
                be scaled to. Only used if `machine_type` is set.
                Default is 10.
            labels: Optional[dict] = None
                Optional. The labels with user-defined metadata to organize your
                BatchPredictionJobs. Label keys and values can be no longer than
                64 characters (Unicode codepoints), can only contain lowercase
                letters, numeric characters, underscores and dashes.
                International characters are allowed. See https://goo.gl/xmQnxf
                for more information and examples of labels.
            credentials: Optional[auth_credentials.Credentials] = None
                Optional. Custom credentials to use to create this batch prediction
                job. Overrides credentials set in aiplatform.init.
        Returns:
            (BatchPredictionJob):
                Instantiated representation of the created batch prediction job.

        Raises:
            ValueError:
                If no or multiple source or destinations are provided. Also, if
                provided instances_format or predictions_format are not supported
                by AI Platform.
        """
        self.wait()

        # Raise error if both or neither source URIs are provided
        if bool(gcs_source) == bool(bigquery_source):
            raise ValueError(
                "Please provide either a gcs_source or bigquery_source, "
                "but not both."
            )

        # Raise error if both or neither destination prefixes are provided
        if bool(gcs_destination_prefix) == bool(bigquery_destination_prefix):
            raise ValueError(
                "Please provide either a gcs_destination_prefix or "
                "bigquery_destination_prefix, but not both."
            )

        # Raise error if unsupported instance format is provided
        if instances_format not in constants.BATCH_PREDICTION_INPUT_STORAGE_FORMATS:
            raise ValueError(
                f"{predictions_format} is not an accepted instances format "
                f"type. Please choose from: {constants.BATCH_PREDICTION_INPUT_STORAGE_FORMATS}"
            )

        # Raise error if unsupported prediction format is provided
        if predictions_format not in constants.BATCH_PREDICTION_OUTPUT_STORAGE_FORMATS:
            raise ValueError(
                f"{predictions_format} is not an accepted prediction format "
                f"type. Please choose from: {constants.BATCH_PREDICTION_OUTPUT_STORAGE_FORMATS}"
            )

        gapic_batch_prediction_job = types.BatchPredictionJob()

        # Required Fields
        gapic_batch_prediction_job.display_name = job_display_name
        gapic_batch_prediction_job.model = self.resource_name

        input_config = types.BatchPredictionJob.InputConfig()
        output_config = types.BatchPredictionJob.OutputConfig()

        if bigquery_source:
            input_config.instances_format = "bigquery"
            input_config.bigquery_source = types.BigQuerySource()
            input_config.bigquery_source.input_uri = bigquery_source
        else:
            input_config.instances_format = instances_format
            input_config.gcs_source = types.GcsSource(
                uris=gcs_source if type(gcs_source) == list else [gcs_source]
            )

        if bigquery_destination_prefix:
            output_config.predictions_format = "bigquery"
            output_config.bigquery_destination = types.BigQueryDestination()

            bq_dest_prefix = bigquery_destination_prefix

            if not bq_dest_prefix.startswith("bq://"):
                bq_dest_prefix = f"bq://{bq_dest_prefix}"

            output_config.bigquery_destination.output_uri = bq_dest_prefix
        else:
            output_config.predictions_format = predictions_format
            output_config.gcs_destination = types.GcsDestination(
                output_uri_prefix=gcs_destination_prefix
            )

        gapic_batch_prediction_job.input_config = input_config
        gapic_batch_prediction_job.output_config = output_config

        # Optional Fields

        if model_parameters:
            gapic_batch_prediction_job.model_parameters = model_parameters

        # Custom Compute
        if machine_type:

            machine_spec = types.MachineSpec()
            machine_spec.machine_type = machine_type
            machine_spec.accelerator_type = accelerator_type
            machine_spec.accelerator_count = accelerator_count

            dedicated_resources = types.BatchDedicatedResources()

            dedicated_resources.machine_spec = machine_spec
            dedicated_resources.starting_replica_count = starting_replica_count
            dedicated_resources.max_replica_count = max_replica_count

            gapic_batch_prediction_job.dedicated_resources = dedicated_resources

            gapic_batch_prediction_job.manual_batch_tuning_parameters = None

        # User Labels
        gapic_batch_prediction_job.labels = labels

        # TODO (b/174502675): Support Explainability on Batch Prediction
        # TODO (b/174502913): Support private feature once released

        # Build BatchPredictionJob request and Job client in same region as Model
        create_batch_prediction_job_request = types.CreateBatchPredictionJobRequest(
            parent=f"projects/{self.project}/locations/{self.location}",
            batch_prediction_job=gapic_batch_prediction_job,
        )

        self._job_client = initializer.global_config.create_client(
            client_class=job_service.JobServiceClient,
            credentials=credentials,
            location_override=self.location,
        )

        # Make blocking call to service
        gapic_batch_prediction_job = self._job_client.create_batch_prediction_job(
            request=create_batch_prediction_job_request
        )

        # Get name of new BatchPredictionJob and return SDK representation
        new_batch_prediction_job_name = gapic_batch_prediction_job.name

        return jobs.BatchPredictionJob(
            batch_prediction_job_name=new_batch_prediction_job_name
        )<|MERGE_RESOLUTION|>--- conflicted
+++ resolved
@@ -46,12 +46,6 @@
 class Prediction(NamedTuple):
     """Prediction class envelopes returned Model predictions and the Model id.
 
-<<<<<<< HEAD
-    client_class = model_service_client.ModelServiceClient
-    _is_client_prediction_client = False
-    _resource_noun = "models"
-    _getter_method = "get_model"
-=======
     Attributes:
         predictions:
             The predictions that are the output of the predictions
@@ -61,23 +55,17 @@
         deployed_model_id:
             ID of the Endpoint's DeployedModel that served this prediction.
     """
->>>>>>> e45ebfc5
 
     predictions: Dict[str, List]
     deployed_model_id: str
 
-<<<<<<< HEAD
-    @property
-    def description(self):
-        """Description of the model."""
-        return self._gca_resource.description
-=======
 
 class Endpoint(base.AiPlatformResourceNounWithFutureManager):
 
     client_class = endpoint_service_client.EndpointServiceClient
     _is_client_prediction_client = False
->>>>>>> e45ebfc5
+    _resource_noun = "endpoints"
+    _getter_method = "get_endpoint"
 
     def __init__(
         self,
@@ -105,36 +93,11 @@
         """
 
         super().__init__(project=project, location=location, credentials=credentials)
-<<<<<<< HEAD
-        self._gca_resource = self._get_gca_resource(resource_name=model_name)
-=======
-        self._gca_resource = self._get_endpoint(endpoint_name)
+        self._gca_resource = self._get_gca_resource(resource_name=endpoint_name)
         self._prediction_client = self._instantiate_prediction_client(
             location=location or initializer.global_config.location,
             credentials=credentials,
         )
-
-    def _get_endpoint(self, endpoint_name: str) -> gca_endpoint.Endpoint:
-        """Gets the endpoint from AI Platform.
-
-        Args:
-            endpoint_name (str):
-                Required. The name of the endpoint to retrieve.
-        Returns:
-            endpoint (gca_endpoint.Endpoint):
-                Managed endpoint resource.
-        """
-
-        endpoint_name = utils.full_resource_name(
-            resource_name=endpoint_name,
-            resource_noun="endpoints",
-            project=self.project,
-            location=self.location,
-        )
-        endpoint = self.api_client.get_endpoint(name=endpoint_name)
-
-        return endpoint
->>>>>>> e45ebfc5
 
     @classmethod
     def create(
@@ -600,7 +563,7 @@
             metadata=metadata,
         )
 
-        self._gca_resource = self._get_endpoint(self.resource_name)
+        self._sync_gca_resource()
 
     @classmethod
     def _deploy_call(
@@ -820,7 +783,7 @@
         operation_future.result()
 
         # update local resource
-        self._gca_resource = self._get_endpoint(self.resource_name)
+        self._sync_gca_resource()
 
     @staticmethod
     def _instantiate_prediction_client(
@@ -850,7 +813,7 @@
 
         Args:
             instances (List):
-                Required. The instances that are the input to the
+                Required. Required. The instances that are the input to the
                 prediction call. A DeployedModel may have an upper limit
                 on the number of instances it supports per request, and
                 when it is exceeded the prediction call errors in case
@@ -896,23 +859,18 @@
 
     client_class = model_service_client.ModelServiceClient
     _is_client_prediction_client = False
+    _resource_noun = "models"
+    _getter_method = "get_model"
 
     @property
     def uri(self):
         """Uri of the model."""
         return self._gca_resource.artifact_uri
 
-<<<<<<< HEAD
-    client_class = EndpointServiceClient
-    _is_client_prediction_client = False
-    _resource_noun = "endpoints"
-    _getter_method = "get_endpoint"
-=======
     @property
     def description(self):
         """Description of the model."""
-        return self._gca_model.description
->>>>>>> e45ebfc5
+        return self._gca_resource.description
 
     def __init__(
         self,
@@ -940,96 +898,7 @@
         """
 
         super().__init__(project=project, location=location, credentials=credentials)
-<<<<<<< HEAD
-        self._gca_resource = self._get_gca_resource(resource_name=endpoint_name)
-        self._prediction_client = self._instantiate_prediction_client(
-            location=location or initializer.global_config.location,
-            credentials=credentials,
-        )
-
-    @classmethod
-    def create(
-        cls,
-        display_name: str,
-        description: Optional[str] = None,
-        labels: Optional[Dict] = None,
-        metadata: Optional[Sequence[Tuple[str, str]]] = (),
-        project: Optional[str] = None,
-        location: Optional[str] = None,
-        credentials: Optional[auth_credentials.Credentials] = None,
-    ) -> "Endpoint":
-        """Creates a new endpoint.
-
-        Args:
-            display_name (str):
-                Required. The user-defined name of the Endpoint.
-                The name can be up to 128 characters long and can be consist
-                of any UTF-8 characters.
-            description (str):
-                Optional. The description of the Endpoint.
-            labels (Dict):
-                Optional. The labels with user-defined metadata to
-                organize your Endpoints.
-                Label keys and values can be no longer than 64
-                characters (Unicode codepoints), can only
-                contain lowercase letters, numeric characters,
-                underscores and dashes. International characters
-                are allowed.
-                See https://goo.gl/xmQnxf for more information
-                and examples of labels.
-            metadata (Sequence[Tuple[str, str]]):
-                Optional. Strings which should be sent along with the request as
-                metadata.
-            project (str):
-                Optional. Project to retrieve endpoint from. If not set, project
-                set in aiplatform.init will be used.
-            location (str):
-                Optional. Location to retrieve endpoint from. If not set, location
-                set in aiplatform.init will be used.
-            credentials (auth_credentials.Credentials):
-                Optional. Custom credentials to use to upload this model. Overrides
-                credentials set in aiplatform.init.
-        Returns:
-            endpoint (Endpoint):
-                Instantiated representation of the endpoint resource.
-        """
-
-        api_client = cls._instantiate_client(location=location, credentials=credentials)
-
-        utils.validate_display_name(display_name)
-
-        create_endpoint_operation = cls._create(
-            api_client=api_client,
-            parent=initializer.global_config.common_location_path(
-                project=project, location=location
-            ),
-            display_name=display_name,
-            description=description,
-            labels=labels,
-            metadata=metadata,
-        )
-=======
-        self._gca_resource = self._get_model(model_name)
->>>>>>> e45ebfc5
-
-    def _get_model(self, model_name: str) -> gca_model.Model:
-        """Gets the model from AI Platform.
-
-        Args:
-            model_name (str): The name of the model to retrieve.
-        Returns:
-            model: Managed Model resource.
-        """
-
-        model_name = utils.full_resource_name(
-            resource_name=model_name,
-            resource_noun="models",
-            project=self.project,
-            location=self.location,
-        )
-        model = self.api_client.get_model(name=model_name)
-
-        return model
+        self._gca_resource = self._get_gca_resource(resource_name=model_name)
 
     # TODO(b/170979552) Add support for predict schemata
     # TODO(b/170979926) Add support for metadata and metadata schema
@@ -1126,8 +995,6 @@
                 and probably different, including the URI scheme, than the
                 one given on input. The output URI will point to a location
                 where the user only has a read access.
-
-                Currently not used.
             parameters_schema_uri (str):
                 Optional. Points to a YAML file stored on Google Cloud
                 Storage describing the parameters of prediction and
@@ -1144,8 +1011,6 @@
                 immutable and probably different, including the URI scheme,
                 than the one given on input. The output URI will point to a
                 location where the user only has a read access.
-
-                Currently not used.
             prediction_schema_uri (str):
                 Optional. Points to a YAML file stored on Google Cloud
                 Storage describing the format of a single prediction
@@ -1161,8 +1026,6 @@
                 and probably different, including the URI scheme, than the
                 one given on input. The output URI will point to a location
                 where the user only has a read access.
-
-                Currently not used.
             project: Optional[str]=None,
                 Project to upload this model to. Overrides project set in
                 aiplatform.init.
@@ -1175,15 +1038,7 @@
         Returns:
             model: Instantiated representation of the uploaded model resource.
         """
-<<<<<<< HEAD
-        gapic_endpoint = gca_endpoint.Endpoint(
-            display_name=display_name,
-            description=description,
-            labels=labels,
-        )
-=======
         utils.validate_display_name(display_name)
->>>>>>> e45ebfc5
 
         api_client = cls._instantiate_client(location, credentials)
         env = None
@@ -1199,16 +1054,6 @@
                 gca_model.Port(container_port=port) for port in serving_container_ports
             ]
 
-<<<<<<< HEAD
-    @staticmethod
-    def _allocate_traffic(
-        traffic_split: Dict[str, int],
-        traffic_percentage: int,
-    ) -> Dict[str, int]:
-        """
-        Allocates desired traffic to new deployed model and scales traffic of
-        older deployed models.
-=======
         container_spec = gca_model.ModelContainerSpec(
             image_uri=serving_container_image_uri,
             command=serving_container_command,
@@ -1218,22 +1063,17 @@
             predict_route=serving_container_predict_route,
             health_route=serving_container_health_route,
         )
->>>>>>> e45ebfc5
-
-        model_predict_schemata = None
-        if any([instance_schema_uri, parameters_schema_uri, prediction_schema_uri]):
-            model_predict_schemata = gca_model.PredictSchemata(
-                instance_schema_uri=instance_schema_uri,
-                parameters_schema_uri=parameters_schema_uri,
-                prediction_schema_uri=prediction_schema_uri,
-            )
 
         managed_model = gca_model.Model(
             display_name=display_name,
             description=description,
             artifact_uri=artifact_uri,
             container_spec=container_spec,
-            predict_schemata=model_predict_schemata,
+            predict_schemata=gca_model.PredictSchemata(
+                instance_schema_uri=instance_schema_uri,
+                parameters_schema_uri=parameters_schema_uri,
+                prediction_schema_uri=prediction_schema_uri,
+            ),
         )
 
         lro = api_client.upload_model(
@@ -1241,13 +1081,6 @@
             model=managed_model,
         )
 
-<<<<<<< HEAD
-    @staticmethod
-    def _unallocate_traffic(
-        traffic_split: Dict[str, int],
-        deployed_model_id: str,
-    ) -> Dict[str, int]:
-=======
         managed_model = lro.result()
         fields = utils.extract_fields_from_resource_name(managed_model.model)
         return cls(
@@ -1267,7 +1100,6 @@
         metadata: Optional[Sequence[Tuple[str, str]]] = (),
         sync=True,
     ) -> Endpoint:
->>>>>>> e45ebfc5
         """
         Deploys model to endpoint. Endpoint will be created if unspecified.
 
@@ -1436,7 +1268,7 @@
             metadata=metadata,
         )
 
-        endpoint._gca_resource = endpoint._get_endpoint(endpoint.resource_name)
+        endpoint._sync_gca_resource()
 
         return endpoint
 
