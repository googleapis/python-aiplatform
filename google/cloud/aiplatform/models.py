--- conflicted
+++ resolved
@@ -356,14 +356,10 @@
         """
 
         super().__init__(project=project, location=location, credentials=credentials)
-<<<<<<< HEAD
         self._gca_resource = self._get_endpoint(endpoint_name)
-=======
         self._prediction_client = self._instantiate_prediction_client(
             location=location, credentials=credentials)
 
-        self._gca_resource = self._get_endpoint(endpoint)
->>>>>>> 9628c697
 
     def _get_endpoint(self, endpoint_name: str) -> gca_endpoint.Endpoint:
         """Gets the endpoint from AI Platform.
@@ -446,7 +442,6 @@
             metadata=metadata,
         )
 
-<<<<<<< HEAD
         created_endpoint = create_endpoint_operation.operation_future.result()
 
         endpoint = cls(
@@ -455,8 +450,6 @@
             location=location,
             credentials=credentials,
         )
-=======
->>>>>>> 9628c697
 
         create_endpoint_operation.operation_future.result()
         endpoint = cls(project=project, location=location, credentials=credentials,)
