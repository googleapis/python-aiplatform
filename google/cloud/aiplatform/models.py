--- conflicted
+++ resolved
@@ -260,9 +260,6 @@
                 be immediately returned and synced when the Future has completed.
             create_request_timeout (float):
                 Optional. The timeout for the create request in seconds.
-<<<<<<< HEAD
-
-=======
             endpoint_id (str):
                 Optional. The ID to use for endpoint, which will become
                 the final component of the endpoint resource name. If
@@ -274,7 +271,7 @@
                 is populated based on a query string argument, such as
                 ``?endpoint_id=12345``. This is the fallback for fields
                 that are not included in either the URI or the body.
->>>>>>> 4c219936
+
         Returns:
             endpoint (endpoint.Endpoint):
                 Created endpoint.
@@ -378,9 +375,6 @@
                 Whether to create this endpoint synchronously.
             create_request_timeout (float):
                 Optional. The timeout for the create request in seconds.
-<<<<<<< HEAD
-
-=======
             endpoint_id (str):
                 Optional. The ID to use for endpoint, which will become
                 the final component of the endpoint resource name. If
@@ -392,7 +386,7 @@
                 is populated based on a query string argument, such as
                 ``?endpoint_id=12345``. This is the fallback for fields
                 that are not included in either the URI or the body.
->>>>>>> 4c219936
+
         Returns:
             endpoint (Endpoint):
                 Created endpoint.
