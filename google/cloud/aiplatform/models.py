--- conflicted
+++ resolved
@@ -2896,13 +2896,9 @@
                 Instantiated representation of the uploaded model resource.
 
         Raises:
-<<<<<<< HEAD
             ValueError: If explanation_metadata is specified while explanation_parameters
-                is not. 
-=======
-            ValueError: If only `explanation_metadata` or `explanation_parameters`
-                is specified.
->>>>>>> 3d3e0aa9
+                is not.
+
                 Also if model directory does not contain a supported model file.
                 If `local_model` is specified but `serving_container_spec.image_uri`
                 in the `local_model` is None.
