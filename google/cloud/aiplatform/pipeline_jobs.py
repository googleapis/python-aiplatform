--- conflicted
+++ resolved
@@ -195,7 +195,7 @@
         builder.update_runtime_parameters(parameter_values)
         runtime_config_dict = builder.build()
 
-        runtime_config = gca_pipeline_job_v1beta1.PipelineJob.RuntimeConfig()._pb
+        runtime_config = gca_pipeline_job_v1.PipelineJob.RuntimeConfig()._pb
         json_format.ParseDict(runtime_config_dict, runtime_config)
 
         pipeline_name = pipeline_job["pipelineSpec"]["pipelineInfo"]["name"]
@@ -212,18 +212,6 @@
                 '"[a-z][-a-z0-9]{{0,127}}"'.format(job_id)
             )
 
-<<<<<<< HEAD
-        builder = pipeline_utils.PipelineRuntimeConfigBuilder.from_job_spec_json(
-            pipeline_job
-        )
-        builder.update_pipeline_root(pipeline_root)
-        builder.update_runtime_parameters(parameter_values)
-        runtime_config_dict = builder.build()
-        runtime_config = gca_pipeline_job_v1.PipelineJob.RuntimeConfig()._pb
-        json_format.ParseDict(runtime_config_dict, runtime_config)
-
-=======
->>>>>>> da03785e
         if enable_caching is not None:
             _set_enable_caching_value(pipeline_job["pipelineSpec"], enable_caching)
 
