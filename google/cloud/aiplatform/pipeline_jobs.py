# -*- coding: utf-8 -*-

# Copyright 2021 Google LLC
#
# Licensed under the Apache License, Version 2.0 (the "License");
# you may not use this file except in compliance with the License.
# You may obtain a copy of the License at
#
#     http://www.apache.org/licenses/LICENSE-2.0
#
# Unless required by applicable law or agreed to in writing, software
# distributed under the License is distributed on an "AS IS" BASIS,
# WITHOUT WARRANTIES OR CONDITIONS OF ANY KIND, either express or implied.
# See the License for the specific language governing permissions and
# limitations under the License.
#

import datetime
import logging
import time
import re
from typing import Any, Dict, List, Optional

from google.auth import credentials as auth_credentials
from google.cloud.aiplatform import base
from google.cloud.aiplatform import initializer
from google.cloud.aiplatform import utils
from google.cloud.aiplatform.utils import json_utils
from google.cloud.aiplatform.utils import pipeline_utils
from google.protobuf import json_format

from google.cloud.aiplatform.compat.types import (
    pipeline_job_v1 as gca_pipeline_job_v1,
    pipeline_state_v1 as gca_pipeline_state_v1,
)

_LOGGER = base.Logger(__name__)

_PIPELINE_COMPLETE_STATES = set(
    [
        gca_pipeline_state_v1.PipelineState.PIPELINE_STATE_SUCCEEDED,
        gca_pipeline_state_v1.PipelineState.PIPELINE_STATE_FAILED,
        gca_pipeline_state_v1.PipelineState.PIPELINE_STATE_CANCELLED,
        gca_pipeline_state_v1.PipelineState.PIPELINE_STATE_PAUSED,
    ]
)

_PIPELINE_ERROR_STATES = set(
    [gca_pipeline_state_v1.PipelineState.PIPELINE_STATE_FAILED]
)

# Pattern for valid names used as a Vertex resource name.
_VALID_NAME_PATTERN = re.compile("^[a-z][-a-z0-9]{0,127}$")


def _get_current_time() -> datetime.datetime:
    """Gets the current timestamp."""
    return datetime.datetime.now()


def _set_enable_caching_value(
    pipeline_spec: Dict[str, Any], enable_caching: bool
) -> None:
    """Sets pipeline tasks caching options.

    Args:
     pipeline_spec (Dict[str, Any]):
          Required. The dictionary of pipeline spec.
     enable_caching (bool):
          Required. Whether to enable caching.
    """
    for component in [pipeline_spec["root"]] + list(
        pipeline_spec["components"].values()
    ):
        if "dag" in component:
            for task in component["dag"]["tasks"].values():
                task["cachingOptions"] = {"enableCache": enable_caching}


class PipelineJob(base.VertexAiStatefulResource):

    client_class = utils.PipelineJobClientWithOverride
    _resource_noun = "pipelineJobs"
    _delete_method = "delete_pipeline_job"
    _getter_method = "get_pipeline_job"
    _list_method = "list_pipeline_jobs"
    _parse_resource_name_method = "parse_pipeline_job_path"
    _format_resource_name_method = "pipeline_job_path"

    # Required by the done() method
    _valid_done_states = _PIPELINE_COMPLETE_STATES

    def __init__(
        self,
        display_name: str,
        template_path: str,
        job_id: Optional[str] = None,
        pipeline_root: Optional[str] = None,
        parameter_values: Optional[Dict[str, Any]] = None,
        enable_caching: Optional[bool] = None,
        encryption_spec_key_name: Optional[str] = None,
        labels: Optional[Dict[str, str]] = None,
        credentials: Optional[auth_credentials.Credentials] = None,
        project: Optional[str] = None,
        location: Optional[str] = None,
    ):
        """Retrieves a PipelineJob resource and instantiates its
        representation.

        Args:
            display_name (str):
                Required. The user-defined name of this Pipeline.
            template_path (str):
                Required. The path of PipelineJob or PipelineSpec JSON file. It
                can be a local path or a Google Cloud Storage URI.
                Example: "gs://project.name"
            job_id (str):
                Optional. The unique ID of the job run.
                If not specified, pipeline name + timestamp will be used.
            pipeline_root (str):
                Optional. The root of the pipeline outputs. Default to be staging bucket.
            parameter_values (Dict[str, Any]):
                Optional. The mapping from runtime parameter names to its values that
                control the pipeline run.
            enable_caching (bool):
                Optional. Whether to turn on caching for the run.

                If this is not set, defaults to the compile time settings, which
                are True for all tasks by default, while users may specify
                different caching options for individual tasks.

                If this is set, the setting applies to all tasks in the pipeline.

                Overrides the compile time settings.
            encryption_spec_key_name (str):
                Optional. The Cloud KMS resource identifier of the customer
                managed encryption key used to protect the job. Has the
                form:
                ``projects/my-project/locations/my-region/keyRings/my-kr/cryptoKeys/my-key``.
                The key needs to be in the same region as where the compute
                resource is created.

                If this is set, then all
                resources created by the PipelineJob will
                be encrypted with the provided encryption key.

                Overrides encryption_spec_key_name set in aiplatform.init.
            labels (Dict[str,str]):
                Optional. The user defined metadata to organize PipelineJob.
            credentials (auth_credentials.Credentials):
                Optional. Custom credentials to use to create this PipelineJob.
                Overrides credentials set in aiplatform.init.
            project (str),
                Optional. The project that you want to run this PipelineJob in. If not set,
                the project set in aiplatform.init will be used.
            location (str),
                Optional. Location to create PipelineJob. If not set,
                location set in aiplatform.init will be used.

        Raises:
            ValueError: If job_id or labels have incorrect format.
        """
        utils.validate_display_name(display_name)

        if labels:
            utils.validate_labels(labels)

        super().__init__(project=project, location=location, credentials=credentials)

        self._parent = initializer.global_config.common_location_path(
            project=project, location=location
        )
        pipeline_json = json_utils.load_json(
            template_path, self.project, self.credentials
        )
        # Pipeline_json can be either PipelineJob or PipelineSpec.
        if pipeline_json.get("pipelineSpec") is not None:
            pipeline_job = pipeline_json
            pipeline_root = (
                pipeline_root
                or pipeline_job["pipelineSpec"].get("defaultPipelineRoot")
                or pipeline_job["runtimeConfig"].get("gcsOutputDirectory")
                or initializer.global_config.staging_bucket
            )
        else:
            pipeline_job = {
                "pipelineSpec": pipeline_json,
                "runtimeConfig": {},
            }
            pipeline_root = (
                pipeline_root
                or pipeline_job["pipelineSpec"].get("defaultPipelineRoot")
                or initializer.global_config.staging_bucket
            )
        builder = pipeline_utils.PipelineRuntimeConfigBuilder.from_job_spec_json(
            pipeline_job
        )
        builder.update_pipeline_root(pipeline_root)
        builder.update_runtime_parameters(parameter_values)
        runtime_config_dict = builder.build()

        runtime_config = gca_pipeline_job_v1.PipelineJob.RuntimeConfig()._pb
        json_format.ParseDict(runtime_config_dict, runtime_config)

        pipeline_name = pipeline_job["pipelineSpec"]["pipelineInfo"]["name"]
        self.job_id = job_id or "{pipeline_name}-{timestamp}".format(
            pipeline_name=re.sub("[^-0-9a-z]+", "-", pipeline_name.lower())
            .lstrip("-")
            .rstrip("-"),
            timestamp=_get_current_time().strftime("%Y%m%d%H%M%S"),
        )
        if not _VALID_NAME_PATTERN.match(self.job_id):
            raise ValueError(
                "Generated job ID: {} is illegal as a Vertex pipelines job ID. "
                "Expecting an ID following the regex pattern "
                '"[a-z][-a-z0-9]{{0,127}}"'.format(job_id)
            )

        if enable_caching is not None:
            _set_enable_caching_value(pipeline_job["pipelineSpec"], enable_caching)

        self._gca_resource = gca_pipeline_job_v1.PipelineJob(
            display_name=display_name,
            pipeline_spec=pipeline_job["pipelineSpec"],
            labels=labels,
            runtime_config=runtime_config,
            encryption_spec=initializer.global_config.get_encryption_spec(
                encryption_spec_key_name=encryption_spec_key_name
            ),
        )

    @base.optional_sync()
    def run(
        self,
        service_account: Optional[str] = None,
        network: Optional[str] = None,
        create_request_timeout: Optional[float] = None,
        sync: Optional[bool] = True,
    ) -> None:
        """Run this configured PipelineJob and monitor the job until completion.

        Args:
            service_account (str):
                Optional. Specifies the service account for workload run-as account.
                Users submitting jobs must have act-as permission on this run-as account.
            network (str):
                Optional. The full name of the Compute Engine network to which the job
                should be peered. For example, projects/12345/global/networks/myVPC.

                Private services access must already be configured for the network.
                If left unspecified, the job is not peered with any network.
            create_request_timeout (float):
                Optional. The timeout for initiating this job create request in seconds. Note:
                this does not set the timeout on the underlying job create job, only on the time
                to initiate the job create request.
            sync (bool):
                Optional. Whether to execute this method synchronously. If False, this method will unblock and it will be executed in a concurrent Future.
        """
        self.submit(
            service_account=service_account,
            network=network,
            create_request_timeout=create_request_timeout,
        )

        self._block_until_complete()

    def submit(
        self,
        service_account: Optional[str] = None,
        network: Optional[str] = None,
<<<<<<< HEAD
        create_request_timeout: Optional[float] = None,
=======
>>>>>>> d626a281
    ) -> None:
        """Run this configured PipelineJob.

        Args:
            service_account (str):
                Optional. Specifies the service account for workload run-as account.
                Users submitting jobs must have act-as permission on this run-as account.
            network (str):
                Optional. The full name of the Compute Engine network to which the job
                should be peered. For example, projects/12345/global/networks/myVPC.

                Private services access must already be configured for the network.
                If left unspecified, the job is not peered with any network.
            create_request_timeout (float):
                Optional. The timeout for initiating this job create request in seconds. Note:
                this does not set the timeout on the underlying job create job, only on the time
                to initiate the job create request.
        """
        if service_account:
            self._gca_resource.service_account = service_account

        if network:
            self._gca_resource.network = network

        # Prevents logs from being supressed on TFX pipelines
        if self._gca_resource.pipeline_spec.get("sdkVersion", "").startswith("tfx"):
            _LOGGER.setLevel(logging.INFO)

        _LOGGER.log_create_with_lro(self.__class__)

        self._gca_resource = self.api_client.create_pipeline_job(
            parent=self._parent,
            pipeline_job=self._gca_resource,
            pipeline_job_id=self.job_id,
            timeout=create_request_timeout,
        )

        _LOGGER.log_create_complete_with_getter(
            self.__class__, self._gca_resource, "pipeline_job"
        )

        _LOGGER.info("View Pipeline Job:\n%s" % self._dashboard_uri())

    def wait(self):
        """Wait for thie PipelineJob to complete."""
        if self._latest_future is None:
            self._block_until_complete()
        else:
            super().wait()

    @property
    def pipeline_spec(self):
        return self._gca_resource.pipeline_spec

    @property
    def state(self) -> Optional[gca_pipeline_state_v1.PipelineState]:
        """Current pipeline state."""
        self._sync_gca_resource()
        return self._gca_resource.state

    @property
    def has_failed(self) -> bool:
        """Returns True if pipeline has failed.

        False otherwise.
        """
        return self.state == gca_pipeline_state_v1.PipelineState.PIPELINE_STATE_FAILED

    def _dashboard_uri(self) -> str:
        """Helper method to compose the dashboard uri where pipeline can be
        viewed."""
        fields = self._parse_resource_name(self.resource_name)
        url = f"https://console.cloud.google.com/vertex-ai/locations/{fields['location']}/pipelines/runs/{fields['pipeline_job']}?project={fields['project']}"
        return url

    def _block_until_complete(self):
        """Helper method to block and check on job until complete."""
        # Used these numbers so failures surface fast
        wait = 5  # start at five seconds
        log_wait = 5
        max_wait = 60 * 5  # 5 minute wait
        multiplier = 2  # scale wait by 2 every iteration

        previous_time = time.time()
        while self.state not in _PIPELINE_COMPLETE_STATES:
            current_time = time.time()
            if current_time - previous_time >= log_wait:
                _LOGGER.info(
                    "%s %s current state:\n%s"
                    % (
                        self.__class__.__name__,
                        self._gca_resource.name,
                        self._gca_resource.state,
                    )
                )
                log_wait = min(log_wait * multiplier, max_wait)
                previous_time = current_time
            time.sleep(wait)

        # Error is only populated when the job state is
        # JOB_STATE_FAILED or JOB_STATE_CANCELLED.
        if self._gca_resource.state in _PIPELINE_ERROR_STATES:
            raise RuntimeError("Job failed with:\n%s" % self._gca_resource.error)
        else:
            _LOGGER.log_action_completed_against_resource("run", "completed", self)

    @classmethod
    def get(
        cls,
        resource_name: str,
        project: Optional[str] = None,
        location: Optional[str] = None,
        credentials: Optional[auth_credentials.Credentials] = None,
    ) -> "PipelineJob":
        """Get a Vertex AI Pipeline Job for the given resource_name.

        Args:
            resource_name (str):
                Required. A fully-qualified resource name or ID.
            project (str):
                Optional. Project to retrieve dataset from. If not set, project
                set in aiplatform.init will be used.
            location (str):
                Optional. Location to retrieve dataset from. If not set,
                location set in aiplatform.init will be used.
            credentials (auth_credentials.Credentials):
                Optional. Custom credentials to use to upload this model.
                Overrides credentials set in aiplatform.init.

        Returns:
            A Vertex AI PipelineJob.
        """
        self = cls._empty_constructor(
            project=project,
            location=location,
            credentials=credentials,
            resource_name=resource_name,
        )

        self._gca_resource = self._get_gca_resource(resource_name=resource_name)

        return self

    def cancel(self) -> None:
        """Starts asynchronous cancellation on the PipelineJob. The server
        makes a best effort to cancel the job, but success is not guaranteed.
        On successful cancellation, the PipelineJob is not deleted; instead it
        becomes a job with state set to `CANCELLED`.
        """
        self.api_client.cancel_pipeline_job(name=self.resource_name)

    @classmethod
    def list(
        cls,
        filter: Optional[str] = None,
        order_by: Optional[str] = None,
        project: Optional[str] = None,
        location: Optional[str] = None,
        credentials: Optional[auth_credentials.Credentials] = None,
    ) -> List["PipelineJob"]:
        """List all instances of this PipelineJob resource.

        Example Usage:

        aiplatform.PipelineJob.list(
            filter='display_name="experiment_a27"',
            order_by='create_time desc'
        )

        Args:
            filter (str):
                Optional. An expression for filtering the results of the request.
                For field names both snake_case and camelCase are supported.
            order_by (str):
                Optional. A comma-separated list of fields to order by, sorted in
                ascending order. Use "desc" after a field name for descending.
                Supported fields: `display_name`, `create_time`, `update_time`
            project (str):
                Optional. Project to retrieve list from. If not set, project
                set in aiplatform.init will be used.
            location (str):
                Optional. Location to retrieve list from. If not set, location
                set in aiplatform.init will be used.
            credentials (auth_credentials.Credentials):
                Optional. Custom credentials to use to retrieve list. Overrides
                credentials set in aiplatform.init.

        Returns:
            List[PipelineJob] - A list of PipelineJob resource objects
        """

        return cls._list_with_local_order(
            filter=filter,
            order_by=order_by,
            project=project,
            location=location,
            credentials=credentials,
        )

    def wait_for_resource_creation(self) -> None:
        """Waits until resource has been created."""
        self._wait_for_resource_creation()<|MERGE_RESOLUTION|>--- conflicted
+++ resolved
@@ -234,8 +234,8 @@
         self,
         service_account: Optional[str] = None,
         network: Optional[str] = None,
+        sync: Optional[bool] = True,
         create_request_timeout: Optional[float] = None,
-        sync: Optional[bool] = True,
     ) -> None:
         """Run this configured PipelineJob and monitor the job until completion.
 
@@ -249,12 +249,10 @@
 
                 Private services access must already be configured for the network.
                 If left unspecified, the job is not peered with any network.
-            create_request_timeout (float):
-                Optional. The timeout for initiating this job create request in seconds. Note:
-                this does not set the timeout on the underlying job create job, only on the time
-                to initiate the job create request.
             sync (bool):
                 Optional. Whether to execute this method synchronously. If False, this method will unblock and it will be executed in a concurrent Future.
+            create_request_timeout (float):
+                Optional. The timeout for the create request in seconds.
         """
         self.submit(
             service_account=service_account,
@@ -268,10 +266,7 @@
         self,
         service_account: Optional[str] = None,
         network: Optional[str] = None,
-<<<<<<< HEAD
         create_request_timeout: Optional[float] = None,
-=======
->>>>>>> d626a281
     ) -> None:
         """Run this configured PipelineJob.
 
@@ -286,9 +281,7 @@
                 Private services access must already be configured for the network.
                 If left unspecified, the job is not peered with any network.
             create_request_timeout (float):
-                Optional. The timeout for initiating this job create request in seconds. Note:
-                this does not set the timeout on the underlying job create job, only on the time
-                to initiate the job create request.
+                Optional. The timeout for the create request in seconds.
         """
         if service_account:
             self._gca_resource.service_account = service_account
