# -*- coding: utf-8 -*-

# Copyright 2020 Google LLC
#
# Licensed under the Apache License, Version 2.0 (the "License");
# you may not use this file except in compliance with the License.
# You may obtain a copy of the License at
#
#     http://www.apache.org/licenses/LICENSE-2.0
#
# Unless required by applicable law or agreed to in writing, software
# distributed under the License is distributed on an "AS IS" BASIS,
# WITHOUT WARRANTIES OR CONDITIONS OF ANY KIND, either express or implied.
# See the License for the specific language governing permissions and
# limitations under the License.
#


import re
import abc
import logging

from typing import Any, Match, Optional, Type, TypeVar, Tuple
from collections import namedtuple

from google.api_core import client_options
from google.api_core import gapic_v1
from google.auth import credentials as auth_credentials
from google.cloud.aiplatform import compat
from google.cloud.aiplatform import constants
from google.cloud.aiplatform import initializer

from google.cloud.aiplatform.compat.services import (
    dataset_service_client_v1beta1,
    endpoint_service_client_v1beta1,
    job_service_client_v1beta1,
    model_service_client_v1beta1,
    pipeline_service_client_v1beta1,
    prediction_service_client_v1beta1,
    metadata_service_client_v1beta1,
)
from google.cloud.aiplatform.compat.services import (
    dataset_service_client_v1,
    endpoint_service_client_v1,
    job_service_client_v1,
    model_service_client_v1,
    pipeline_service_client_v1,
    prediction_service_client_v1,
)

from google.cloud.aiplatform.compat.types import (
    accelerator_type as gca_accelerator_type,
)
from google.cloud.aiplatform_v1beta1.services.metadata_service import (
    client as metadata_client,
)

AiPlatformServiceClient = TypeVar(
    "AiPlatformServiceClient",
<<<<<<< HEAD
    dataset_client.DatasetServiceClient,
    endpoint_client.EndpointServiceClient,
    model_client.ModelServiceClient,
    prediction_client.PredictionServiceClient,
    pipeline_service_client.PipelineServiceClient,
    job_service_client.JobServiceClient,
    metadata_client.MetadataServiceClient,
=======
    # v1beta1
    dataset_service_client_v1beta1.DatasetServiceClient,
    endpoint_service_client_v1beta1.EndpointServiceClient,
    model_service_client_v1beta1.ModelServiceClient,
    prediction_service_client_v1beta1.PredictionServiceClient,
    pipeline_service_client_v1beta1.PipelineServiceClient,
    job_service_client_v1beta1.JobServiceClient,
    metadata_service_client_v1beta1.MetadataServiceClient,
    # v1
    dataset_service_client_v1.DatasetServiceClient,
    endpoint_service_client_v1.EndpointServiceClient,
    model_service_client_v1.ModelServiceClient,
    prediction_service_client_v1.PredictionServiceClient,
    pipeline_service_client_v1.PipelineServiceClient,
    job_service_client_v1.JobServiceClient,
>>>>>>> 3b93da23
)

RESOURCE_NAME_PATTERN = re.compile(
    r"^projects\/(?P<project>[\w-]+)\/locations\/(?P<location>[\w-]+)\/(?P<resource>[\w\-\/]+)\/(?P<id>[\w-]+)$"
)
RESOURCE_ID_PATTERN = re.compile(r"^[\w-]+$")

Fields = namedtuple("Fields", ["project", "location", "resource", "id"],)


def _match_to_fields(match: Match) -> Optional[Fields]:
    """Normalize RegEx groups from resource name pattern Match to class Fields"""
    if not match:
        return None

    return Fields(
        project=match["project"],
        location=match["location"],
        resource=match["resource"],
        id=match["id"],
    )


def validate_id(resource_id: str) -> bool:
    """Validate int64 resource ID number"""
    return bool(RESOURCE_ID_PATTERN.match(resource_id))


def extract_fields_from_resource_name(
    resource_name: str, resource_noun: Optional[str] = None
) -> Optional[Fields]:
    """Validates and returns extracted fields from a fully-qualified resource name.
    Returns None if name is invalid.

    Args:
        resource_name (str):
            Required. A fully-qualified AI Platform (Unified) resource name

        resource_noun (str):
            A resource noun to validate the resource name against.
            For example, you would pass "datasets" to validate
            "projects/123/locations/us-central1/datasets/456".
            In the case of deeper naming structures, e.g.,
            "projects/123/locations/us-central1/metadataStores/123/contexts/456",
            you would pass "metadataStores/123/contexts" as the resource_noun.
    Returns:
        fields (Fields):
            A named tuple containing four extracted fields from a resource name:
            project, location, resource, and id. These fields can be used for
            subsequent method calls in the SDK.
    """
    fields = _match_to_fields(RESOURCE_NAME_PATTERN.match(resource_name))

    if not fields:
        return None
    if resource_noun and fields.resource != resource_noun:
        return None

    return fields


def full_resource_name(
    resource_name: str,
    resource_noun: str,
    project: Optional[str] = None,
    location: Optional[str] = None,
) -> str:
    """
    Returns fully qualified resource name.

    Args:
        resource_name (str):
            Required. A fully-qualified AI Platform (Unified) resource name or
            resource ID.
        resource_noun (str):
            A resource noun to validate the resource name against.
            For example, you would pass "datasets" to validate
            "projects/123/locations/us-central1/datasets/456".
            In the case of deeper naming structures, e.g.,
            "projects/123/locations/us-central1/metadataStores/123/contexts/456",
            you would pass "metadataStores/123/contexts" as the resource_noun.
        project (str):
            Optional project to retrieve resource_noun from. If not set, project
            set in aiplatform.init will be used.
        location (str):
            Optional location to retrieve resource_noun from. If not set, location
            set in aiplatform.init will be used.

    Returns:
        resource_name (str):
            A fully-qualified AI Platform (Unified) resource name.

    Raises:
        ValueError:
            If resource name, resource ID or project ID not provided.
    """
    validate_resource_noun(resource_noun)
    # Fully qualified resource name, e.g., "projects/.../locations/.../datasets/12345" or
    # "projects/.../locations/.../metadataStores/.../contexts/12345"
    valid_name = extract_fields_from_resource_name(
        resource_name=resource_name, resource_noun=resource_noun
    )

    user_project = project or initializer.global_config.project
    user_location = location or initializer.global_config.location

    # Partial resource name (i.e. "12345") with known project and location
    if (
        not valid_name
        and validate_project(user_project)
        and validate_region(user_location)
        and validate_id(resource_name)
    ):
        resource_name = f"projects/{user_project}/locations/{user_location}/{resource_noun}/{resource_name}"
    # Invalid resource_name parameter
    elif not valid_name:
        raise ValueError(f"Please provide a valid {resource_noun[:-1]} name or ID")

    return resource_name


# TODO(b/172286889) validate resource noun
def validate_resource_noun(resource_noun: str) -> bool:
    """Validates resource noun.

    Args:
        resource_noun: resource noun to validate
    Returns:
        bool: True if no errors raised
    Raises:
        ValueError: If resource noun not supported.
    """
    if resource_noun:
        return True
    raise ValueError("Please provide a valid resource noun")


# TODO(b/172288287) validate project
def validate_project(project: str) -> bool:
    """Validates project.

    Args:
        project: project to validate
    Returns:
        bool: True if no errors raised
    Raises:
        ValueError: If project does not exist.
    """
    if project:
        return True
    raise ValueError("Please provide a valid project ID")


# TODO(b/172932277) verify display name only contains utf-8 chars
def validate_display_name(display_name: str):
    """Verify display name is at most 128 chars

    Args:
        display_name: display name to verify
    Raises:
        ValueError: display name is longer than 128 characters
    """
    if len(display_name) > 128:
        raise ValueError("Display name needs to be less than 128 characters.")


def validate_region(region: str) -> bool:
    """Validates region against supported regions.

    Args:
        region: region to validate
    Returns:
        bool: True if no errors raised
    Raises:
        ValueError: If region is not in supported regions.
    """
    if not region:
        raise ValueError(
            f"Please provide a region, select from {constants.SUPPORTED_REGIONS}"
        )

    region = region.lower()
    if region not in constants.SUPPORTED_REGIONS:
        raise ValueError(
            f"Unsupported region for AI Platform, select from {constants.SUPPORTED_REGIONS}"
        )

    return True


def validate_accelerator_type(accelerator_type: str) -> bool:
    """Validates user provided accelerator_type string for training and prediction

    Args:
        accelerator_type (str):
            Represents a hardware accelerator type.
    Returns:
        bool: True if valid accelerator_type
    Raises:
        ValueError if accelerator type is invalid.
    """
    if accelerator_type not in gca_accelerator_type.AcceleratorType._member_names_:
        raise ValueError(
            f"Given accelerator_type `{accelerator_type}` invalid. "
            f"Choose one of {gca_accelerator_type.AcceleratorType._member_names_}"
        )
    return True


def extract_bucket_and_prefix_from_gcs_path(gcs_path: str) -> Tuple[str, Optional[str]]:
    """Given a complete GCS path, return the bucket name and prefix as a tuple.

    Example Usage:

        bucket, prefix = extract_bucket_and_prefix_from_gcs_path(
            "gs://example-bucket/path/to/folder"
        )

        # bucket = "example-bucket"
        # prefix = "path/to/folder"

    Args:
        gcs_path (str):
            Required. A full path to a Google Cloud Storage folder or resource.
            Can optionally include "gs://" prefix or end in a trailing slash "/".

    Returns:
        Tuple[str, Optional[str]]
            A (bucket, prefix) pair from provided GCS path. If a prefix is not
            present, a None will be returned in its place.
    """
    if gcs_path.startswith("gs://"):
        gcs_path = gcs_path[5:]
    if gcs_path.endswith("/"):
        gcs_path = gcs_path[:-1]

    gcs_parts = gcs_path.split("/", 1)
    gcs_bucket = gcs_parts[0]
    gcs_blob_prefix = None if len(gcs_parts) == 1 else gcs_parts[1]

    return (gcs_bucket, gcs_blob_prefix)


class ClientWithOverride:
    class WrappedClient:
        """Wrapper class for client that creates client at API invocation time."""

        def __init__(
            self,
            client_class: Type[AiPlatformServiceClient],
            client_options: client_options.ClientOptions,
            client_info: gapic_v1.client_info.ClientInfo,
            credentials: Optional[auth_credentials.Credentials] = None,
        ):
            """Stores parameters needed to instantiate client.

            client_class (AiPlatformServiceClient):
                Required. Class of the client to use.
            client_options (client_options.ClientOptions):
                Required. Client options to pass to client.
            client_info (gapic_v1.client_info.ClientInfo):
                Required. Client info to pass to client.
            credentials (auth_credentials.credentials):
                Optional. Client credentials to pass to client.
            """

            self._client_class = client_class
            self._credentials = credentials
            self._client_options = client_options
            self._client_info = client_info

        def __getattr__(self, name: str) -> Any:
            """Instantiates client and returns attribute of the client."""
            temporary_client = self._client_class(
                credentials=self._credentials,
                client_options=self._client_options,
                client_info=self._client_info,
            )
            return getattr(temporary_client, name)

    @property
    @abc.abstractmethod
    def _is_temporary(self) -> bool:
        pass

    @property
    @classmethod
    @abc.abstractmethod
    def _default_version(self) -> str:
        pass

    @property
    @classmethod
    @abc.abstractmethod
    def _version_map(self) -> Tuple:
        pass

    def __init__(
        self,
        client_options: client_options.ClientOptions,
        client_info: gapic_v1.client_info.ClientInfo,
        credentials: Optional[auth_credentials.Credentials] = None,
    ):
        """Stores parameters needed to instantiate client.

        client_options (client_options.ClientOptions):
            Required. Client options to pass to client.
        client_info (gapic_v1.client_info.ClientInfo):
            Required. Client info to pass to client.
        credentials (auth_credentials.credentials):
            Optional. Client credentials to pass to client.
        """

        self._clients = {
            version: self.WrappedClient(
                client_class=client_class,
                client_options=client_options,
                client_info=client_info,
                credentials=credentials,
            )
            if self._is_temporary
            else client_class(
                client_options=client_options,
                client_info=client_info,
                credentials=credentials,
            )
            for version, client_class in self._version_map
        }

    def __getattr__(self, name: str) -> Any:
        """Instantiates client and returns attribute of the client."""
        return getattr(self._clients[self._default_version], name)

    def select_version(self, version: str) -> AiPlatformServiceClient:
        return self._clients[version]


class DatasetClientWithOverride(ClientWithOverride):
    _is_temporary = True
    _default_version = compat.DEFAULT_VERSION
    _version_map = (
        (compat.V1, dataset_service_client_v1.DatasetServiceClient),
        (compat.V1BETA1, dataset_service_client_v1beta1.DatasetServiceClient),
    )


class EndpointClientWithOverride(ClientWithOverride):
    _is_temporary = True
    _default_version = compat.DEFAULT_VERSION
    _version_map = (
        (compat.V1, endpoint_service_client_v1.EndpointServiceClient),
        (compat.V1BETA1, endpoint_service_client_v1beta1.EndpointServiceClient),
    )


class JobpointClientWithOverride(ClientWithOverride):
    _is_temporary = True
    _default_version = compat.DEFAULT_VERSION
    _version_map = (
        (compat.V1, job_service_client_v1.JobServiceClient),
        (compat.V1BETA1, job_service_client_v1beta1.JobServiceClient),
    )


class ModelClientWithOverride(ClientWithOverride):
    _is_temporary = True
    _default_version = compat.DEFAULT_VERSION
    _version_map = (
        (compat.V1, model_service_client_v1.ModelServiceClient),
        (compat.V1BETA1, model_service_client_v1beta1.ModelServiceClient),
    )


class PipelineClientWithOverride(ClientWithOverride):
    _is_temporary = True
    _default_version = compat.DEFAULT_VERSION
    _version_map = (
        (compat.V1, pipeline_service_client_v1.PipelineServiceClient),
        (compat.V1BETA1, pipeline_service_client_v1beta1.PipelineServiceClient),
    )


class PredictionClientWithOverride(ClientWithOverride):
    _is_temporary = False
    _default_version = compat.DEFAULT_VERSION
    _version_map = (
        (compat.V1, prediction_service_client_v1.PredictionServiceClient),
        (compat.V1BETA1, prediction_service_client_v1beta1.PredictionServiceClient),
    )


class MetadataClientWithOverride(ClientWithOverride):
    _is_temporary = True
    _default_version = compat.V1BETA1
    _version_map = (
        (compat.V1BETA1, metadata_service_client_v1beta1.MetadataServiceClient),
    )


AiPlatformServiceClientWithOverride = TypeVar(
    "AiPlatformServiceClientWithOverride",
    DatasetClientWithOverride,
    EndpointClientWithOverride,
    JobpointClientWithOverride,
    ModelClientWithOverride,
    PipelineClientWithOverride,
    PredictionClientWithOverride,
    MetadataClientWithOverride,
)


class LoggingWarningFilter(logging.Filter):
    def filter(self, record):
        return record.levelname == logging.WARNING<|MERGE_RESOLUTION|>--- conflicted
+++ resolved
@@ -51,21 +51,9 @@
 from google.cloud.aiplatform.compat.types import (
     accelerator_type as gca_accelerator_type,
 )
-from google.cloud.aiplatform_v1beta1.services.metadata_service import (
-    client as metadata_client,
-)
 
 AiPlatformServiceClient = TypeVar(
     "AiPlatformServiceClient",
-<<<<<<< HEAD
-    dataset_client.DatasetServiceClient,
-    endpoint_client.EndpointServiceClient,
-    model_client.ModelServiceClient,
-    prediction_client.PredictionServiceClient,
-    pipeline_service_client.PipelineServiceClient,
-    job_service_client.JobServiceClient,
-    metadata_client.MetadataServiceClient,
-=======
     # v1beta1
     dataset_service_client_v1beta1.DatasetServiceClient,
     endpoint_service_client_v1beta1.EndpointServiceClient,
@@ -81,7 +69,6 @@
     prediction_service_client_v1.PredictionServiceClient,
     pipeline_service_client_v1.PipelineServiceClient,
     job_service_client_v1.JobServiceClient,
->>>>>>> 3b93da23
 )
 
 RESOURCE_NAME_PATTERN = re.compile(
