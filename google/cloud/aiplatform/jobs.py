--- conflicted
+++ resolved
@@ -1095,11 +1095,7 @@
                 staging_bucket set in aiplatform.init.
 
         Raises:
-<<<<<<< HEAD
-            RuntimeError is not staging bucket was set using aiplatform.init and a staging
-=======
             RuntimeError: If staging bucket was not set using aiplatform.init and a staging
->>>>>>> 74ffa19e
             bucket was not passed in.
         """
 
@@ -1291,11 +1287,7 @@
                 staging_bucket set in aiplatform.init.
 
         Raises:
-<<<<<<< HEAD
-            RuntimeError is not staging bucket was set using aiplatform.init and a staging
-=======
             RuntimeError: If staging bucket was not set using aiplatform.init and a staging
->>>>>>> 74ffa19e
             bucket was not passed in.
         """
 
