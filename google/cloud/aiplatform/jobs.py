--- conflicted
+++ resolved
@@ -1713,22 +1713,9 @@
             ],
         )
 
-<<<<<<< HEAD
         if not display_name:
             display_name = self.__class__._generate_display_name()
 
-        self._gca_resource = gca_hyperparameter_tuning_job_compat.HyperparameterTuningJob(
-            display_name=display_name,
-            study_spec=study_spec,
-            max_trial_count=max_trial_count,
-            parallel_trial_count=parallel_trial_count,
-            max_failed_trial_count=max_failed_trial_count,
-            trial_job_spec=copy.deepcopy(custom_job.job_spec),
-            labels=labels,
-            encryption_spec=initializer.global_config.get_encryption_spec(
-                encryption_spec_key_name=encryption_spec_key_name
-            ),
-=======
         self._gca_resource = (
             gca_hyperparameter_tuning_job_compat.HyperparameterTuningJob(
                 display_name=display_name,
@@ -1742,7 +1729,6 @@
                     encryption_spec_key_name=encryption_spec_key_name
                 ),
             )
->>>>>>> 0a4e5f9a
         )
 
     @property
