# -*- coding: utf-8 -*-

# Copyright 2021 Google LLC
#
# Licensed under the Apache License, Version 2.0 (the "License");
# you may not use this file except in compliance with the License.
# You may obtain a copy of the License at
#
#     http://www.apache.org/licenses/LICENSE-2.0
#
# Unless required by applicable law or agreed to in writing, software
# distributed under the License is distributed on an "AS IS" BASIS,
# WITHOUT WARRANTIES OR CONDITIONS OF ANY KIND, either express or implied.
# See the License for the specific language governing permissions and
# limitations under the License.
#
import logging
from typing import Dict, Union

<<<<<<< HEAD
import pandas as pd
from google.api_core import exceptions

from google.cloud.aiplatform import utils
=======
>>>>>>> 0e1b8c12
from google.cloud.aiplatform.metadata import constants
from google.cloud.aiplatform.metadata.artifact import _Artifact
from google.cloud.aiplatform.metadata.context import _Context
from google.cloud.aiplatform.metadata.execution import _Execution
from google.cloud.aiplatform.metadata.metadata_store import _MetadataStore


class _MetadataService:
    """Contains the exposed APIs to interact with the Managed Metadata Service."""

    def __init__(self):
        self._experiment = None
        self._run = None
        self._metrics = None

    def set_experiment(self, experiment: str):
        _MetadataStore.get_or_create()
        context = _Context.get_or_create(
            resource_id=experiment,
            display_name=experiment,
            schema_title=constants.SYSTEM_EXPERIMENT,
            schema_version=constants.SCHEMA_VERSIONS[constants.SYSTEM_EXPERIMENT],
            metadata=constants.EXPERIMENT_METADATA,
        )
        self._experiment = context

    def set_run(self, run: str):
        """Setup a run to current session.

        Args:
            run (str):
                Required. Name of the run to assign current session with.
        """

        if not self._experiment:
            raise ValueError(
                "No experiment set for this run. Make sure to call aiplatform.init(experiment='my-experiment') "
                "before trying to set_run. "
            )
        run_execution_id = f"{self._experiment.name}-{run}"
        run_execution = _Execution.get_or_create(
            resource_id=run_execution_id,
            display_name=run,
            schema_title=constants.SYSTEM_RUN,
            schema_version=constants.SCHEMA_VERSIONS[constants.SYSTEM_RUN],
        )
        self._experiment.add_artifacts_and_executions(
            execution_resource_names=[run_execution.resource_name]
        )

        metrics_artifact_id = f"{self._experiment.name}-{run}-metrics"
        metrics_artifact = _Artifact.get_or_create(
            resource_id=metrics_artifact_id,
            display_name=metrics_artifact_id,
            schema_title=constants.SYSTEM_METRICS,
            schema_version=constants.SCHEMA_VERSIONS[constants.SYSTEM_METRICS],
        )
        run_execution.add_artifact(
            artifact_resource_name=metrics_artifact.resource_name, input=False
        )

        self._run = run_execution
        self._metrics = metrics_artifact

    def log_params(self, params: Dict[str, Union[float, int, str]]):
        """Log single or multiple parameters with specified key and value pairs.

        Args:
            params (Dict):
                Required. Parameter key/value pairs.
        """

        self._validate_experiment_and_run(method_name="log_params")
        # query the latest run execution resource before logging.
        execution = _Execution.get_or_create(
            resource_id=self._run.name,
            schema_title=constants.SYSTEM_RUN,
            schema_version=constants.SCHEMA_VERSIONS[constants.SYSTEM_RUN],
        )
        execution.update(metadata=params)

    def log_metrics(self, metrics: Dict[str, Union[str, float, int]]):
        """Log single or multiple Metrics with specified key and value pairs.

        Args:
            metrics (Dict):
                Required. Metrics key/value pairs.
        """

        self._validate_experiment_and_run(method_name="log_metrics")
        # query the latest metrics artifact resource before logging.
        artifact = _Artifact.get_or_create(
            resource_id=self._metrics.name,
            schema_title=constants.SYSTEM_METRICS,
            schema_version=constants.SCHEMA_VERSIONS[constants.SYSTEM_METRICS],
        )
        artifact.update(metadata=metrics)

    def get_experiment(self, experiment: str) -> pd.DataFrame:
        """Returns a Pandas DataFrame of the parameters and metrics associated with one experiment.

            Example:

            aiplatform.init(experiment='exp-1')
            aiplatform.set_run(run='run-1')
            aiplatform.log_params({'learning_rate': 0.1})
            aiplatform.log_metrics({'accuracy': 0.9})

            aiplatform.set_run(run='run-2')
            aiplatform.log_params({'learning_rate': 0.2})
            aiplatform.log_metrics({'accuracy': 0.95})

            Will result in the following DataFrame
            ___________________________________________________________________________
            | experiment_name | run_name      | param.learning_rate | metric.accuracy |
            ---------------------------------------------------------------------------
            | exp-1           | run-1         | 0.1                 | 0.9             |
            | exp-1           | run-2         | 0.2                 | 0.95            |
            ---------------------------------------------------------------------------

            Args:
              experiment: Name of the Experiment to filter results.

            Returns:
              Pandas Dataframe of Experiment with metrics and parameters.
            """

        # TODO remove this extra API call once our BE can support project ID in filters.
        try:
            experiment_context = _Context(resource_name=experiment)
        except exceptions.NotFound:
            logging.error(f"Experiment {experiment} not found.")
            return
        if experiment_context.schema_title != constants.SYSTEM_EXPERIMENT:
            raise ValueError(
                f"Please provide a valid experiment name. {experiment} is not a experiment."
            )

        filter = f'schema_title="{constants.SYSTEM_RUN}" AND in_context("{experiment_context.resource_name}")'
        run_executions = _Execution.list(filter=filter)

        experiment_dict = []
        for run_execution in run_executions:
            run_dict = {
                "experiment_name": experiment,
                "run_name": run_execution.display_name,
            }
            run_dict.update(
                self._execution_to_column_named_metadata(
                    "param", run_execution.metadata
                )
            )

            for metric_artifact in run_execution.query_input_and_output_artifacts():
                run_dict.update(
                    self._execution_to_column_named_metadata(
                        "metric", metric_artifact.metadata
                    )
                )

            experiment_dict.append(run_dict)

        return pd.DataFrame(experiment_dict)

    def get_pipeline(self, pipeline: str) -> pd.DataFrame:
        """Returns a Pandas DataFrame of the parameters and metrics associated with one pipeline.

                    Args:
                      pipeline: Name of the Pipeline to filter results.

                    Returns:
                      Pandas Dataframe of Pipeline with metrics and parameters.
                    """

        # TODO remove this extra API call once our BE can support project ID in filters.
        try:
            pipeline_context = _Context(resource_name=pipeline)
        except exceptions.NotFound:
            logging.error(f"Pipeline {pipeline} not found.")
            return
        if pipeline_context.schema_title != constants.SYSTEM_PIPELINE:
            raise ValueError(
                f"Please provide a valid pipeline name. {pipeline} is not a pipeline."
            )

        filter = f'schema_title="{constants.SYSTEM_RUN}" AND in_context("{pipeline_context.resource_name}")'
        run_executions = _Execution.list(filter=filter)

        pipeline_dict = []
        for run_execution in run_executions:
            run_dict = {
                "pipeline_name": pipeline,
                "run_name": run_execution.display_name,
            }
            run_dict.update(
                self._execution_to_column_named_metadata(
                    "param", run_execution.metadata
                )
            )

            for metric_artifact in run_execution.query_input_and_output_artifacts():
                run_dict.update(
                    self._execution_to_column_named_metadata(
                        "metric", metric_artifact.metadata
                    )
                )

            pipeline_dict.append(run_dict)

        return pd.DataFrame(pipeline_dict)

    def _validate_experiment_and_run(self, method_name: str):
        if not self._experiment:
            raise ValueError(
                f"No experiment set. Make sure to call aiplatform.init(experiment='my-experiment') "
                f"before trying to {method_name}. "
            )
        if not self._run:
            raise ValueError(
                f"No run set. Make sure to call aiplatform.set_run('my-run') before trying to {method_name}. "
            )

    @staticmethod
    def _execution_to_column_named_metadata(
        metadata_type: str, metadata: Dict,
    ) -> Dict[str, Union[int, float, str]]:
        """Returns a dict of the Execution/Artifact metadata with column names.

        Args:
          metadata_type: The type of this execution properties (param, metric).
          metadata: Either an Execution or Artifact metadata field.

        Returns:
          Dict of custom properties with keys mapped to column names
        """

        return {".".join([metadata_type, key]): value for key, value in metadata}


metadata_service = _MetadataService()<|MERGE_RESOLUTION|>--- conflicted
+++ resolved
@@ -14,16 +14,13 @@
 # See the License for the specific language governing permissions and
 # limitations under the License.
 #
+
 import logging
 from typing import Dict, Union
 
-<<<<<<< HEAD
 import pandas as pd
 from google.api_core import exceptions
 
-from google.cloud.aiplatform import utils
-=======
->>>>>>> 0e1b8c12
 from google.cloud.aiplatform.metadata import constants
 from google.cloud.aiplatform.metadata.artifact import _Artifact
 from google.cloud.aiplatform.metadata.context import _Context
