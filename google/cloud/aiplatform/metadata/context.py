--- conflicted
+++ resolved
@@ -121,11 +121,7 @@
         )
         return client.list_contexts(request=list_request)
 
-<<<<<<< HEAD
-    def add_context_children(self, contexts: List["_Context"]):
-=======
     def add_context_children(self, contexts: List['_Context']):
->>>>>>> e80dccbe
         """Adds the provided contexts as children of this context.
 
         Args:
@@ -134,9 +130,6 @@
         self.api_client.add_context_children(
             context=self.resource_name,
             child_contexts=[c.resource_name for c in contexts],
-<<<<<<< HEAD
-        )
-=======
         )
 
     def query_lineage_subgraph(self) -> lineage_subgraph.LineageSubgraph:
@@ -146,4 +139,3 @@
 
 
 
->>>>>>> e80dccbe
