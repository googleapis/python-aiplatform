# -*- coding: utf-8 -*-

# Copyright 2021 Google LLC
#
# Licensed under the Apache License, Version 2.0 (the "License");
# you may not use this file except in compliance with the License.
# You may obtain a copy of the License at
#
#     http://www.apache.org/licenses/LICENSE-2.0
#
# Unless required by applicable law or agreed to in writing, software
# distributed under the License is distributed on an "AS IS" BASIS,
# WITHOUT WARRANTIES OR CONDITIONS OF ANY KIND, either express or implied.
# See the License for the specific language governing permissions and
# limitations under the License.
#
import proto
from typing import Optional, Dict

from google.cloud.aiplatform import utils
from google.cloud.aiplatform.metadata._resource import Resource
from google.auth import credentials as auth_credentials

from google.cloud.aiplatform_v1beta1.types import context as gca_context

<<<<<<< HEAD
class Context(Resource):
    """Metadata Context resource for AI Platform"""

=======
RESOURCE_NAME_PATTERN = re.compile(
    r"^projects\/(?P<project>[\w-]+)\/locations\/(?P<location>[\w-]+)\/metadataStores\/(?P<store>[\w-]+)\/contexts\/(?P<id>[\w-]+)$"
)


class _Context(base.AiPlatformResourceNounWithFutureManager):
    """Metadata Context resource for AI Platform"""

    client_class = utils.MetadataClientWithOverride
    _is_client_prediction_client = False
>>>>>>> 3b93da23
    _resource_noun = "contexts"
    _getter_method = "get_context"

    def __init__(
        self,
        context_name: str,
        metadata_store_id: Optional[str] = "default",
        project: Optional[str] = None,
        location: Optional[str] = None,
        credentials: Optional[auth_credentials.Credentials] = None,
    ):
        """Retrieves an existing Context given a Context name or ID.

        Args:
            context_name (str):
                A fully-qualified Context resource name or context ID
                Example: "projects/123/locations/us-central1/metadataStores/default/contexts/my-context".
                or "my-context" when project and location are initialized or passed.
            metadata_store_id (str):
                MetadataStore to retrieve resource from. If not set, metadata_store_id is set to "default".
                If context_name is a fully-qualified Context, its metadata_store_id overrides this one.
            project (str):
                Optional project to retrieve resource from. If not set, project
                set in aiplatform.init will be used.
            location (str):
                Optional location to retrieve resource from. If not set, location
                set in aiplatform.init will be used.
            credentials (auth_credentials.Credentials):
                Custom credentials to use to upload this model. Overrides
                credentials set in aiplatform.init.
        """

        super().__init__(
<<<<<<< HEAD
=======
            project=project, location=location, credentials=credentials,
        )

        # If we receive a full resource name, we extract the metadata_store_id and use that
        if context_name.find("/") != -1:
            metadata_store_id = _Context._extract_metadata_store_id(context_name)

        resource_name = utils.full_resource_name(
>>>>>>> 3b93da23
            resource_name=context_name,
            metadata_store_id=metadata_store_id,
            project=project,
            location=location,
            credentials=credentials,
        )

    @classmethod
    def create(
        cls,
        context_id: str,
        schema_title: str,
        display_name: Optional[str] = None,
        schema_version: Optional[str] = None,
        description: Optional[str] = None,
        metadata: Optional[Dict] = {},
        metadata_store_id: Optional[str] = "default",
        project: Optional[str] = None,
        location: Optional[str] = None,
        credentials: Optional[auth_credentials.Credentials] = None,
    ) -> "_Context":
        """Creates a new Context resource.

        Args:
            context_id (str):
                Required. The {context_id} portion of the resource name with
                the format:
                projects/{project}/locations/{location}/metadataStores/{metadata_store_id}/contexts/{context_id}.
            schema_title (str):
                Required. schema_title identifies the schema title used by the context.
            display_name (str):
                Optional. The user-defined name of the context.
            schema_version (str):
                Optional. schema_version specifies the version used by the context.
                If not set, defaults to use the latest version.
            description (str):
                Optional. Describes the purpose and content of the context resource to be created.
            metadata (Dict):
                Optional. metadata contains the metadata information that will be stored in the context resource.
            metadata_store_id (str):
                The {metadata_store_id} portion of the resource name with
                the format:
                projects/{project}/locations/{location}/metadataStores/{metadata_store_id}/contexts/{context_id}
                If not provided, the MetadataStore's ID will be set to "default".
            project (str):
                Project to create this context into. Overrides project set in
                aiplatform.init.
            location (str):
                Location to create this context into. Overrides location set in
                aiplatform.init.
            credentials (auth_credentials.Credentials):
                Custom credentials to use to create this context. Overrides
                credentials set in aiplatform.init.

        Returns:
            context (Context):
                Instantiated representation of the managed Metadata Context resource.

        """

        gapic_context = gca_context.Context(
            schema_title=schema_title,
            schema_version=schema_version,
            display_name=display_name,
            description=description,
            metadata=metadata,
        )

        resource_name = super().create(
            resource_id=context_id,
            resource_noun=cls._resource_noun,
            gapic_resource=gapic_context,
            metadata_store_id=metadata_store_id,
            project=project,
            location=location,
            credentials=credentials,
        )

        return cls(
<<<<<<< HEAD
            context_name=resource_name,
            metadata_store_id=metadata_store_id,
=======
            context_name=parent
            + f"/metadataStores/{metadata_store_id}/{_Context._resource_noun}/{context_id}",
            metadata_store_id={metadata_store_id},
>>>>>>> 3b93da23
            project=project,
            location=location,
            credentials=credentials,
        )

    @classmethod
    def create_resource(
        cls,
        client: utils.AiPlatformServiceClient,
        parent: str,
        resource: proto.Message,
        resource_id: str,
    ) -> proto.Message:
        return client.create_context(
            parent=parent, context=resource, context_id=resource_id,
        )<|MERGE_RESOLUTION|>--- conflicted
+++ resolved
@@ -23,22 +23,9 @@
 
 from google.cloud.aiplatform_v1beta1.types import context as gca_context
 
-<<<<<<< HEAD
-class Context(Resource):
+class _Context(Resource):
     """Metadata Context resource for AI Platform"""
 
-=======
-RESOURCE_NAME_PATTERN = re.compile(
-    r"^projects\/(?P<project>[\w-]+)\/locations\/(?P<location>[\w-]+)\/metadataStores\/(?P<store>[\w-]+)\/contexts\/(?P<id>[\w-]+)$"
-)
-
-
-class _Context(base.AiPlatformResourceNounWithFutureManager):
-    """Metadata Context resource for AI Platform"""
-
-    client_class = utils.MetadataClientWithOverride
-    _is_client_prediction_client = False
->>>>>>> 3b93da23
     _resource_noun = "contexts"
     _getter_method = "get_context"
 
@@ -72,17 +59,6 @@
         """
 
         super().__init__(
-<<<<<<< HEAD
-=======
-            project=project, location=location, credentials=credentials,
-        )
-
-        # If we receive a full resource name, we extract the metadata_store_id and use that
-        if context_name.find("/") != -1:
-            metadata_store_id = _Context._extract_metadata_store_id(context_name)
-
-        resource_name = utils.full_resource_name(
->>>>>>> 3b93da23
             resource_name=context_name,
             metadata_store_id=metadata_store_id,
             project=project,
@@ -162,14 +138,8 @@
         )
 
         return cls(
-<<<<<<< HEAD
             context_name=resource_name,
             metadata_store_id=metadata_store_id,
-=======
-            context_name=parent
-            + f"/metadataStores/{metadata_store_id}/{_Context._resource_noun}/{context_id}",
-            metadata_store_id={metadata_store_id},
->>>>>>> 3b93da23
             project=project,
             location=location,
             credentials=credentials,
