# -*- coding: utf-8 -*-

# Copyright 2020 Google LLC
#
# Licensed under the Apache License, Version 2.0 (the "License");
# you may not use this file except in compliance with the License.
# You may obtain a copy of the License at
#
#     http://www.apache.org/licenses/LICENSE-2.0
#
# Unless required by applicable law or agreed to in writing, software
# distributed under the License is distributed on an "AS IS" BASIS,
# WITHOUT WARRANTIES OR CONDITIONS OF ANY KIND, either express or implied.
# See the License for the specific language governing permissions and
# limitations under the License.
#

import abc
from concurrent import futures
import datetime
import functools
import inspect
import logging
import sys
import threading
import time
from typing import (
    Any,
    Callable,
    Dict,
    List,
    Iterable,
    Optional,
    Sequence,
    Tuple,
    Type,
    Union,
)

import proto

from google.api_core import operation
from google.auth import credentials as auth_credentials
from google.cloud.aiplatform import initializer
from google.cloud.aiplatform import utils
from google.cloud.aiplatform.compat.types import encryption_spec as gca_encryption_spec

logging.basicConfig(level=logging.INFO, stream=sys.stdout)


class Logger:
    """Logging wrapper class with high level helper methods."""

    def __init__(self, name: str = ""):
        """Initializes logger with name.

        Args:
            name (str): Name to associate with logger.
        """
        self._logger = logging.getLogger(name)

    def log_create_with_lro(
        self,
        cls: Type["VertexAiResourceNoun"],
        lro: Optional[operation.Operation] = None,
    ):
        """Logs create event with LRO.

        Args:
            cls (VertexAiResourceNoun):
                Vertex AI Resource Noun class that is being created.
            lro (operation.Operation):
                Optional. Backing LRO for creation.
        """
        self._logger.info(f"Creating {cls.__name__}")

        if lro:
            self._logger.info(
                f"Create {cls.__name__} backing LRO: {lro.operation.name}"
            )

    def log_create_complete(
        self,
        cls: Type["VertexAiResourceNoun"],
        resource: proto.Message,
        variable_name: str,
    ):
        """Logs create event is complete.

        Will also include code snippet to instantiate resource in SDK.

        Args:
            cls (VertexAiResourceNoun):
                Vertex AI Resource Noun class that is being created.
            resource (proto.Message):
                Vertex AI Resourc proto.Message
            variable_name (str): Name of variable to use for code snippet
        """
        self._logger.info(f"{cls.__name__} created. Resource name: {resource.name}")
        self._logger.info(f"To use this {cls.__name__} in another session:")
        self._logger.info(
            f"{variable_name} = aiplatform.{cls.__name__}('{resource.name}')"
        )

    def log_create_complete_with_getter(
        self,
        cls: Type["VertexAiResourceNoun"],
        resource: proto.Message,
        variable_name: str,
    ):
        """Logs create event is complete.

        Will also include code snippet to instantiate resource in SDK.

        Args:
            cls (VertexAiResourceNoun):
                Vertex AI Resource Noun class that is being created.
            resource (proto.Message):
                Vertex AI Resourc proto.Message
            variable_name (str): Name of variable to use for code snippet
        """
        self._logger.info(f"{cls.__name__} created. Resource name: {resource.name}")
        self._logger.info(f"To use this {cls.__name__} in another session:")
        self._logger.info(
            f"{variable_name} = aiplatform.{cls.__name__}.get('{resource.name}')"
        )

    def log_action_start_against_resource(
        self, action: str, noun: str, resource_noun_obj: "VertexAiResourceNoun"
    ):
        """Logs intention to start an action against a resource.

        Args:
            action (str): Action to complete against the resource ie: "Deploying". Can be empty string.
            noun (str): Noun the action acts on against the resource. Can be empty string.
            resource_noun_obj (VertexAiResourceNoun):
                Resource noun object the action is acting against.
        """
        self._logger.info(
            f"{action} {resource_noun_obj.__class__.__name__} {noun}: {resource_noun_obj.resource_name}"
        )

    def log_action_started_against_resource_with_lro(
        self,
        action: str,
        noun: str,
        cls: Type["VertexAiResourceNoun"],
        lro: operation.Operation,
    ):
        """Logs an action started against a resource with lro.

        Args:
            action (str): Action started against resource. ie: "Deploy". Can be empty string.
            noun (str): Noun the action acts on against the resource. Can be empty string.
            cls (VertexAiResourceNoun):
                Resource noun object the action is acting against.
            lro (operation.Operation): Backing LRO for action.
        """
        self._logger.info(
            f"{action} {cls.__name__} {noun} backing LRO: {lro.operation.name}"
        )

    def log_action_completed_against_resource(
        self, noun: str, action: str, resource_noun_obj: "VertexAiResourceNoun"
    ):
        """Logs action completed against resource.

        Args:
            noun (str): Noun the action acts on against the resource. Can be empty string.
            action (str): Action started against resource. ie: "Deployed". Can be empty string.
            resource_noun_obj (VertexAiResourceNoun):
                Resource noun object the action is acting against
        """
        self._logger.info(
            f"{resource_noun_obj.__class__.__name__} {noun} {action}. Resource name: {resource_noun_obj.resource_name}"
        )

    def __getattr__(self, attr: str):
        """Forward remainder of logging to underlying logger."""
        return getattr(self._logger, attr)


_LOGGER = Logger(__name__)


class FutureManager(metaclass=abc.ABCMeta):
    """Tracks concurrent futures against this object."""

    def __init__(self):
        self.__latest_future_lock = threading.Lock()

        # Always points to the latest future. All submitted futures will always
        # form a dependency on the latest future.
        self.__latest_future = None

        # Caches Exception of any executed future. Once one exception occurs
        # all additional futures should fail and any additional invocations will block.
        self._exception = None

    def _raise_future_exception(self):
        """Raises exception if one of the object's futures has raised."""
        with self.__latest_future_lock:
            if self._exception:
                raise self._exception

    def _complete_future(self, future: futures.Future):
        """Checks for exception of future and removes the pointer if it's still
        latest.

        Args:
            future (futures.Future): Required. A future to complete.
        """

        with self.__latest_future_lock:
            try:
                future.result()  # raises
            except Exception as e:
                self._exception = e

            if self.__latest_future is future:
                self.__latest_future = None

    def _are_futures_done(self) -> bool:
        """Helper method to check to all futures are complete.

        Returns:
            True if no latest future.
        """
        with self.__latest_future_lock:
            return self.__latest_future is None

    def wait(self):
        """Helper method to that blocks until all futures are complete."""
        future = self.__latest_future
        if future:
            futures.wait([future], return_when=futures.FIRST_EXCEPTION)

        self._raise_future_exception()

    @property
    def _latest_future(self) -> Optional[futures.Future]:
        """Get the latest future if it exists."""
        with self.__latest_future_lock:
            return self.__latest_future

    @_latest_future.setter
    def _latest_future(self, future: Optional[futures.Future]):
        """Optionally set the latest future and add a complete_future
        callback."""
        with self.__latest_future_lock:
            self.__latest_future = future
        if future:
            future.add_done_callback(self._complete_future)

    def _submit(
        self,
        method: Callable[..., Any],
        args: Sequence[Any],
        kwargs: Dict[str, Any],
        additional_dependencies: Optional[Sequence[futures.Future]] = None,
        callbacks: Optional[Sequence[Callable[[futures.Future], Any]]] = None,
        internal_callbacks: Iterable[Callable[[Any], Any]] = None,
    ) -> futures.Future:
        """Submit a method as a future against this object.

        Args:
            method (Callable): Required. The method to submit.
            args (Sequence): Required. The arguments to call the method with.
            kwargs (dict): Required. The keyword arguments to call the method with.
            additional_dependencies (Optional[Sequence[futures.Future]]):
                Optional. Additional dependent futures to wait on before executing
                method. Note: No validation is done on the dependencies.
            callbacks (Optional[Sequence[Callable[[futures.Future], Any]]]):
                Optional. Additional Future callbacks to execute once this created
                Future is complete.

        Returns:
            future (Future): Future of the submitted method call.
        """

        def wait_for_dependencies_and_invoke(
            deps: Sequence[futures.Future],
            method: Callable[..., Any],
            args: Sequence[Any],
            kwargs: Dict[str, Any],
            internal_callbacks: Iterable[Callable[[Any], Any]],
        ) -> Any:
            """Wrapper method to wait on any dependencies before submitting
            method.

            Args:
                deps (Sequence[futures.Future]):
                    Required. Dependent futures to wait on before executing method.
                    Note: No validation is done on the dependencies.
                method (Callable): Required. The method to submit.
                args (Sequence[Any]): Required. The arguments to call the method with.
                kwargs (Dict[str, Any]):
                    Required. The keyword arguments to call the method with.
                internal_callbacks: (Callable[[Any], Any]):
                    Callbacks that take the result of method.
            """

            for future in set(deps):
                future.result()

            result = method(*args, **kwargs)

            # call callbacks from within future
            if internal_callbacks:
                for callback in internal_callbacks:
                    callback(result)

            return result

        # Retrieves any dependencies from arguments.
        deps = [
            arg._latest_future
            for arg in list(args) + list(kwargs.values())
            if isinstance(arg, FutureManager)
        ]

        # Retrieves exceptions and raises
        # if any upstream dependency has an exception
        exceptions = [
            arg._exception
            for arg in list(args) + list(kwargs.values())
            if isinstance(arg, FutureManager) and arg._exception
        ]

        if exceptions:
            raise exceptions[0]

        # filter out objects that do not have pending tasks
        deps = [dep for dep in deps if dep]

        if additional_dependencies:
            deps.extend(additional_dependencies)

        with self.__latest_future_lock:

            # form a dependency on the latest future of this object
            if self.__latest_future:
                deps.append(self.__latest_future)

            self.__latest_future = initializer.global_pool.submit(
                wait_for_dependencies_and_invoke,
                deps=deps,
                method=method,
                args=args,
                kwargs=kwargs,
                internal_callbacks=internal_callbacks,
            )

            future = self.__latest_future

        # Clean up callback captures exception as well as removes future.
        # May execute immediately and take lock.

        future.add_done_callback(self._complete_future)

        if callbacks:
            for c in callbacks:
                future.add_done_callback(c)

        return future

    @classmethod
    @abc.abstractmethod
    def _empty_constructor(cls) -> "FutureManager":
        """Should construct object with all non FutureManager attributes as
        None."""
        pass

    @abc.abstractmethod
    def _sync_object_with_future_result(self, result: "FutureManager"):
        """Should sync the object from _empty_constructor with result of
        future."""

    def __repr__(self) -> str:
        if self._exception:
            return f"{object.__repr__(self)} failed with {str(self._exception)}"

        if self.__latest_future:
            return f"{object.__repr__(self)} is waiting for upstream dependencies to complete."

        return object.__repr__(self)


class VertexAiResourceNoun(metaclass=abc.ABCMeta):
    """Base class the Vertex AI resource nouns.

    Subclasses require two class attributes:

    client_class: The client to instantiate to interact with this resource noun.
    _is_client_prediction_client: Flag to indicate if the client requires a prediction endpoint.

    Subclass is required to populate private attribute _gca_resource which is the
    service representation of the resource noun.
    """

    @property
    @classmethod
    @abc.abstractmethod
    def client_class(cls) -> Type[utils.VertexAiServiceClientWithOverride]:
        """Client class required to interact with resource with optional
        overrides."""
        pass

    @property
    @classmethod
    @abc.abstractmethod
    def _is_client_prediction_client(cls) -> bool:
        """Flag to indicate whether to use prediction endpoint with client."""
        pass

    @property
    @abc.abstractmethod
    def _getter_method(cls) -> str:
        """Name of getter method of client class for retrieving the
        resource."""
        pass

    @property
    @abc.abstractmethod
    def _delete_method(cls) -> str:
        """Name of delete method of client class for deleting the resource."""
        pass

    @property
    @abc.abstractmethod
    def _resource_noun(cls) -> str:
        """Resource noun."""
        pass

    def __init__(
        self,
        project: Optional[str] = None,
        location: Optional[str] = None,
        credentials: Optional[auth_credentials.Credentials] = None,
        resource_name: Optional[str] = None,
    ):
        """Initializes class with project, location, and api_client.

        Args:
            project(str): Project of the resource noun.
            location(str): The location of the resource noun.
            credentials(google.auth.crendentials.Crendentials): Optional custom
                credentials to use when accessing interacting with resource noun.
            resource_name(str): A fully-qualified resource name or ID.
        """

        if resource_name:
            project, location = self._get_and_validate_project_location(
                resource_name=resource_name, project=project, location=location
            )

        self.project = project or initializer.global_config.project
        self.location = location or initializer.global_config.location
        self.credentials = credentials or initializer.global_config.credentials

        self.api_client = self._instantiate_client(self.location, self.credentials)

    @classmethod
    def _instantiate_client(
        cls,
        location: Optional[str] = None,
        credentials: Optional[auth_credentials.Credentials] = None,
    ) -> utils.VertexAiServiceClientWithOverride:
        """Helper method to instantiate service client for resource noun.

        Args:
            location (str): The location of the resource noun.
            credentials (google.auth.credentials.Credentials):
                Optional custom credentials to use when accessing interacting with
                resource noun.
        Returns:
            client (utils.VertexAiServiceClientWithOverride):
                Initialized service client for this service noun with optional overrides.
        """
        return initializer.global_config.create_client(
            client_class=cls.client_class,
            credentials=credentials,
            location_override=location,
            prediction_client=cls._is_client_prediction_client,
        )

    def _get_and_validate_project_location(
        self,
        resource_name: str,
        project: Optional[str] = None,
        location: Optional[str] = None,
    ) -> Tuple:

        """Validate the project and location for the resource.

        Args:
            resource_name(str): Required. A fully-qualified resource name or ID.
            project(str): Project of the resource noun.
            location(str): The location of the resource noun.

        Raises:
            RuntimeError if location is different from resource location
        """

        fields = utils.extract_fields_from_resource_name(
            resource_name, self._resource_noun
        )
        if not fields:
            return project, location

        if location and fields.location != location:
            raise RuntimeError(
                f"location {location} is provided, but different from "
                f"the resource location {fields.location}"
            )

        return fields.project, fields.location

    def _get_gca_resource(self, resource_name: str) -> proto.Message:
        """Returns GAPIC service representation of client class resource."""
        """
        Args:
            resource_name (str):
            Required. A fully-qualified resource name or ID.
        """

        resource_name = utils.full_resource_name(
            resource_name=resource_name,
            resource_noun=self._resource_noun,
            project=self.project,
            location=self.location,
        )

        return getattr(self.api_client, self._getter_method)(name=resource_name)

    def _sync_gca_resource(self):
        """Sync GAPIC service representation of client class resource."""

        self._gca_resource = self._get_gca_resource(resource_name=self.resource_name)

    @property
    def name(self) -> str:
        """Name of this resource."""
        self._assert_gca_resource_is_available()
        return self._gca_resource.name.split("/")[-1]

    @property
    def resource_name(self) -> str:
        """Full qualified resource name."""
        self._assert_gca_resource_is_available()
        return self._gca_resource.name

    @property
    def display_name(self) -> str:
        """Display name of this resource."""
        self._assert_gca_resource_is_available()
        return self._gca_resource.display_name

    @property
    def create_time(self) -> datetime.datetime:
        """Time this resource was created."""
        self._assert_gca_resource_is_available()
        return self._gca_resource.create_time

    @property
    def update_time(self) -> datetime.datetime:
        """Time this resource was last updated."""
        self._sync_gca_resource()
        return self._gca_resource.update_time

    @property
    def encryption_spec(self) -> Optional[gca_encryption_spec.EncryptionSpec]:
        """Customer-managed encryption key options for this Vertex AI resource.

        If this is set, then all resources created by this Vertex AI resource will
        be encrypted with the provided encryption key.
        """
        self._assert_gca_resource_is_available()
        return getattr(self._gca_resource, "encryption_spec")

    @property
    def labels(self) -> Dict[str, str]:
        """User-defined labels containing metadata about this resource.

        Read more about labels at https://goo.gl/xmQnxf
        """
        self._assert_gca_resource_is_available()
        return self._gca_resource.labels

    @property
    def gca_resource(self) -> proto.Message:
<<<<<<< HEAD
        """The underlying resource proto represenation."""
        self._assert_gca_resource_is_available()
=======
        """The underlying resource proto representation."""
>>>>>>> fe5c7020
        return self._gca_resource

    def _assert_gca_resource_is_available(self) -> None:
        """Helper method to raise when property is not accessible.

        Raises:
            RuntimeError if _gca_resource is has not been created.
        """
        if self._gca_resource is None:
            raise RuntimeError(
                f"{self.__class__.__name__} resource has not been created"
            )

    def __repr__(self) -> str:
        return f"{object.__repr__(self)} \nresource name: {self.resource_name}"


def optional_sync(
    construct_object_on_arg: Optional[str] = None,
    return_input_arg: Optional[str] = None,
    bind_future_to_self: bool = True,
):
    """Decorator for VertexAiResourceNounWithFutureManager with optional sync
    support.

    Methods with this decorator should include a "sync" argument that defaults to
    True. If called with sync=False this decorator will launch the method as a
    concurrent Future in a separate Thread.

    Note that this is only robust enough to support our current end to end patterns
    and may not be suitable for new patterns.

    Args:
        construct_object_on_arg (str):
            Optional. If provided, will only construct output object if arg is present.
            Example: If custom training does not produce a model.
        return_input_arg (str):
            Optional. If provided will return passed in argument instead of
            constructing.
            Example: Model.deploy(Endpoint) returns the passed in Endpoint
        bind_future_to_self (bool):
            Whether to add this future to the calling object.
            Example: Model.deploy(Endpoint) would be set to False because we only
            want the deployment Future to be associated with Endpoint.
    """

    def optional_run_in_thread(method: Callable[..., Any]):
        """Optionally run this method concurrently in separate Thread.

        Args:
            method (Callable[..., Any]): Method to optionally run in separate Thread.
        """

        @functools.wraps(method)
        def wrapper(*args, **kwargs):
            """Wraps method."""
            sync = kwargs.pop("sync", True)
            bound_args = inspect.signature(method).bind(*args, **kwargs)
            self = bound_args.arguments.get("self")
            calling_object_latest_future = None

            # check to see if this object has any exceptions
            if self:
                calling_object_latest_future = self._latest_future
                self._raise_future_exception()

            # if sync then wait for any Futures to complete and execute
            if sync:
                if self:
                    self.wait()
                return method(*args, **kwargs)

            # callbacks to call within the Future (in same Thread)
            internal_callbacks = []
            # callbacks to add to the Future (may or may not be in same Thread)
            callbacks = []
            # additional Future dependencies to capture
            dependencies = []

            # all methods should have type signatures
            return_type = get_annotation_class(
                inspect.getfullargspec(method).annotations["return"]
            )

            # is a classmethod that creates the object and returns it
            if args and inspect.isclass(args[0]):
                # assumes classmethod is our resource noun
                returned_object = args[0]._empty_constructor()
                self = returned_object

            else:  # instance method

                # object produced by the method
                returned_object = bound_args.arguments.get(return_input_arg)

                # if we're returning an input object
                if returned_object and returned_object is not self:

                    # make sure the input object doesn't have any exceptions
                    # from previous futures
                    returned_object._raise_future_exception()

                    # if the future will be associated with both the returned object
                    # and calling object then we need to add additional callback
                    # to remove the future from the returned object

                # if we need to construct a new empty returned object
                should_construct = not returned_object and bound_args.arguments.get(
                    construct_object_on_arg, not construct_object_on_arg
                )

                if should_construct:
                    if return_type is not None:
                        returned_object = return_type._empty_constructor()

                # if the future will be associated with both the returned object
                # and calling object then we need to add additional callback
                # to remove the future from the returned object
                if returned_object and bind_future_to_self:
                    callbacks.append(returned_object._complete_future)

            if returned_object:
                # sync objects after future completes
                internal_callbacks.append(
                    returned_object._sync_object_with_future_result
                )

            # If the future is not associated with the calling object
            # then the return object future needs to form a dependency on the
            # the latest future in the calling object.
            if not bind_future_to_self:
                if calling_object_latest_future:
                    dependencies.append(calling_object_latest_future)
                self = returned_object

            future = self._submit(
                method=method,
                callbacks=callbacks,
                internal_callbacks=internal_callbacks,
                additional_dependencies=dependencies,
                args=[],
                kwargs=bound_args.arguments,
            )

            # if the calling object is the one that submitted then add it's future
            # to the returned object
            if returned_object and returned_object is not self:
                returned_object._latest_future = future

            return returned_object

        return wrapper

    return optional_run_in_thread


class VertexAiResourceNounWithFutureManager(VertexAiResourceNoun, FutureManager):
    """Allows optional asynchronous calls to this Vertex AI Resource
    Nouns."""

    def __init__(
        self,
        project: Optional[str] = None,
        location: Optional[str] = None,
        credentials: Optional[auth_credentials.Credentials] = None,
        resource_name: Optional[str] = None,
    ):
        """Initializes class with project, location, and api_client.

        Args:
            project (str): Optional. Project of the resource noun.
            location (str): Optional. The location of the resource noun.
            credentials(google.auth.crendentials.Crendentials):
                Optional. custom credentials to use when accessing interacting with
                resource noun.
            resource_name(str): A fully-qualified resource name or ID.
        """
        VertexAiResourceNoun.__init__(
            self,
            project=project,
            location=location,
            credentials=credentials,
            resource_name=resource_name,
        )
        FutureManager.__init__(self)

    @classmethod
    def _empty_constructor(
        cls,
        project: Optional[str] = None,
        location: Optional[str] = None,
        credentials: Optional[auth_credentials.Credentials] = None,
        resource_name: Optional[str] = None,
    ) -> "VertexAiResourceNounWithFutureManager":
        """Initializes with all attributes set to None.

        The attributes should be populated after a future is complete. This allows
        scheduling of additional API calls before the resource is created.

        Args:
            project (str): Optional. Project of the resource noun.
            location (str): Optional. The location of the resource noun.
            credentials(google.auth.crendentials.Crendentials):
                Optional. custom credentials to use when accessing interacting with
                resource noun.
            resource_name(str): A fully-qualified resource name or ID.
        Returns:
            An instance of this class with attributes set to None.
        """
        self = cls.__new__(cls)
        VertexAiResourceNoun.__init__(
            self,
            project=project,
            location=location,
            credentials=credentials,
            resource_name=resource_name,
        )
        FutureManager.__init__(self)
        self._gca_resource = None
        return self

    def _sync_object_with_future_result(
        self, result: "VertexAiResourceNounWithFutureManager"
    ):
        """Populates attributes from a Future result to this object.

        Args:
            result: VertexAiResourceNounWithFutureManager
                Required. Result of future with same type as this object.
        """
        sync_attributes = [
            "project",
            "location",
            "api_client",
            "_gca_resource",
            "credentials",
        ]
        optional_sync_attributes = ["_prediction_client"]

        for attribute in sync_attributes:
            setattr(self, attribute, getattr(result, attribute))

        for attribute in optional_sync_attributes:
            value = getattr(result, attribute, None)
            if value:
                setattr(self, attribute, value)

    @classmethod
    def _construct_sdk_resource_from_gapic(
        cls,
        gapic_resource: proto.Message,
        project: Optional[str] = None,
        location: Optional[str] = None,
        credentials: Optional[auth_credentials.Credentials] = None,
    ) -> VertexAiResourceNoun:
        """Given a GAPIC resource object, return the SDK representation.

        Args:
            gapic_resource (proto.Message):
                A GAPIC representation of a Vertex AI resource, usually
                retrieved by a get_* or in a list_* API call.
            project (str):
                Optional. Project to construct SDK object from. If not set,
                project set in aiplatform.init will be used.
            location (str):
                Optional. Location to construct SDK object from. If not set,
                location set in aiplatform.init will be used.
            credentials (auth_credentials.Credentials):
                Optional. Custom credentials to use to construct SDK object.
                Overrides credentials set in aiplatform.init.

        Returns:
            VertexAiResourceNoun:
                An initialized SDK object that represents GAPIC type.
        """
        sdk_resource = cls._empty_constructor(
            project=project, location=location, credentials=credentials
        )
        sdk_resource._gca_resource = gapic_resource
        return sdk_resource

    # TODO(b/144545165): Improve documentation for list filtering once available
    # TODO(b/184910159): Expose `page_size` field in list method
    @classmethod
    def _list(
        cls,
        cls_filter: Callable[[proto.Message], bool] = lambda _: True,
        filter: Optional[str] = None,
        order_by: Optional[str] = None,
        project: Optional[str] = None,
        location: Optional[str] = None,
        credentials: Optional[auth_credentials.Credentials] = None,
    ) -> List[VertexAiResourceNoun]:
        """Private method to list all instances of this Vertex AI Resource,
        takes a `cls_filter` arg to filter to a particular SDK resource
        subclass.

        Args:
            cls_filter (Callable[[proto.Message], bool]):
                A function that takes one argument, a GAPIC resource, and returns
                a bool. If the function returns False, that resource will be
                excluded from the returned list. Example usage:
                cls_filter = lambda obj: obj.metadata in cls.valid_metadatas
            filter (str):
                Optional. An expression for filtering the results of the request.
                For field names both snake_case and camelCase are supported.
            order_by (str):
                Optional. A comma-separated list of fields to order by, sorted in
                ascending order. Use "desc" after a field name for descending.
                Supported fields: `display_name`, `create_time`, `update_time`
            project (str):
                Optional. Project to retrieve list from. If not set, project
                set in aiplatform.init will be used.
            location (str):
                Optional. Location to retrieve list from. If not set, location
                set in aiplatform.init will be used.
            credentials (auth_credentials.Credentials):
                Optional. Custom credentials to use to retrieve list. Overrides
                credentials set in aiplatform.init.

        Returns:
            List[VertexAiResourceNoun] - A list of SDK resource objects
        """
        resource = cls._empty_constructor(
            project=project, location=location, credentials=credentials
        )

        # Fetch credentials once and re-use for all `_empty_constructor()` calls
        creds = initializer.global_config.credentials

        resource_list_method = getattr(resource.api_client, resource._list_method)

        list_request = {
            "parent": initializer.global_config.common_location_path(
                project=project, location=location
            ),
            "filter": filter,
        }

        if order_by:
            list_request["order_by"] = order_by

        resource_list = resource_list_method(request=list_request) or []

        return [
            cls._construct_sdk_resource_from_gapic(
                gapic_resource, project=project, location=location, credentials=creds
            )
            for gapic_resource in resource_list
            if cls_filter(gapic_resource)
        ]

    @classmethod
    def _list_with_local_order(
        cls,
        cls_filter: Callable[[proto.Message], bool] = lambda _: True,
        filter: Optional[str] = None,
        order_by: Optional[str] = None,
        project: Optional[str] = None,
        location: Optional[str] = None,
        credentials: Optional[auth_credentials.Credentials] = None,
    ) -> List[VertexAiResourceNoun]:
        """Private method to list all instances of this Vertex AI Resource,
        takes a `cls_filter` arg to filter to a particular SDK resource
        subclass. Provides client-side sorting when a list API doesn't support
        `order_by`.

        Args:
            cls_filter (Callable[[proto.Message], bool]):
                A function that takes one argument, a GAPIC resource, and returns
                a bool. If the function returns False, that resource will be
                excluded from the returned list. Example usage:
                cls_filter = lambda obj: obj.metadata in cls.valid_metadatas
            filter (str):
                Optional. An expression for filtering the results of the request.
                For field names both snake_case and camelCase are supported.
            order_by (str):
                Optional. A comma-separated list of fields to order by, sorted in
                ascending order. Use "desc" after a field name for descending.
                Supported fields: `display_name`, `create_time`, `update_time`
            project (str):
                Optional. Project to retrieve list from. If not set, project
                set in aiplatform.init will be used.
            location (str):
                Optional. Location to retrieve list from. If not set, location
                set in aiplatform.init will be used.
            credentials (auth_credentials.Credentials):
                Optional. Custom credentials to use to retrieve list. Overrides
                credentials set in aiplatform.init.

        Returns:
            List[VertexAiResourceNoun] - A list of SDK resource objects
        """

        li = cls._list(
            cls_filter=cls_filter,
            filter=filter,
            order_by=None,  # This method will handle the ordering locally
            project=project,
            location=location,
            credentials=credentials,
        )

        if order_by:
            desc = "desc" in order_by
            order_by = order_by.replace("desc", "")
            order_by = order_by.split(",")

            li.sort(
                key=lambda x: tuple(getattr(x, field.strip()) for field in order_by),
                reverse=desc,
            )

        return li

    @classmethod
    def list(
        cls,
        filter: Optional[str] = None,
        order_by: Optional[str] = None,
        project: Optional[str] = None,
        location: Optional[str] = None,
        credentials: Optional[auth_credentials.Credentials] = None,
    ) -> List[VertexAiResourceNoun]:
        """List all instances of this Vertex AI Resource.

        Example Usage:

        aiplatform.BatchPredictionJobs.list(
            filter='state="JOB_STATE_SUCCEEDED" AND display_name="my_job"',
        )

        aiplatform.Model.list(order_by="create_time desc, display_name")

        Args:
            filter (str):
                Optional. An expression for filtering the results of the request.
                For field names both snake_case and camelCase are supported.
            order_by (str):
                Optional. A comma-separated list of fields to order by, sorted in
                ascending order. Use "desc" after a field name for descending.
                Supported fields: `display_name`, `create_time`, `update_time`
            project (str):
                Optional. Project to retrieve list from. If not set, project
                set in aiplatform.init will be used.
            location (str):
                Optional. Location to retrieve list from. If not set, location
                set in aiplatform.init will be used.
            credentials (auth_credentials.Credentials):
                Optional. Custom credentials to use to retrieve list. Overrides
                credentials set in aiplatform.init.

        Returns:
            List[VertexAiResourceNoun] - A list of SDK resource objects
        """

        return cls._list(
            filter=filter,
            order_by=order_by,
            project=project,
            location=location,
            credentials=credentials,
        )

    @optional_sync()
    def delete(self, sync: bool = True) -> None:
        """Deletes this Vertex AI resource. WARNING: This deletion is
        permanent.

        Args:
            sync (bool):
                Whether to execute this deletion synchronously. If False, this method
                will be executed in concurrent Future and any downstream object will
                be immediately returned and synced when the Future has completed.
        """
        _LOGGER.log_action_start_against_resource("Deleting", "", self)
        lro = getattr(self.api_client, self._delete_method)(name=self.resource_name)
        _LOGGER.log_action_started_against_resource_with_lro(
            "Delete", "", self.__class__, lro
        )
        lro.result()
        _LOGGER.log_action_completed_against_resource("deleted.", "", self)

    def __repr__(self) -> str:
        if self._gca_resource:
            return VertexAiResourceNoun.__repr__(self)

        return FutureManager.__repr__(self)

    def _wait_for_resource_creation(self) -> None:
        """Wait until underlying resource is created.

        Currently this should only be used on subclasses that implement the construct then
        `run` pattern because the underlying sync=False implementation will not update
        downstream resource noun object's _gca_resource until the entire invoked method is complete.

        Ex:
        job = CustomTrainingJob()
        job.run(sync=False, ...)
        job._wait_for_resource_creation()
        Raises:
            RuntimeError if the resource has not been scheduled to be created.
        """

        # If the user calls this but didn't actually invoke an API to create
        if self._are_futures_done() and not getattr(self._gca_resource, "name", None):
            self._raise_future_exception()
            raise RuntimeError(
                f"{self.__class__.__name__} resource is not scheduled to be created."
            )

        while not getattr(self._gca_resource, "name", None):
            # breaks out of loop if creation has failed async
            if self._are_futures_done() and not getattr(
                self._gca_resource, "name", None
            ):
                self._raise_future_exception()

            time.sleep(1)

    def _assert_gca_resource_is_available(self) -> None:
        """Helper method to raise when accessing properties that do not exist.

        Raises:
            RuntimeError when resource has not been created.
        """
        if not getattr(self._gca_resource, "name", None):
            raise RuntimeError(
                f"{self.__class__.__name__} resource has not been created."
                + (
                    f" Resource failed with: {self._exception}"
                    if self._exception
                    else ""
                )
            )


def get_annotation_class(annotation: type) -> type:
    """Helper method to retrieve type annotation.

    Args:
        annotation (type): Type hint
    """
    # typing.Optional
    if getattr(annotation, "__origin__", None) is Union:
        return annotation.__args__[0]
    else:
        return annotation<|MERGE_RESOLUTION|>--- conflicted
+++ resolved
@@ -589,12 +589,8 @@
 
     @property
     def gca_resource(self) -> proto.Message:
-<<<<<<< HEAD
-        """The underlying resource proto represenation."""
+        """The underlying resource proto representation."""
         self._assert_gca_resource_is_available()
-=======
-        """The underlying resource proto representation."""
->>>>>>> fe5c7020
         return self._gca_resource
 
     def _assert_gca_resource_is_available(self) -> None:
