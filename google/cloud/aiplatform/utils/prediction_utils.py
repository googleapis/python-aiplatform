--- conflicted
+++ resolved
@@ -18,30 +18,22 @@
 import inspect
 import logging
 import os
-<<<<<<< HEAD
 import re
-from pathlib import Path
-import textwrap
-from typing import Any, Optional, Sequence, Type
-
-from google.cloud.aiplatform.constants import prediction
-=======
 from pathlib import Path
 import re
 import textwrap
-from typing import Any, Optional, Type
-
->>>>>>> cbb9a3ff
+from typing import Any, Optional, Sequence, Type
+
+from google.cloud.aiplatform.constants import prediction
 from google.cloud.aiplatform.prediction.handler import Handler
 from google.cloud.aiplatform.prediction.handler import PredictionHandler
 from google.cloud.aiplatform.prediction.predictor import Predictor
 from google.cloud.aiplatform.utils import path_utils
 
 _logger = logging.getLogger(__name__)
-<<<<<<< HEAD
-=======
-
->>>>>>> cbb9a3ff
+
+REGISTRY_REGEX = re.compile(r"^([\w\-]+\-docker\.pkg\.dev|([\w]+\.|)gcr\.io)")
+
 
 REGISTRY_REGEX = re.compile(r"^([\w\-]+\-docker\.pkg\.dev|([\w]+\.|)gcr\.io)")
 
@@ -188,7 +180,6 @@
     entrypoint_path.write_text(entrypoint_content)
 
 
-<<<<<<< HEAD
 def get_prediction_aip_http_port(
     serving_container_ports: Optional[Sequence[int]] = None,
 ):
@@ -215,8 +206,6 @@
     )
 
 
-=======
->>>>>>> cbb9a3ff
 def is_registry_uri(image_uri: str) -> bool:
     """Checks whether the image uri is in container registry or artifact registry.
 
