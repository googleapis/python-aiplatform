# -*- coding: utf-8 -*-

# Copyright 2021 Google LLC
#
# Licensed under the Apache License, Version 2.0 (the "License");
# you may not use this file except in compliance with the License.
# You may obtain a copy of the License at
#
#     http://www.apache.org/licenses/LICENSE-2.0
#
# Unless required by applicable law or agreed to in writing, software
# distributed under the License is distributed on an "AS IS" BASIS,
# WITHOUT WARRANTIES OR CONDITIONS OF ANY KIND, either express or implied.
# See the License for the specific language governing permissions and
# limitations under the License.
#

import pathlib
import tempfile

from google.cloud import storage
from google.cloud.aiplatform import initializer
from google.cloud.aiplatform import utils

try:
    import pandas as pd
except ImportError:
    raise ImportError(
        "Pandas is not installed. Please install pandas to use VertexModel"
    )


<<<<<<< HEAD
=======
# TODO (b/194815913): unit test serialization and source generation


>>>>>>> 3c17b2bc
def _serialize_dataframe(
    artifact_uri: str, obj: pd.DataFrame, dataset_type: str
) -> str:

    """Serializes pandas DataFrame object to GCS.

    Args:
        artifact_uri (str): the GCS bucket where the serialized object will reside.
        obj (pd.DataFrame): the pandas DataFrame to serialize.
        dataset_type (str): the intended use of the dataset (ie. training, testing)

    Returns:
        The GCS path pointing to the serialized DataFrame.
    """

    # Designate csv path and write the pandas DataFrame to the path
    # Convention: file name is my_training_dataset, my_test_dataset, etc.
    with tempfile.TemporaryDirectory() as tmpdirname:
        temp_dir = pathlib.Path(tmpdirname) / ("my_" + dataset_type + "_dataset.csv")
        path_to_csv = pathlib.Path(temp_dir)
        obj.to_csv(path_to_csv)
<<<<<<< HEAD
=======

        gcs_bucket, gcs_blob_prefix = utils.extract_bucket_and_prefix_from_gcs_path(
            artifact_uri
        )

        local_file_name = path_to_csv.name
        blob_path = local_file_name

        if gcs_blob_prefix:
            blob_path = "/".join([gcs_blob_prefix, blob_path])

        client = storage.Client(
            project=initializer.global_config.project,
            credentials=initializer.global_config.credentials,
        )

        bucket = client.bucket(gcs_bucket)
        blob = bucket.blob(blob_path)
        blob.upload_from_filename(str(path_to_csv))

        gcs_path = "".join(["gs://", "/".join([blob.bucket.name, blob.name])])
        return gcs_path
>>>>>>> 3c17b2bc


def _deserialize_dataframe(artifact_uri: str) -> pd.DataFrame:
    """Deserializes a csv on GCS to a pandas DataFrame object.

    Args:
        artifact_uri (str): the GCS bucket where the serialized object resides.

    Returns:
        The deserialized DataFrame.
    """

    gcs_bucket, gcs_blob = utils.extract_bucket_and_prefix_from_gcs_path(artifact_uri)

    client = storage.Client(
        project=initializer.global_config.project,
        credentials=initializer.global_config.credentials,
    )

    bucket = client.bucket(gcs_bucket)
<<<<<<< HEAD
    blob = bucket.blob(blob_path)
    blob.upload_from_filename(path_to_csv)

    gcs_path = "".join(["gs://", "/".join([blob.bucket.name, blob.name])])
    return gcs_path


def _deserialize_dataframe(artifact_uri: str) -> str:
    """Provides out-of-the-box deserialization after training and prediction is complete"""

    gcs_bucket, gcs_blob = utils.extract_bucket_and_prefix_from_gcs_path(artifact_uri)

    client = storage.Client(
        project=initializer.global_config.project,
        credentials=initializer.global_config.credentials,
    )

    bucket = client.bucket(gcs_bucket)
=======
>>>>>>> 3c17b2bc
    blob = bucket.blob(gcs_blob)
    df = pd.DataFrame()

    try:
        with tempfile.TemporaryDirectory() as tmpdirname:
            dest_file = pathlib.Path(tmpdirname) / "deserialized_data.csv"
            blob.download_to_filename(dest_file)
            df = pd.read_csv(dest_file)

    except (ValueError, RuntimeError) as err:
        raise RuntimeError(
            "There was a problem reading the CSV file at '{}': {}".format(
                artifact_uri, err
            )
        )

    # Return a pandas DataFrame read from the csv in the cloud
    return df<|MERGE_RESOLUTION|>--- conflicted
+++ resolved
@@ -30,12 +30,9 @@
     )
 
 
-<<<<<<< HEAD
-=======
 # TODO (b/194815913): unit test serialization and source generation
 
 
->>>>>>> 3c17b2bc
 def _serialize_dataframe(
     artifact_uri: str, obj: pd.DataFrame, dataset_type: str
 ) -> str:
@@ -57,8 +54,6 @@
         temp_dir = pathlib.Path(tmpdirname) / ("my_" + dataset_type + "_dataset.csv")
         path_to_csv = pathlib.Path(temp_dir)
         obj.to_csv(path_to_csv)
-<<<<<<< HEAD
-=======
 
         gcs_bucket, gcs_blob_prefix = utils.extract_bucket_and_prefix_from_gcs_path(
             artifact_uri
@@ -81,7 +76,6 @@
 
         gcs_path = "".join(["gs://", "/".join([blob.bucket.name, blob.name])])
         return gcs_path
->>>>>>> 3c17b2bc
 
 
 def _deserialize_dataframe(artifact_uri: str) -> pd.DataFrame:
@@ -102,27 +96,6 @@
     )
 
     bucket = client.bucket(gcs_bucket)
-<<<<<<< HEAD
-    blob = bucket.blob(blob_path)
-    blob.upload_from_filename(path_to_csv)
-
-    gcs_path = "".join(["gs://", "/".join([blob.bucket.name, blob.name])])
-    return gcs_path
-
-
-def _deserialize_dataframe(artifact_uri: str) -> str:
-    """Provides out-of-the-box deserialization after training and prediction is complete"""
-
-    gcs_bucket, gcs_blob = utils.extract_bucket_and_prefix_from_gcs_path(artifact_uri)
-
-    client = storage.Client(
-        project=initializer.global_config.project,
-        credentials=initializer.global_config.credentials,
-    )
-
-    bucket = client.bucket(gcs_bucket)
-=======
->>>>>>> 3c17b2bc
     blob = bucket.blob(gcs_blob)
     df = pd.DataFrame()
 
