# -*- coding: utf-8 -*-

# Copyright 2020 Google LLC
#
# Licensed under the Apache License, Version 2.0 (the "License");
# you may not use this file except in compliance with the License.
# You may obtain a copy of the License at
#
#     http://www.apache.org/licenses/LICENSE-2.0
#
# Unless required by applicable law or agreed to in writing, software
# distributed under the License is distributed on an "AS IS" BASIS,
# WITHOUT WARRANTIES OR CONDITIONS OF ANY KIND, either express or implied.
# See the License for the specific language governing permissions and
# limitations under the License.
#

from typing import Optional, Sequence, Dict, Tuple

from google.api_core import operation
from google.auth import credentials as auth_credentials

from google.cloud.aiplatform import base
from google.cloud.aiplatform import initializer
from google.cloud.aiplatform import schema
from google.cloud.aiplatform import utils

from google.cloud.aiplatform_v1beta1 import GcsSource
from google.cloud.aiplatform_v1beta1 import GcsDestination
from google.cloud.aiplatform_v1beta1 import ExportDataConfig
from google.cloud.aiplatform_v1beta1 import ImportDataConfig
from google.cloud.aiplatform_v1beta1 import DatasetServiceClient

from google.cloud.aiplatform_v1beta1.types import dataset as gca_dataset


class Dataset(base.AiPlatformResourceNounWithFutureManager):
    """Managed dataset resource for AI Platform"""

    client_class = DatasetServiceClient
    _is_client_prediction_client = False
    _resource_noun = "datasets"
    _getter_method = "get_dataset"

    def __init__(
        self,
        dataset_name: str,
        project: Optional[str] = None,
        location: Optional[str] = None,
        credentials: Optional[auth_credentials.Credentials] = None,
    ):
        """Retrieves an existing managed dataset given a dataset name or ID.

        Args:
            dataset_name (str):
                Required. A fully-qualified dataset resource name or dataset ID.
                Example: "projects/123/locations/us-central1/datasets/456" or
                "456" when project and location are initialized or passed.
            project (str):
                Optional project to retrieve dataset from. If not set, project
                set in aiplatform.init will be used.
            location (str):
                Optional location to retrieve dataset from. If not set, location
                set in aiplatform.init will be used.
            credentials: Optional[auth_credentials.Credentials]=None,
                Custom credentials to use to upload this model. Overrides
                credentials set in aiplatform.init.
        """

        super().__init__(project=project, location=location, credentials=credentials)
<<<<<<< HEAD
        self._gca_resource = self._get_gca_resource(resource_name=dataset_name)
=======
        self._gca_resource = self._get_dataset(dataset_name=dataset_name)

    def _get_dataset(self, dataset_name: str) -> gca_dataset.Dataset:
        """Gets dataset.

        Args:
            dataset_name (str):
                Required. A fully-qualified dataset resource name or dataset ID.
                Example: "projects/123/locations/us-central1/datasets/456" or
                "456" when project and location are initialized or passed.
        Returns:
            dataset (gca_dataset.Dataset):
                AI Platform resource Dataset.

        """
        return self.api_client.get_dataset(name=dataset_name)
>>>>>>> e45ebfc5

    @classmethod
    def create(
        cls,
        display_name: str,
        metadata_schema_uri: str,
        gcs_source: Optional[Sequence[str]] = None,
        bq_source: Optional[str] = None,
        import_schema_uri: Optional[str] = None,
        metadata: Sequence[Tuple[str, str]] = (),
        labels: Optional[Dict] = None,
        data_items_labels: Optional[Dict] = None,
        project: Optional[str] = None,
        location: Optional[str] = None,
        credentials: Optional[auth_credentials.Credentials] = None,
        sync=True,
    ) -> "Dataset":
        """Creates a new dataset and optionally imports data into dataset when
        source and import_schema_uri are passed.

        Args:
            display_name (str):
                Required. The user-defined name of the Dataset.
                The name can be up to 128 characters long and can be consist
                of any UTF-8 characters.
            metadata_schema_uri (str):
                Required. Points to a YAML file stored on Google Cloud Storage
                describing additional information about the Dataset. The schema
                is defined as an OpenAPI 3.0.2 Schema Object. The schema files
                that can be used here are found in gs://google-cloud-
                aiplatform/schema/dataset/metadata/.
            gcs_source: Optional[Sequence[str]]=None:
                Google Cloud Storage URI(-s) to the
                input file(s). May contain wildcards. For more
                information on wildcards, see
                https://cloud.google.com/storage/docs/gsutil/addlhelp/WildcardNames.
            bq_source: Optional[str]=None:
                BigQuery URI to the input table.
            import_schema_uri: Optional[str] = None
                Points to a YAML file stored on Google Cloud
                Storage describing the import format. Validation will be
                done against the schema. The schema is defined as an
                `OpenAPI 3.0.2 Schema
                Object <https://tinyurl.com/y538mdwt>`__.
            metadata: Sequence[Tuple[str, str]]=()
                Strings which should be sent along with the request as metadata.
            labels: (Optional[Dict]) = None
                The labels with user-defined metadata to organize your
                Datasets.

                Label keys and values can be no longer than 64 characters
                (Unicode codepoints), can only contain lowercase letters,
                numeric characters, underscores and dashes. International
                characters are allowed. No more than 64 user labels can be
                associated with one Dataset (System labels are excluded).

                See https://goo.gl/xmQnxf for more information and examples
                of labels. System reserved label keys are prefixed with
                "aiplatform.googleapis.com/" and are immutable.
            data_items_labels: Optional[Dict] = None
                Labels that will be applied to newly imported DataItems. If
                an identical DataItem as one being imported already exists
                in the Dataset, then these labels will be appended to these
                of the already existing one, and if labels with identical
                key is imported before, the old label value will be
                overwritten. If two DataItems are identical in the same
                import data operation, the labels will be combined and if
                key collision happens in this case, one of the values will
                be picked randomly. Two DataItems are considered identical
                if their content bytes are identical (e.g. image bytes or
                pdf bytes). These labels will be overridden by Annotation
                labels specified inside index file refenced by
                [import_schema_uri][google.cloud.aiplatform.v1beta1.ImportDataConfig.import_schema_uri],
                e.g. jsonl file.
            project: Optional[str]=None,
                Project to upload this model to. Overrides project set in
                aiplatform.init.
            location: Optional[str]=None,
                Location to upload this model to. Overrides location set in
                aiplatform.init.
            credentials: Optional[auth_credentials.Credentials]=None,
                Custom credentials to use to upload this model. Overrides
                credentials set in aiplatform.init.
            sync (bool):
                Whether to execute this method synchronously. If False, this method
                will be executed in concurrent Future and any downstream object will
                be immediately returned and synced when the Future has completed.
        Returns:
            dataset (Dataset):
                Instantiated representation of the managed dataset resource.
        """
        utils.validate_display_name(display_name)

        is_tabular_dataset_metadata = (
            metadata_schema_uri == schema.dataset.metadata.tabular
        )

        if bool(bq_source) and not is_tabular_dataset_metadata:
            raise ValueError(
                "A tabular metadata_schema uri must be used when using a BigQuery source"
            )

        api_client = cls._instantiate_client(location=location, credentials=credentials)

        # If this is tabular enrich the dataset metadata with source
        dataset_metadata = {}
        if is_tabular_dataset_metadata:
            if gcs_source:
                dataset_metadata = {"input_config": {"gcs_source": {"uri": gcs_source}}}
            elif bq_source:
                dataset_metadata = {
                    "input_config": {"bigquery_source": {"uri": bq_source}}
                }

        return cls._create_and_import(
            api_client=api_client,
            display_name=display_name,
            parent=initializer.global_config.common_location_path(
                project=project, location=location
            ),
            metadata_schema_uri=metadata_schema_uri,
            dataset_metadata=dataset_metadata,
            request_metadata=metadata,
            labels=labels,
            project=project or initializer.global_config.project,
            location=location or initializer.global_config.location,
            credentials=credentials or initializer.global_config.credentials,
            gcs_source=gcs_source,
            import_schema_uri=import_schema_uri,
            data_items_labels=data_items_labels,
            sync=sync,
        )

    @classmethod
    @base.optional_sync()
    def _create_and_import(
        cls,
        api_client: DatasetServiceClient,
        display_name: str,
        parent: str,
        metadata_schema_uri: str,
        dataset_metadata: str,
        request_metadata: str,
        project: str,
        location: str,
        credentials: Optional[auth_credentials.Credentials],
        labels: Optional[Dict] = None,
        gcs_source: Optional[Sequence[str]] = None,
        import_schema_uri: Optional[str] = None,
        data_items_labels: Optional[Dict] = None,
        sync: bool = True,
    ) -> "Dataset":
        """Creates a new dataset and optionally imports data into dataset when
        source and import_schema_uri are passed.

        Args:
            api_client: DatasetServiceClient
                Required: Dataset service api client,
            display_name (str):
                Required. The user-defined name of the Dataset.
                The name can be up to 128 characters long and can be consist
                of any UTF-8 characters.
            parent (str):
                Required: Parent resource to created this dataset in.
            metadata_schema_uri (str):
                Required. Points to a YAML file stored on Google Cloud Storage
                describing additional information about the Dataset. The schema
                is defined as an OpenAPI 3.0.2 Schema Object. The schema files
                that can be used here are found in gs://google-cloud-
                aiplatform/schema/dataset/metadata/.
            gcs_source: Optional[Sequence[str]]=None:
                Google Cloud Storage URI(-s) to the
                input file(s). May contain wildcards. For more
                information on wildcards, see
                https://cloud.google.com/storage/docs/gsutil/addlhelp/WildcardNames.
            bq_source: Optional[str]=None:
                BigQuery URI to the input table.
            import_schema_uri: Optional[str] = None
                Points to a YAML file stored on Google Cloud
                Storage describing the import format. Validation will be
                done against the schema. The schema is defined as an
                `OpenAPI 3.0.2 Schema
                Object <https://tinyurl.com/y538mdwt>`__.
            metadata: Sequence[Tuple[str, str]]=()
                Strings which should be sent along with the request as metadata.
            labels: (Optional[Dict]) = None
                The labels with user-defined metadata to organize your
                Datasets.

                Label keys and values can be no longer than 64 characters
                (Unicode codepoints), can only contain lowercase letters,
                numeric characters, underscores and dashes. International
                characters are allowed. No more than 64 user labels can be
                associated with one Dataset (System labels are excluded).

                See https://goo.gl/xmQnxf for more information and examples
                of labels. System reserved label keys are prefixed with
                "aiplatform.googleapis.com/" and are immutable.
            data_items_labels: Optional[Dict] = None
                Labels that will be applied to newly imported DataItems. If
                an identical DataItem as one being imported already exists
                in the Dataset, then these labels will be appended to these
                of the already existing one, and if labels with identical
                key is imported before, the old label value will be
                overwritten. If two DataItems are identical in the same
                import data operation, the labels will be combined and if
                key collision happens in this case, one of the values will
                be picked randomly. Two DataItems are considered identical
                if their content bytes are identical (e.g. image bytes or
                pdf bytes). These labels will be overridden by Annotation
                labels specified inside index file refenced by
                [import_schema_uri][google.cloud.aiplatform.v1beta1.ImportDataConfig.import_schema_uri],
                e.g. jsonl file.
            project: Optional[str]=None,
                Project to upload this model to. Overrides project set in
                aiplatform.init.
            location: Optional[str]=None,
                Location to upload this model to. Overrides location set in
                aiplatform.init.
            credentials: Optional[auth_credentials.Credentials]=None,
                Custom credentials to use to upload this model. Overrides
                credentials set in aiplatform.init.
            sync (bool):
                Whether to execute this method synchronously. If False, this method
                will be executed in concurrent Future and any downstream object will
                be immediately returned and synced when the Future has completed.
        Returns:
            dataset (Dataset):
                Instantiated representation of the managed dataset resource.
        """

        is_tabular_dataset_metadata = (
            metadata_schema_uri == schema.dataset.metadata.tabular
        )

        create_dataset_lro = cls._create(
            display_name=display_name,
            parent=parent,
            metadata_schema_uri=metadata_schema_uri,
            dataset_metadata=dataset_metadata,
            request_metadata=request_metadata,
            labels=labels,
            api_client=api_client,
        )

        created_dataset = create_dataset_lro.result()

        dataset_obj = cls(
            dataset_name=created_dataset.name,
            project=project,
            location=location,
            credentials=credentials,
        )

        if gcs_source and not is_tabular_dataset_metadata:
            return dataset_obj.import_data(
                gcs_source=gcs_source,
                import_schema_uri=import_schema_uri,
                data_items_labels=data_items_labels,
            )
        else:
            return dataset_obj

    @classmethod
    def _create(
        cls,
        api_client: DatasetServiceClient,
        parent: str,
        display_name: str,
        metadata_schema_uri: str,
        dataset_metadata: Dict,
        labels: Optional[Dict] = {},
        request_metadata: Sequence[Tuple[str, str]] = (),
    ) -> operation.Operation:
        """Creates a new managed dataset by directly calling API client.

        Args:
            api_client (DatasetServiceClient):
                An instance of DatasetServiceClient with the correct api_endpoint
                already set based on user's preferences.
            parent (str):
                Also known as common location path, that usually contains the
                project and location that the user provided to the upstream method.
                Example: "projects/my-prj/locations/us-central1"
            display_name (str):
                Required. The user-defined name of the Dataset.
                The name can be up to 128 characters long and can be consist
                of any UTF-8 characters.
            metadata_schema_uri (str):
                Required. Points to a YAML file stored on Google Cloud Storage
                describing additional information about the Dataset. The schema
                is defined as an OpenAPI 3.0.2 Schema Object. The schema files
                that can be used here are found in gs://google-cloud-
                aiplatform/schema/dataset/metadata/.
            dataset_metadata (dict):
                Required. Additional information about the Dataset.
            labels: (Optional[Dict]) = None
                The labels with user-defined metadata to organize your
                Datasets.

                Label keys and values can be no longer than 64 characters
                (Unicode codepoints), can only contain lowercase letters,
                numeric characters, underscores and dashes. International
                characters are allowed. No more than 64 user labels can be
                associated with one Dataset (System labels are excluded).

                See https://goo.gl/xmQnxf for more information and examples
                of labels. System reserved label keys are prefixed with
                "aiplatform.googleapis.com/" and are immutable.
            request_metadata: Sequence[Tuple[str, str]] = ()
                Strings which should be sent along with the create_dataset
                request as metadata. Usually to specify special dataset config.
        Returns:
            operation (Operation):
                An object representing a long-running operation.
        """
        gapic_dataset = gca_dataset.Dataset(
            display_name=display_name,
            metadata_schema_uri=metadata_schema_uri,
            metadata=dataset_metadata,
            labels=labels,
        )

        return api_client.create_dataset(
            parent=parent, dataset=gapic_dataset, metadata=request_metadata
        )

    def _import_from_gcs(
        self,
        source: Sequence[str],
        import_schema_uri: str,
        data_items_labels: Optional[Dict] = None,
    ) -> Optional[operation.Operation]:
        """Imports data into managed dataset by directly calling API client.

        Args:
            gcs_source (Sequence[str]):
                Required. Google Cloud Storage URI(-s) to the
                input file(s). May contain wildcards. For more
                information on wildcards, see
                https://cloud.google.com/storage/docs/gsutil/addlhelp/WildcardNames.
            import_schema_uri (str):
                Required. Points to a YAML file stored on Google Cloud
                Storage describing the import format. Validation will be
                done against the schema. The schema is defined as an
                `OpenAPI 3.0.2 Schema
                Object <https://tinyurl.com/y538mdwt>`__.
            data_item_labels: (Optional[Dict]) = None
                Labels that will be applied to newly imported DataItems. If
                an identical DataItem as one being imported already exists
                in the Dataset, then these labels will be appended to these
                of the already existing one, and if labels with identical
                key is imported before, the old label value will be
                overwritten. If two DataItems are identical in the same
                import data operation, the labels will be combined and if
                key collision happens in this case, one of the values will
                be picked randomly. Two DataItems are considered identical
                if their content bytes are identical (e.g. image bytes or
                pdf bytes). These labels will be overridden by Annotation
                labels specified inside index file refenced by
                [import_schema_uri][google.cloud.aiplatform.v1beta1.ImportDataConfig.import_schema_uri],
                e.g. jsonl file.
        Returns:
            operation (Operation):
                An object representing a long-running operation.
        """
        import_config = ImportDataConfig(
            gcs_source=GcsSource(uris=[source] if type(source) == str else source),
            import_schema_uri=import_schema_uri,
            data_item_labels=data_items_labels,
        )

        return self.api_client.import_data(
            name=self.resource_name, import_configs=[import_config]
        )

    @base.optional_sync(return_input_arg="self")
    def import_data(
        self,
        gcs_source: Sequence[str],
        import_schema_uri: str,
        data_items_labels: Optional[Dict] = None,
        sync=True,
    ) -> "Dataset":
        """Upload data to existing managed dataset.

        Args:
            gcs_source (Sequence[str]):
                Required. Google Cloud Storage URI(-s) to the
                input file(s). May contain wildcards. For more
                information on wildcards, see
                https://cloud.google.com/storage/docs/gsutil/addlhelp/WildcardNames.
            import_schema_uri (str):
                Required. Points to a YAML file stored on Google Cloud
                Storage describing the import format. Validation will be
                done against the schema. The schema is defined as an
                `OpenAPI 3.0.2 Schema
                Object <https://tinyurl.com/y538mdwt>`__.
            data_item_labels (Optional[Dict]):
                Labels that will be applied to newly imported DataItems. If
                an identical DataItem as one being imported already exists
                in the Dataset, then these labels will be appended to these
                of the already existing one, and if labels with identical
                key is imported before, the old label value will be
                overwritten. If two DataItems are identical in the same
                import data operation, the labels will be combined and if
                key collision happens in this case, one of the values will
                be picked randomly. Two DataItems are considered identical
                if their content bytes are identical (e.g. image bytes or
                pdf bytes). These labels will be overridden by Annotation
                labels specified inside index file refenced by
                [import_schema_uri][google.cloud.aiplatform.v1beta1.ImportDataConfig.import_schema_uri],
                e.g. jsonl file.
            sync (bool):
                Whether to execute this method synchronously. If False, this method
                will be executed in concurrent Future and any downstream object will
                be immediately returned and synced when the Future has completed.
        Returns:
            dataset (Dataset):
                Instantiated representation of the managed dataset resource.
        """

        import_lro = self._import_from_gcs(
            source=gcs_source,
            import_schema_uri=import_schema_uri,
            data_items_labels=data_items_labels,
        )

        import_lro.result()

        return self

    # TODO(b/174751568) add optional sync support
    def export_data(self, output_dir: str) -> Sequence[str]:
        """Exports data to output dir to GCS.

        Args:
            output_dir (str):
                Required. The Google Cloud Storage location where the output is to
                be written to. In the given directory a new directory will be
                created with name:
                ``export-data-<dataset-display-name>-<timestamp-of-export-call>``
                where timestamp is in YYYYMMDDHHMMSS format. All export
                output will be written into that directory. Inside that
                directory, annotations with the same schema will be grouped
                into sub directories which are named with the corresponding
                annotations' schema title. Inside these sub directories, a
                schema.yaml will be created to describe the output format.

                If the uri doesn't end with '/', a '/' will be automatically
                appended. The directory is created if it doesn't exist.

        Returns:
            exported_files (Sequence[str]):
                All of the files that are exported in this export operation.
        """
        self.wait()

        # TODO(b/171311614): Add support for BiqQuery export path
        export_data_config = ExportDataConfig(
            gcs_destination=GcsDestination(output_uri_prefix=output_dir)
        )

        export_lro = self.api_client.export_data(
            name=self.resource_name, export_config=export_data_config
        )

        export_data_response = export_lro.result()

        return export_data_response.exported_files

    def update(self):
        raise NotImplementedError("Update dataset has not been implemented yet")<|MERGE_RESOLUTION|>--- conflicted
+++ resolved
@@ -68,26 +68,7 @@
         """
 
         super().__init__(project=project, location=location, credentials=credentials)
-<<<<<<< HEAD
         self._gca_resource = self._get_gca_resource(resource_name=dataset_name)
-=======
-        self._gca_resource = self._get_dataset(dataset_name=dataset_name)
-
-    def _get_dataset(self, dataset_name: str) -> gca_dataset.Dataset:
-        """Gets dataset.
-
-        Args:
-            dataset_name (str):
-                Required. A fully-qualified dataset resource name or dataset ID.
-                Example: "projects/123/locations/us-central1/datasets/456" or
-                "456" when project and location are initialized or passed.
-        Returns:
-            dataset (gca_dataset.Dataset):
-                AI Platform resource Dataset.
-
-        """
-        return self.api_client.get_dataset(name=dataset_name)
->>>>>>> e45ebfc5
 
     @classmethod
     def create(
