--- conflicted
+++ resolved
@@ -47,12 +47,8 @@
 init = initializer.global_config.init
 
 __all__ = (
-<<<<<<< HEAD
     gapic,
     explain,
-=======
-    "gapic",
->>>>>>> 6617e82f
     "AutoMLImageTrainingJob",
     "AutoMLTabularTrainingJob",
     "AutoMLTextTrainingJob",
