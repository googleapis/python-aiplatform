# -*- coding: utf-8 -*-

# Copyright 2022 Google LLC
#
# Licensed under the Apache License, Version 2.0 (the "License");
# you may not use this file except in compliance with the License.
# You may obtain a copy of the License at
#
#     http://www.apache.org/licenses/LICENSE-2.0
#
# Unless required by applicable law or agreed to in writing, software
# distributed under the License is distributed on an "AS IS" BASIS,
# WITHOUT WARRANTIES OR CONDITIONS OF ANY KIND, either express or implied.
# See the License for the specific language governing permissions and
# limitations under the License.
#


from google.cloud.aiplatform import version as aiplatform_version

__version__ = aiplatform_version.__version__


from google.cloud.aiplatform import initializer

from google.cloud.aiplatform.datasets import (
    ImageDataset,
    TabularDataset,
    TextDataset,
    TimeSeriesDataset,
    VideoDataset,
)
from google.cloud.aiplatform import explain
from google.cloud.aiplatform import gapic
from google.cloud.aiplatform import hyperparameter_tuning
from google.cloud.aiplatform.featurestore import (
    EntityType,
    Feature,
    Featurestore,
)
from google.cloud.aiplatform.matching_engine import (
    MatchingEngineIndex,
    MatchingEngineIndexEndpoint,
)
from google.cloud.aiplatform.metadata import metadata
from google.cloud.aiplatform.models import Endpoint
from google.cloud.aiplatform.models import PrivateEndpoint
from google.cloud.aiplatform.models import Model
from google.cloud.aiplatform.model_evaluation import ModelEvaluation
from google.cloud.aiplatform.jobs import (
    BatchPredictionJob,
    CustomJob,
    HyperparameterTuningJob,
)
from google.cloud.aiplatform.pipeline_jobs import PipelineJob
from google.cloud.aiplatform.tensorboard import (
    Tensorboard,
    TensorboardExperiment,
    TensorboardRun,
)
from google.cloud.aiplatform.training_jobs import (
    CustomTrainingJob,
    CustomContainerTrainingJob,
    CustomPythonPackageTrainingJob,
    AutoMLTabularTrainingJob,
    AutoMLForecastingTrainingJob,
    SequenceToSequencePlusForecastingTrainingJob,
    AutoMLImageTrainingJob,
    AutoMLTextTrainingJob,
    AutoMLVideoTrainingJob,
)
from google.cloud.aiplatform import helpers

"""
Usage:
from google.cloud import aiplatform

aiplatform.init(project='my_project')
"""
init = initializer.global_config.init

log_params = metadata.metadata_service.log_params
log_metrics = metadata.metadata_service.log_metrics
get_experiment_df = metadata.metadata_service.get_experiment_df
get_pipeline_df = metadata.metadata_service.get_pipeline_df
start_run = metadata.metadata_service.start_run


__all__ = (
    "explain",
    "gapic",
    "init",
    "helpers",
    "hyperparameter_tuning",
    "log_params",
    "log_metrics",
    "get_experiment_df",
    "get_pipeline_df",
    "start_run",
    "AutoMLImageTrainingJob",
    "AutoMLTabularTrainingJob",
    "AutoMLForecastingTrainingJob",
    "AutoMLTextTrainingJob",
    "AutoMLVideoTrainingJob",
    "BatchPredictionJob",
    "CustomJob",
    "CustomTrainingJob",
    "CustomContainerTrainingJob",
    "CustomPythonPackageTrainingJob",
    "Endpoint",
    "EntityType",
    "Feature",
    "Featurestore",
    "MatchingEngineIndex",
    "MatchingEngineIndexEndpoint",
    "ImageDataset",
    "HyperparameterTuningJob",
    "Model",
    "ModelEvaluation",
    "PipelineJob",
<<<<<<< HEAD
    "PrivateEndpoint",
=======
    "SequenceToSequencePlusForecastingTrainingJob",
>>>>>>> 643d3356
    "TabularDataset",
    "Tensorboard",
    "TensorboardExperiment",
    "TensorboardRun",
    "TextDataset",
    "TimeSeriesDataset",
    "VideoDataset",
)<|MERGE_RESOLUTION|>--- conflicted
+++ resolved
@@ -118,11 +118,8 @@
     "Model",
     "ModelEvaluation",
     "PipelineJob",
-<<<<<<< HEAD
     "PrivateEndpoint",
-=======
     "SequenceToSequencePlusForecastingTrainingJob",
->>>>>>> 643d3356
     "TabularDataset",
     "Tensorboard",
     "TensorboardExperiment",
