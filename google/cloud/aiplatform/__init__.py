--- conflicted
+++ resolved
@@ -16,9 +16,9 @@
 #
 
 from google.cloud.aiplatform import gapic
-<<<<<<< HEAD
+from google.cloud.aiplatform import initializer
+from google.cloud.aiplatform import schema
 
-from google.cloud.aiplatform import initializer
 from google.cloud.aiplatform.datasets import Dataset
 from google.cloud.aiplatform.models import Endpoint
 from google.cloud.aiplatform.models import Model
@@ -38,16 +38,11 @@
 
 __all__ = (
     "gapic",
+    "schema"
     "BatchPredictionJob",
     "CustomTrainingJob",
     "AutoMLTabularTrainingJob",
     "Model",
     "Dataset",
     "Endpoint",
-)
-=======
-from google.cloud.aiplatform import schema
-
-
-__all__ = (gapic, schema)
->>>>>>> 1cbd4a55
+)