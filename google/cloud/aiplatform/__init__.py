--- conflicted
+++ resolved
@@ -26,13 +26,6 @@
     TextDataset,
     VideoDataset,
 )
-<<<<<<< HEAD
-from google.cloud.aiplatform.metadata import (
-    MetadataStore,
-    Context,
-)
-=======
->>>>>>> e29ff942
 from google.cloud.aiplatform.models import Endpoint
 from google.cloud.aiplatform.models import Model
 from google.cloud.aiplatform.jobs import BatchPredictionJob
@@ -63,7 +56,6 @@
     "AutoMLTextTrainingJob",
     "AutoMLVideoTrainingJob",
     "BatchPredictionJob",
-    "Context",
     "CustomTrainingJob",
     "CustomContainerTrainingJob",
     "CustomPythonPackageTrainingJob",
