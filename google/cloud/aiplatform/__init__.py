# -*- coding: utf-8 -*-

# Copyright 2020 Google LLC
#
# Licensed under the Apache License, Version 2.0 (the "License");
# you may not use this file except in compliance with the License.
# You may obtain a copy of the License at
#
#     http://www.apache.org/licenses/LICENSE-2.0
#
# Unless required by applicable law or agreed to in writing, software
# distributed under the License is distributed on an "AS IS" BASIS,
# WITHOUT WARRANTIES OR CONDITIONS OF ANY KIND, either express or implied.
# See the License for the specific language governing permissions and
# limitations under the License.
#

from google.cloud.aiplatform import gapic
<<<<<<< HEAD

from google.cloud.aiplatform import initializer
from google.cloud.aiplatform.datasets import Dataset
from google.cloud.aiplatform.models import Endpoint
from google.cloud.aiplatform.models import Model
from google.cloud.aiplatform.jobs import BatchPredictionJob
from google.cloud.aiplatform.training_jobs import (
    CustomTrainingJob,
    AutoMLTabularTrainingJob,
)

"""
Usage:
from google.cloud import aiplatform

aiplatform.init(project='my_project')
"""
init = initializer.global_config.init

__all__ = (
    "gapic",
    "BatchPredictionJob",
    "CustomTrainingJob",
    "AutoMLTabularTrainingJob",
    "Model",
    "Dataset",
    "Endpoint",
)
=======
from google.cloud.aiplatform import schema


__all__ = (gapic, schema)
>>>>>>> 7983b448
<|MERGE_RESOLUTION|>--- conflicted
+++ resolved
@@ -16,7 +16,6 @@
 #
 
 from google.cloud.aiplatform import gapic
-<<<<<<< HEAD
 
 from google.cloud.aiplatform import initializer
 from google.cloud.aiplatform.datasets import Dataset
@@ -37,17 +36,11 @@
 init = initializer.global_config.init
 
 __all__ = (
-    "gapic",
+    gapic,
     "BatchPredictionJob",
     "CustomTrainingJob",
     "AutoMLTabularTrainingJob",
     "Model",
     "Dataset",
     "Endpoint",
-)
-=======
-from google.cloud.aiplatform import schema
-
-
-__all__ = (gapic, schema)
->>>>>>> 7983b448
+)