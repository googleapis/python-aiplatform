--- conflicted
+++ resolved
@@ -26,15 +26,6 @@
     TextDataset,
     VideoDataset,
 )
-<<<<<<< HEAD
-from google.cloud.aiplatform.metadata import (
-    MetadataStore,
-    Context,
-    Artifact,
-    Execution,
-)
-=======
->>>>>>> 3b93da23
 from google.cloud.aiplatform.models import Endpoint
 from google.cloud.aiplatform.models import Model
 from google.cloud.aiplatform.jobs import BatchPredictionJob
@@ -65,12 +56,6 @@
     "AutoMLTextTrainingJob",
     "AutoMLVideoTrainingJob",
     "BatchPredictionJob",
-<<<<<<< HEAD
-    "Context",
-    "Artifact",
-    "Execution",
-=======
->>>>>>> 3b93da23
     "CustomTrainingJob",
     "CustomContainerTrainingJob",
     "CustomPythonPackageTrainingJob",
