--- conflicted
+++ resolved
@@ -365,9 +365,5 @@
     "UserActionReference",
     "WorkerPoolSpec",
     "XraiAttribution",
-<<<<<<< HEAD
-    "DatasetServiceClient",
-=======
     "SpecialistPoolServiceClient",
->>>>>>> 7983b448
 )