--- conflicted
+++ resolved
@@ -44,9 +44,6 @@
         "ExportDataRequest",
         "ExportDataResponse",
         "ExportDataOperationMetadata",
-<<<<<<< HEAD
-        "CreateDatasetVersionOperationMetadata",
-=======
         "CreateDatasetVersionRequest",
         "CreateDatasetVersionOperationMetadata",
         "DeleteDatasetVersionRequest",
@@ -54,7 +51,6 @@
         "ListDatasetVersionsRequest",
         "ListDatasetVersionsResponse",
         "RestoreDatasetVersionRequest",
->>>>>>> 7bc2e6fe
         "RestoreDatasetVersionOperationMetadata",
         "ListDataItemsRequest",
         "ListDataItemsResponse",
@@ -387,8 +383,6 @@
     )
 
 
-<<<<<<< HEAD
-=======
 class CreateDatasetVersionRequest(proto.Message):
     r"""Request message for
     [DatasetService.CreateDatasetVersion][google.cloud.aiplatform.v1beta1.DatasetService.CreateDatasetVersion].
@@ -415,7 +409,6 @@
     )
 
 
->>>>>>> 7bc2e6fe
 class CreateDatasetVersionOperationMetadata(proto.Message):
     r"""Runtime operation information for
     [DatasetService.CreateDatasetVersion][google.cloud.aiplatform.v1beta1.DatasetService.CreateDatasetVersion].
@@ -432,8 +425,6 @@
     )
 
 
-<<<<<<< HEAD
-=======
 class DeleteDatasetVersionRequest(proto.Message):
     r"""Request message for
     [DatasetService.DeleteDatasetVersion][google.cloud.aiplatform.v1beta1.DatasetService.DeleteDatasetVersion].
@@ -571,7 +562,6 @@
     )
 
 
->>>>>>> 7bc2e6fe
 class RestoreDatasetVersionOperationMetadata(proto.Message):
     r"""Runtime operation information for
     [DatasetService.RestoreDatasetVersion][google.cloud.aiplatform.v1beta1.DatasetService.RestoreDatasetVersion].
