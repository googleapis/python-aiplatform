--- conflicted
+++ resolved
@@ -23,12 +23,12 @@
 
 
 __protobuf__ = proto.module(
-    package="google.cloud.aiplatform.v1beta1",
+    package='google.cloud.aiplatform.v1beta1',
     manifest={
-        "IndexEndpoint",
-        "DeployedIndex",
-        "DeployedIndexAuthConfig",
-        "IndexPrivateEndpoints",
+        'IndexEndpoint',
+        'DeployedIndex',
+        'DeployedIndexAuthConfig',
+        'IndexPrivateEndpoints',
     },
 )
 
@@ -97,17 +97,21 @@
 
     description = proto.Field(proto.STRING, number=3)
 
-    deployed_indexes = proto.RepeatedField(
-        proto.MESSAGE, number=4, message="DeployedIndex",
+    deployed_indexes = proto.RepeatedField(proto.MESSAGE, number=4,
+        message='DeployedIndex',
     )
 
     etag = proto.Field(proto.STRING, number=5)
 
     labels = proto.MapField(proto.STRING, proto.STRING, number=6)
 
-    create_time = proto.Field(proto.MESSAGE, number=7, message=timestamp.Timestamp,)
-
-    update_time = proto.Field(proto.MESSAGE, number=8, message=timestamp.Timestamp,)
+    create_time = proto.Field(proto.MESSAGE, number=7,
+        message=timestamp.Timestamp,
+    )
+
+    update_time = proto.Field(proto.MESSAGE, number=8,
+        message=timestamp.Timestamp,
+    )
 
     network = proto.Field(proto.STRING, number=9)
 
@@ -190,22 +194,26 @@
 
     display_name = proto.Field(proto.STRING, number=3)
 
-    create_time = proto.Field(proto.MESSAGE, number=4, message=timestamp.Timestamp,)
-
-    private_endpoints = proto.Field(
-        proto.MESSAGE, number=5, message="IndexPrivateEndpoints",
-    )
-
-    index_sync_time = proto.Field(proto.MESSAGE, number=6, message=timestamp.Timestamp,)
-
-    automatic_resources = proto.Field(
-        proto.MESSAGE, number=7, message=machine_resources.AutomaticResources,
+    create_time = proto.Field(proto.MESSAGE, number=4,
+        message=timestamp.Timestamp,
+    )
+
+    private_endpoints = proto.Field(proto.MESSAGE, number=5,
+        message='IndexPrivateEndpoints',
+    )
+
+    index_sync_time = proto.Field(proto.MESSAGE, number=6,
+        message=timestamp.Timestamp,
+    )
+
+    automatic_resources = proto.Field(proto.MESSAGE, number=7,
+        message=machine_resources.AutomaticResources,
     )
 
     enable_access_logging = proto.Field(proto.BOOL, number=8)
 
-    deployed_index_auth_config = proto.Field(
-        proto.MESSAGE, number=9, message="DeployedIndexAuthConfig",
+    deployed_index_auth_config = proto.Field(proto.MESSAGE, number=9,
+        message='DeployedIndexAuthConfig',
     )
 
 
@@ -218,7 +226,6 @@
             Defines the authentication provider that the
             DeployedIndex uses.
     """
-
     class AuthProvider(proto.Message):
         r"""Configuration for an authentication provider, including support for
         `JSON Web Token
@@ -239,15 +246,11 @@
 
         audiences = proto.RepeatedField(proto.STRING, number=1)
 
-<<<<<<< HEAD
-    auth_provider = proto.Field(proto.MESSAGE, number=1, message=AuthProvider,)
-=======
         allowed_issuers = proto.RepeatedField(proto.STRING, number=2)
 
     auth_provider = proto.Field(proto.MESSAGE, number=1,
         message=AuthProvider,
     )
->>>>>>> 59808e63
 
 
 class IndexPrivateEndpoints(proto.Message):
