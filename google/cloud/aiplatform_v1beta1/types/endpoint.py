# -*- coding: utf-8 -*-
# Copyright 2022 Google LLC
#
# Licensed under the Apache License, Version 2.0 (the "License");
# you may not use this file except in compliance with the License.
# You may obtain a copy of the License at
#
#     http://www.apache.org/licenses/LICENSE-2.0
#
# Unless required by applicable law or agreed to in writing, software
# distributed under the License is distributed on an "AS IS" BASIS,
# WITHOUT WARRANTIES OR CONDITIONS OF ANY KIND, either express or implied.
# See the License for the specific language governing permissions and
# limitations under the License.
#
import proto  # type: ignore

from google.cloud.aiplatform_v1beta1.types import encryption_spec as gca_encryption_spec
from google.cloud.aiplatform_v1beta1.types import explanation
from google.cloud.aiplatform_v1beta1.types import io
from google.cloud.aiplatform_v1beta1.types import machine_resources
from google.protobuf import timestamp_pb2  # type: ignore


__protobuf__ = proto.module(
    package="google.cloud.aiplatform.v1beta1",
    manifest={
        "Endpoint",
        "DeployedModel",
        "PrivateEndpoints",
<<<<<<< HEAD
=======
        "PredictRequestResponseLoggingConfig",
>>>>>>> dc3be45c
    },
)


class Endpoint(proto.Message):
    r"""Models are deployed into it, and afterwards Endpoint is
    called to obtain predictions and explanations.

    Attributes:
        name (str):
            Output only. The resource name of the
            Endpoint.
        display_name (str):
            Required. The display name of the Endpoint.
            The name can be up to 128 characters long and
            can be consist of any UTF-8 characters.
        description (str):
            The description of the Endpoint.
        deployed_models (Sequence[google.cloud.aiplatform_v1beta1.types.DeployedModel]):
            Output only. The models deployed in this Endpoint. To add or
            remove DeployedModels use
            [EndpointService.DeployModel][google.cloud.aiplatform.v1beta1.EndpointService.DeployModel]
            and
            [EndpointService.UndeployModel][google.cloud.aiplatform.v1beta1.EndpointService.UndeployModel]
            respectively.
        traffic_split (Mapping[str, int]):
            A map from a DeployedModel's ID to the
            percentage of this Endpoint's traffic that
            should be forwarded to that DeployedModel.
            If a DeployedModel's ID is not listed in this
            map, then it receives no traffic.

            The traffic percentage values must add up to
            100, or map must be empty if the Endpoint is to
            not accept any traffic at a moment.
        etag (str):
            Used to perform consistent read-modify-write
            updates. If not set, a blind "overwrite" update
            happens.
        labels (Mapping[str, str]):
            The labels with user-defined metadata to
            organize your Endpoints.
            Label keys and values can be no longer than 64
            characters (Unicode codepoints), can only
            contain lowercase letters, numeric characters,
            underscores and dashes. International characters
            are allowed.
            See https://goo.gl/xmQnxf for more information
            and examples of labels.
        create_time (google.protobuf.timestamp_pb2.Timestamp):
            Output only. Timestamp when this Endpoint was
            created.
        update_time (google.protobuf.timestamp_pb2.Timestamp):
            Output only. Timestamp when this Endpoint was
            last updated.
        encryption_spec (google.cloud.aiplatform_v1beta1.types.EncryptionSpec):
            Customer-managed encryption key spec for an
            Endpoint. If set, this Endpoint and all
            sub-resources of this Endpoint will be secured
            by this key.
        network (str):
            The full name of the Google Compute Engine
            `network <https://cloud.google.com//compute/docs/networks-and-firewalls#networks>`__
            to which the Endpoint should be peered.

            Private services access must already be configured for the
            network. If left unspecified, the Endpoint is not peered
            with any network.

            Only one of the fields,
            [network][google.cloud.aiplatform.v1beta1.Endpoint.network]
            or
            [enable_private_service_connect][google.cloud.aiplatform.v1beta1.Endpoint.enable_private_service_connect],
            can be set.

            `Format <https://cloud.google.com/compute/docs/reference/rest/v1/networks/insert>`__:
            ``projects/{project}/global/networks/{network}``. Where
            ``{project}`` is a project number, as in ``12345``, and
            ``{network}`` is network name.
        enable_private_service_connect (bool):
            Deprecated: If true, expose the Endpoint via private service
            connect.

            Only one of the fields,
            [network][google.cloud.aiplatform.v1beta1.Endpoint.network]
            or
            [enable_private_service_connect][google.cloud.aiplatform.v1beta1.Endpoint.enable_private_service_connect],
            can be set.
        model_deployment_monitoring_job (str):
            Output only. Resource name of the Model Monitoring job
            associated with this Endpoint if monitoring is enabled by
            [CreateModelDeploymentMonitoringJob][]. Format:
            ``projects/{project}/locations/{location}/modelDeploymentMonitoringJobs/{model_deployment_monitoring_job}``
        predict_request_response_logging_config (google.cloud.aiplatform_v1beta1.types.PredictRequestResponseLoggingConfig):
            Configures the request-response logging for
            online prediction.
    """

    name = proto.Field(
        proto.STRING,
        number=1,
    )
    display_name = proto.Field(
        proto.STRING,
        number=2,
    )
    description = proto.Field(
        proto.STRING,
        number=3,
    )
    deployed_models = proto.RepeatedField(
        proto.MESSAGE,
        number=4,
        message="DeployedModel",
    )
    traffic_split = proto.MapField(
        proto.STRING,
        proto.INT32,
        number=5,
    )
    etag = proto.Field(
        proto.STRING,
        number=6,
    )
    labels = proto.MapField(
        proto.STRING,
        proto.STRING,
        number=7,
    )
    create_time = proto.Field(
        proto.MESSAGE,
        number=8,
        message=timestamp_pb2.Timestamp,
    )
    update_time = proto.Field(
        proto.MESSAGE,
        number=9,
        message=timestamp_pb2.Timestamp,
    )
    encryption_spec = proto.Field(
        proto.MESSAGE,
        number=10,
        message=gca_encryption_spec.EncryptionSpec,
    )
    network = proto.Field(
        proto.STRING,
        number=13,
    )
    enable_private_service_connect = proto.Field(
        proto.BOOL,
        number=17,
    )
    model_deployment_monitoring_job = proto.Field(
        proto.STRING,
        number=14,
<<<<<<< HEAD
=======
    )
    predict_request_response_logging_config = proto.Field(
        proto.MESSAGE,
        number=18,
        message="PredictRequestResponseLoggingConfig",
>>>>>>> dc3be45c
    )


class DeployedModel(proto.Message):
    r"""A deployment of a Model. Endpoints contain one or more
    DeployedModels.

    This message has `oneof`_ fields (mutually exclusive fields).
    For each oneof, at most one member field can be set at the same time.
    Setting any member of the oneof automatically clears all other
    members.

    .. _oneof: https://proto-plus-python.readthedocs.io/en/stable/fields.html#oneofs-mutually-exclusive-fields

    Attributes:
        dedicated_resources (google.cloud.aiplatform_v1beta1.types.DedicatedResources):
            A description of resources that are dedicated
            to the DeployedModel, and that need a higher
            degree of manual configuration.

            This field is a member of `oneof`_ ``prediction_resources``.
        automatic_resources (google.cloud.aiplatform_v1beta1.types.AutomaticResources):
            A description of resources that to large
            degree are decided by Vertex AI, and require
            only a modest additional configuration.

            This field is a member of `oneof`_ ``prediction_resources``.
        id (str):
            Immutable. The ID of the DeployedModel. If not provided upon
            deployment, Vertex AI will generate a value for this ID.

            This value should be 1-10 characters, and valid characters
            are /[0-9]/.
        model (str):
            Required. The name of the Model that this is
            the deployment of. Note that the Model may be in
            a different location than the DeployedModel's
            Endpoint.
        model_version_id (str):
            Output only. The version ID of the model that
            is deployed.
        display_name (str):
            The display name of the DeployedModel. If not provided upon
            creation, the Model's display_name is used.
        create_time (google.protobuf.timestamp_pb2.Timestamp):
            Output only. Timestamp when the DeployedModel
            was created.
        explanation_spec (google.cloud.aiplatform_v1beta1.types.ExplanationSpec):
            Explanation configuration for this DeployedModel.

            When deploying a Model using
            [EndpointService.DeployModel][google.cloud.aiplatform.v1beta1.EndpointService.DeployModel],
            this value overrides the value of
            [Model.explanation_spec][google.cloud.aiplatform.v1beta1.Model.explanation_spec].
            All fields of
            [explanation_spec][google.cloud.aiplatform.v1beta1.DeployedModel.explanation_spec]
            are optional in the request. If a field of
            [explanation_spec][google.cloud.aiplatform.v1beta1.DeployedModel.explanation_spec]
            is not populated, the value of the same field of
            [Model.explanation_spec][google.cloud.aiplatform.v1beta1.Model.explanation_spec]
            is inherited. If the corresponding
            [Model.explanation_spec][google.cloud.aiplatform.v1beta1.Model.explanation_spec]
            is not populated, all fields of the
            [explanation_spec][google.cloud.aiplatform.v1beta1.DeployedModel.explanation_spec]
            will be used for the explanation configuration.
        service_account (str):
            The service account that the DeployedModel's container runs
            as. Specify the email address of the service account. If
            this service account is not specified, the container runs as
            a service account that doesn't have access to the resource
            project.

            Users deploying the Model must have the
            ``iam.serviceAccounts.actAs`` permission on this service
            account.
        enable_container_logging (bool):
            If true, the container of the DeployedModel instances will
            send ``stderr`` and ``stdout`` streams to Stackdriver
            Logging.

            Only supported for custom-trained Models and AutoML Tabular
            Models.
        enable_access_logging (bool):
            These logs are like standard server access
            logs, containing information like timestamp and
            latency for each prediction request.
            Note that Stackdriver logs may incur a cost,
            especially if your project receives prediction
            requests at a high queries per second rate
            (QPS). Estimate your costs before enabling this
            option.
        private_endpoints (google.cloud.aiplatform_v1beta1.types.PrivateEndpoints):
            Output only. Provide paths for users to send
            predict/explain/health requests directly to the deployed
            model services running on Cloud via private services access.
            This field is populated if
            [network][google.cloud.aiplatform.v1beta1.Endpoint.network]
            is configured.
    """

    dedicated_resources = proto.Field(
        proto.MESSAGE,
        number=7,
        oneof="prediction_resources",
        message=machine_resources.DedicatedResources,
    )
    automatic_resources = proto.Field(
        proto.MESSAGE,
        number=8,
        oneof="prediction_resources",
        message=machine_resources.AutomaticResources,
    )
    id = proto.Field(
        proto.STRING,
        number=1,
    )
    model = proto.Field(
        proto.STRING,
        number=2,
    )
<<<<<<< HEAD
=======
    model_version_id = proto.Field(
        proto.STRING,
        number=18,
    )
>>>>>>> dc3be45c
    display_name = proto.Field(
        proto.STRING,
        number=3,
    )
    create_time = proto.Field(
        proto.MESSAGE,
        number=6,
        message=timestamp_pb2.Timestamp,
    )
    explanation_spec = proto.Field(
        proto.MESSAGE,
        number=9,
        message=explanation.ExplanationSpec,
    )
    service_account = proto.Field(
        proto.STRING,
        number=11,
    )
    enable_container_logging = proto.Field(
        proto.BOOL,
        number=12,
    )
    enable_access_logging = proto.Field(
        proto.BOOL,
        number=13,
    )
    private_endpoints = proto.Field(
        proto.MESSAGE,
        number=14,
        message="PrivateEndpoints",
    )


class PrivateEndpoints(proto.Message):
    r"""PrivateEndpoints proto is used to provide paths for users to send
    requests privately. To send request via private service access, use
    predict_http_uri, explain_http_uri or health_http_uri. To send
    request via private service connect, use service_attachment.

    Attributes:
        predict_http_uri (str):
            Output only. Http(s) path to send prediction
            requests.
        explain_http_uri (str):
            Output only. Http(s) path to send explain
            requests.
        health_http_uri (str):
            Output only. Http(s) path to send health
            check requests.
        service_attachment (str):
            Output only. The name of the service
            attachment resource. Populated if private
            service connect is enabled.
    """

    predict_http_uri = proto.Field(
        proto.STRING,
        number=1,
    )
    explain_http_uri = proto.Field(
        proto.STRING,
        number=2,
    )
    health_http_uri = proto.Field(
        proto.STRING,
        number=3,
    )
    service_attachment = proto.Field(
        proto.STRING,
        number=4,
    )
<<<<<<< HEAD
=======


class PredictRequestResponseLoggingConfig(proto.Message):
    r"""Configuration for logging request-response to a BigQuery
    table.

    Attributes:
        enabled (bool):
            If logging is enabled or not.
        sampling_rate (float):
            Percentage of requests to be logged, expressed as a fraction
            in range(0,1].
        bigquery_destination (google.cloud.aiplatform_v1beta1.types.BigQueryDestination):
            BigQuery table for logging. If only given a project, a new
            dataset will be created with name
            ``logging_<endpoint-display-name>_<endpoint-id>`` where will
            be made BigQuery-dataset-name compatible (e.g. most special
            characters will become underscores). If no table name is
            given, a new table will be created with name
            ``request_response_logging``
    """

    enabled = proto.Field(
        proto.BOOL,
        number=1,
    )
    sampling_rate = proto.Field(
        proto.DOUBLE,
        number=2,
    )
    bigquery_destination = proto.Field(
        proto.MESSAGE,
        number=3,
        message=io.BigQueryDestination,
    )
>>>>>>> dc3be45c


__all__ = tuple(sorted(__protobuf__.manifest))<|MERGE_RESOLUTION|>--- conflicted
+++ resolved
@@ -28,10 +28,7 @@
         "Endpoint",
         "DeployedModel",
         "PrivateEndpoints",
-<<<<<<< HEAD
-=======
         "PredictRequestResponseLoggingConfig",
->>>>>>> dc3be45c
     },
 )
 
@@ -187,14 +184,11 @@
     model_deployment_monitoring_job = proto.Field(
         proto.STRING,
         number=14,
-<<<<<<< HEAD
-=======
     )
     predict_request_response_logging_config = proto.Field(
         proto.MESSAGE,
         number=18,
         message="PredictRequestResponseLoggingConfig",
->>>>>>> dc3be45c
     )
 
 
@@ -315,13 +309,10 @@
         proto.STRING,
         number=2,
     )
-<<<<<<< HEAD
-=======
     model_version_id = proto.Field(
         proto.STRING,
         number=18,
     )
->>>>>>> dc3be45c
     display_name = proto.Field(
         proto.STRING,
         number=3,
@@ -393,8 +384,6 @@
         proto.STRING,
         number=4,
     )
-<<<<<<< HEAD
-=======
 
 
 class PredictRequestResponseLoggingConfig(proto.Message):
@@ -430,7 +419,6 @@
         number=3,
         message=io.BigQueryDestination,
     )
->>>>>>> dc3be45c
 
 
 __all__ = tuple(sorted(__protobuf__.manifest))