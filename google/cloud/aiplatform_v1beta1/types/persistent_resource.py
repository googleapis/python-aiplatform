# -*- coding: utf-8 -*-
# Copyright 2023 Google LLC
#
# Licensed under the Apache License, Version 2.0 (the "License");
# you may not use this file except in compliance with the License.
# You may obtain a copy of the License at
#
#     http://www.apache.org/licenses/LICENSE-2.0
#
# Unless required by applicable law or agreed to in writing, software
# distributed under the License is distributed on an "AS IS" BASIS,
# WITHOUT WARRANTIES OR CONDITIONS OF ANY KIND, either express or implied.
# See the License for the specific language governing permissions and
# limitations under the License.
#
from __future__ import annotations

from typing import MutableMapping, MutableSequence

import proto  # type: ignore

from google.cloud.aiplatform_v1beta1.types import encryption_spec as gca_encryption_spec
from google.cloud.aiplatform_v1beta1.types import machine_resources
from google.protobuf import timestamp_pb2  # type: ignore
from google.rpc import status_pb2  # type: ignore


__protobuf__ = proto.module(
    package="google.cloud.aiplatform.v1beta1",
    manifest={
        "PersistentResource",
        "ResourcePool",
        "ResourceRuntimeSpec",
        "RaySpec",
        "ResourceRuntime",
        "ServiceAccountSpec",
    },
)


class PersistentResource(proto.Message):
    r"""Represents long-lasting resources that are dedicated to users
    to runs custom workloads.
    A PersistentResource can have multiple node pools and each node
    pool can have its own machine spec.

    Attributes:
        name (str):
            Immutable. Resource name of a
            PersistentResource.
        display_name (str):
            Optional. The display name of the
            PersistentResource. The name can be up to 128
            characters long and can consist of any UTF-8
            characters.
        resource_pools (MutableSequence[google.cloud.aiplatform_v1beta1.types.ResourcePool]):
            Required. The spec of the pools of different
            resources.
        state (google.cloud.aiplatform_v1beta1.types.PersistentResource.State):
            Output only. The detailed state of a Study.
        error (google.rpc.status_pb2.Status):
            Output only. Only populated when persistent resource's state
            is ``STOPPING`` or ``ERROR``.
        create_time (google.protobuf.timestamp_pb2.Timestamp):
            Output only. Time when the PersistentResource
            was created.
        start_time (google.protobuf.timestamp_pb2.Timestamp):
            Output only. Time when the PersistentResource for the first
            time entered the ``RUNNING`` state.
        update_time (google.protobuf.timestamp_pb2.Timestamp):
            Output only. Time when the PersistentResource
            was most recently updated.
        labels (MutableMapping[str, str]):
            Optional. The labels with user-defined
            metadata to organize PersistentResource.

            Label keys and values can be no longer than 64
            characters (Unicode codepoints), can only
            contain lowercase letters, numeric characters,
            underscores and dashes. International characters
            are allowed.

            See https://goo.gl/xmQnxf for more information
            and examples of labels.
        network (str):
            Optional. The full name of the Compute Engine
            `network </compute/docs/networks-and-firewalls#networks>`__
            to peered with Vertex AI to host the persistent resources.
            For example, ``projects/12345/global/networks/myVPC``.
            `Format </compute/docs/reference/rest/v1/networks/insert>`__
            is of the form
            ``projects/{project}/global/networks/{network}``. Where
            {project} is a project number, as in ``12345``, and
            {network} is a network name.

            To specify this field, you must have already `configured VPC
            Network Peering for Vertex
            AI <https://cloud.google.com/vertex-ai/docs/general/vpc-peering>`__.

            If this field is left unspecified, the resources aren't
            peered with any network.
        encryption_spec (google.cloud.aiplatform_v1beta1.types.EncryptionSpec):
            Optional. Customer-managed encryption key
            spec for a PersistentResource. If set, this
            PersistentResource and all sub-resources of this
            PersistentResource will be secured by this key.
        resource_runtime_spec (google.cloud.aiplatform_v1beta1.types.ResourceRuntimeSpec):
            Optional. Persistent Resource runtime spec.
            For example, used for Ray cluster configuration.
        resource_runtime (google.cloud.aiplatform_v1beta1.types.ResourceRuntime):
            Output only. Runtime information of the
            Persistent Resource.
        reserved_ip_ranges (MutableSequence[str]):
            Optional. A list of names for the reserved IP ranges under
            the VPC network that can be used for this persistent
            resource.

            If set, we will deploy the persistent resource within the
            provided IP ranges. Otherwise, the persistent resource is
            deployed to any IP ranges under the provided VPC network.

            Example: ['vertex-ai-ip-range'].
    """

    class State(proto.Enum):
        r"""Describes the PersistentResource state.

        Values:
            STATE_UNSPECIFIED (0):
                Not set.
            PROVISIONING (1):
                The PROVISIONING state indicates the
                persistent resources is being created.
            RUNNING (3):
                The RUNNING state indicates the persistent
                resources is healthy and fully usable.
            STOPPING (4):
                The STOPPING state indicates the persistent
                resources is being deleted.
            ERROR (5):
                The ERROR state indicates the persistent resources may be
                unusable. Details can be found in the ``error`` field.
        """
        STATE_UNSPECIFIED = 0
        PROVISIONING = 1
        RUNNING = 3
        STOPPING = 4
        ERROR = 5

    name: str = proto.Field(
        proto.STRING,
        number=1,
    )
    display_name: str = proto.Field(
        proto.STRING,
        number=2,
    )
    resource_pools: MutableSequence["ResourcePool"] = proto.RepeatedField(
        proto.MESSAGE,
        number=4,
        message="ResourcePool",
    )
    state: State = proto.Field(
        proto.ENUM,
        number=5,
        enum=State,
    )
    error: status_pb2.Status = proto.Field(
        proto.MESSAGE,
        number=6,
        message=status_pb2.Status,
    )
    create_time: timestamp_pb2.Timestamp = proto.Field(
        proto.MESSAGE,
        number=7,
        message=timestamp_pb2.Timestamp,
    )
    start_time: timestamp_pb2.Timestamp = proto.Field(
        proto.MESSAGE,
        number=8,
        message=timestamp_pb2.Timestamp,
    )
    update_time: timestamp_pb2.Timestamp = proto.Field(
        proto.MESSAGE,
        number=9,
        message=timestamp_pb2.Timestamp,
    )
    labels: MutableMapping[str, str] = proto.MapField(
        proto.STRING,
        proto.STRING,
        number=10,
    )
    network: str = proto.Field(
        proto.STRING,
        number=11,
    )
    encryption_spec: gca_encryption_spec.EncryptionSpec = proto.Field(
        proto.MESSAGE,
        number=12,
        message=gca_encryption_spec.EncryptionSpec,
    )
    resource_runtime_spec: "ResourceRuntimeSpec" = proto.Field(
        proto.MESSAGE,
        number=13,
        message="ResourceRuntimeSpec",
    )
    resource_runtime: "ResourceRuntime" = proto.Field(
        proto.MESSAGE,
        number=14,
        message="ResourceRuntime",
    )
    reserved_ip_ranges: MutableSequence[str] = proto.RepeatedField(
        proto.STRING,
        number=15,
    )


class ResourcePool(proto.Message):
    r"""Represents the spec of a group of resources of the same type,
    for example machine type, disk, and accelerators, in a
    PersistentResource.


    .. _oneof: https://proto-plus-python.readthedocs.io/en/stable/fields.html#oneofs-mutually-exclusive-fields

    Attributes:
        id (str):
            Immutable. The unique ID in a
<<<<<<< HEAD
            PersistentResource to refer the this resource
            pool. User can specify it if need to use it,
            otherwise we will generate it automatically.
=======
            PersistentResource for referring to this
            resource pool. User can specify it if necessary.
            Otherwise, it's generated automatically.
>>>>>>> 7bc2e6fe
        machine_spec (google.cloud.aiplatform_v1beta1.types.MachineSpec):
            Required. Immutable. The specification of a
            single machine.
        replica_count (int):
            Optional. The total number of machines to use
            for this resource pool.

            This field is a member of `oneof`_ ``_replica_count``.
        disk_spec (google.cloud.aiplatform_v1beta1.types.DiskSpec):
            Optional. Disk spec for the machine in this
            node pool.
        used_replica_count (int):
            Output only. The number of machines currently in use by
            training jobs for this resource pool. Will replace
            idle_replica_count.
        autoscaling_spec (google.cloud.aiplatform_v1beta1.types.ResourcePool.AutoscalingSpec):
            Optional. Optional spec to configure GKE
            autoscaling
    """

    class AutoscalingSpec(proto.Message):
        r"""The min/max number of replicas allowed if enabling
        autoscaling


        .. _oneof: https://proto-plus-python.readthedocs.io/en/stable/fields.html#oneofs-mutually-exclusive-fields

        Attributes:
            min_replica_count (int):
                Optional. min replicas in the node pool, must be ≤
                replica_count and < max_replica_count or will throw error

                This field is a member of `oneof`_ ``_min_replica_count``.
            max_replica_count (int):
                Optional. max replicas in the node pool, must be ≥
                replica_count and > min_replica_count or will throw error

                This field is a member of `oneof`_ ``_max_replica_count``.
        """

        min_replica_count: int = proto.Field(
            proto.INT64,
            number=1,
            optional=True,
        )
        max_replica_count: int = proto.Field(
            proto.INT64,
            number=2,
            optional=True,
        )

    id: str = proto.Field(
        proto.STRING,
        number=1,
    )
    machine_spec: machine_resources.MachineSpec = proto.Field(
        proto.MESSAGE,
        number=2,
        message=machine_resources.MachineSpec,
    )
    replica_count: int = proto.Field(
        proto.INT64,
        number=3,
        optional=True,
    )
    disk_spec: machine_resources.DiskSpec = proto.Field(
        proto.MESSAGE,
        number=4,
        message=machine_resources.DiskSpec,
    )
    used_replica_count: int = proto.Field(
        proto.INT64,
        number=6,
    )
    autoscaling_spec: AutoscalingSpec = proto.Field(
        proto.MESSAGE,
        number=7,
        message=AutoscalingSpec,
    )


class ResourceRuntimeSpec(proto.Message):
    r"""Configuration for the runtime on a PersistentResource instance,
    including but not limited to:

    -  Service accounts used to run the workloads.
    -  Whether to make it a dedicated Ray Cluster.

    Attributes:
        service_account_spec (google.cloud.aiplatform_v1beta1.types.ServiceAccountSpec):
            Optional. Configure the use of workload
            identity on the PersistentResource
        ray_spec (google.cloud.aiplatform_v1beta1.types.RaySpec):
            Optional. Ray cluster configuration.
            Required when creating a dedicated RayCluster on
            the PersistentResource.
    """

    service_account_spec: "ServiceAccountSpec" = proto.Field(
        proto.MESSAGE,
        number=2,
        message="ServiceAccountSpec",
    )
    ray_spec: "RaySpec" = proto.Field(
        proto.MESSAGE,
        number=1,
        message="RaySpec",
    )


class RaySpec(proto.Message):
    r"""Configuration information for the Ray cluster.
    For experimental launch, Ray cluster creation and Persistent
    cluster creation are 1:1 mapping: We will provision all the
    nodes within the Persistent cluster as Ray nodes.

    Attributes:
        image_uri (str):
            Optional. Default image for user to choose a preferred ML
            framework (for example, TensorFlow or Pytorch) by choosing
            from `Vertex prebuilt
            images <https://cloud.google.com/vertex-ai/docs/training/pre-built-containers>`__.
            Either this or the resource_pool_images is required. Use
            this field if you need all the resource pools to have the
            same Ray image. Otherwise, use the {@code
            resource_pool_images} field.
        resource_pool_images (MutableMapping[str, str]):
            Optional. Required if image_uri isn't set. A map of
            resource_pool_id to prebuild Ray image if user need to use
            different images for different head/worker pools. This map
            needs to cover all the resource pool ids. Example: {
            "ray_head_node_pool": "head image" "ray_worker_node_pool1":
            "worker image" "ray_worker_node_pool2": "another worker
            image" }
        head_node_resource_pool_id (str):
            Optional. This will be used to indicate which
            resource pool will serve as the Ray head
            node(the first node within that pool). Will use
            the machine from the first workerpool as the
            head node by default if this field isn't set.
    """

    image_uri: str = proto.Field(
        proto.STRING,
        number=1,
    )
    resource_pool_images: MutableMapping[str, str] = proto.MapField(
        proto.STRING,
        proto.STRING,
        number=6,
    )
    head_node_resource_pool_id: str = proto.Field(
        proto.STRING,
        number=7,
    )


class ResourceRuntime(proto.Message):
    r"""Persistent Cluster runtime information as output

    Attributes:
        access_uris (MutableMapping[str, str]):
            Output only. URIs for user to connect to the Cluster.
            Example: { "RAY_HEAD_NODE_INTERNAL_IP": "head-node-IP:10001"
            "RAY_DASHBOARD_URI": "ray-dashboard-address:8888" }
    """

    access_uris: MutableMapping[str, str] = proto.MapField(
        proto.STRING,
        proto.STRING,
        number=1,
    )


class ServiceAccountSpec(proto.Message):
    r"""Configuration for the use of custom service account to run
    the workloads.

    Attributes:
        enable_custom_service_account (bool):
            Required. If true, custom user-managed service account is
            enforced to run any workloads (for example, Vertex Jobs) on
            the resource. Otherwise, uses the `Vertex AI Custom Code
            Service
            Agent <https://cloud.google.com/vertex-ai/docs/general/access-control#service-agents>`__.
        service_account (str):
            Optional. Default service account that this
            PersistentResource's workloads run as. The workloads
            include:

            -  Any runtime specified via ``ResourceRuntimeSpec`` on
               creation time, for example, Ray.
            -  Jobs submitted to PersistentResource, if no other service
               account specified in the job specs.

            Only works when custom service account is enabled and users
            have the ``iam.serviceAccounts.actAs`` permission on this
            service account.

            Required if any containers are specified in
            ``ResourceRuntimeSpec``.
    """

    enable_custom_service_account: bool = proto.Field(
        proto.BOOL,
        number=1,
    )
    service_account: str = proto.Field(
        proto.STRING,
        number=2,
    )


__all__ = tuple(sorted(__protobuf__.manifest))<|MERGE_RESOLUTION|>--- conflicted
+++ resolved
@@ -226,15 +226,9 @@
     Attributes:
         id (str):
             Immutable. The unique ID in a
-<<<<<<< HEAD
-            PersistentResource to refer the this resource
-            pool. User can specify it if need to use it,
-            otherwise we will generate it automatically.
-=======
             PersistentResource for referring to this
             resource pool. User can specify it if necessary.
             Otherwise, it's generated automatically.
->>>>>>> 7bc2e6fe
         machine_spec (google.cloud.aiplatform_v1beta1.types.MachineSpec):
             Required. Immutable. The specification of a
             single machine.
