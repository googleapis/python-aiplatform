--- conflicted
+++ resolved
@@ -15,16 +15,7 @@
 # limitations under the License.
 #
 
-from typing import (
-    Any,
-    AsyncIterable,
-    Awaitable,
-    Callable,
-    Iterable,
-    Sequence,
-    Tuple,
-    Optional,
-)
+from typing import Any, AsyncIterable, Awaitable, Callable, Iterable, Sequence, Tuple, Optional
 
 from google.cloud.aiplatform_v1beta1.types import pipeline_job
 from google.cloud.aiplatform_v1beta1.types import pipeline_service
@@ -48,15 +39,12 @@
     attributes are available on the pager. If multiple requests are made, only
     the most recent response is retained, and thus used for attribute lookup.
     """
-
-    def __init__(
-        self,
-        method: Callable[..., pipeline_service.ListTrainingPipelinesResponse],
-        request: pipeline_service.ListTrainingPipelinesRequest,
-        response: pipeline_service.ListTrainingPipelinesResponse,
-        *,
-        metadata: Sequence[Tuple[str, str]] = ()
-    ):
+    def __init__(self,
+            method: Callable[..., pipeline_service.ListTrainingPipelinesResponse],
+            request: pipeline_service.ListTrainingPipelinesRequest,
+            response: pipeline_service.ListTrainingPipelinesResponse,
+            *,
+            metadata: Sequence[Tuple[str, str]] = ()):
         """Instantiate the pager.
 
         Args:
@@ -90,7 +78,7 @@
             yield from page.training_pipelines
 
     def __repr__(self) -> str:
-        return "{0}<{1!r}>".format(self.__class__.__name__, self._response)
+        return '{0}<{1!r}>'.format(self.__class__.__name__, self._response)
 
 
 class ListTrainingPipelinesAsyncPager:
@@ -110,17 +98,12 @@
     attributes are available on the pager. If multiple requests are made, only
     the most recent response is retained, and thus used for attribute lookup.
     """
-
-    def __init__(
-        self,
-        method: Callable[
-            ..., Awaitable[pipeline_service.ListTrainingPipelinesResponse]
-        ],
-        request: pipeline_service.ListTrainingPipelinesRequest,
-        response: pipeline_service.ListTrainingPipelinesResponse,
-        *,
-        metadata: Sequence[Tuple[str, str]] = ()
-    ):
+    def __init__(self,
+            method: Callable[..., Awaitable[pipeline_service.ListTrainingPipelinesResponse]],
+            request: pipeline_service.ListTrainingPipelinesRequest,
+            response: pipeline_service.ListTrainingPipelinesResponse,
+            *,
+            metadata: Sequence[Tuple[str, str]] = ()):
         """Instantiate the pager.
 
         Args:
@@ -142,9 +125,7 @@
         return getattr(self._response, name)
 
     @property
-    async def pages(
-        self,
-    ) -> AsyncIterable[pipeline_service.ListTrainingPipelinesResponse]:
+    async def pages(self) -> AsyncIterable[pipeline_service.ListTrainingPipelinesResponse]:
         yield self._response
         while self._response.next_page_token:
             self._request.page_token = self._response.next_page_token
@@ -160,9 +141,6 @@
         return async_generator()
 
     def __repr__(self) -> str:
-<<<<<<< HEAD
-        return "{0}<{1!r}>".format(self.__class__.__name__, self._response)
-=======
         return '{0}<{1!r}>'.format(self.__class__.__name__, self._response)
 
 
@@ -285,5 +263,4 @@
         return async_generator()
 
     def __repr__(self) -> str:
-        return '{0}<{1!r}>'.format(self.__class__.__name__, self._response)
->>>>>>> 59808e63
+        return '{0}<{1!r}>'.format(self.__class__.__name__, self._response)