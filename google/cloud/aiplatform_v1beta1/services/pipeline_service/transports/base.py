--- conflicted
+++ resolved
@@ -76,17 +76,10 @@
             scope (Optional[Sequence[str]]): A list of scopes.
             quota_project_id (Optional[str]): An optional project to use for billing
                 and quota.
-<<<<<<< HEAD
-            client_info (google.api_core.gapic_v1.client_info.ClientInfo):	
-                The client info used to send a user-agent string along with	
-                API requests. If ``None``, then default info will be used.	
-                Generally, you only need to set this if you're developing	
-=======
             client_info (google.api_core.gapic_v1.client_info.ClientInfo):
                 The client info used to send a user-agent string along with
                 API requests. If ``None``, then default info will be used.
                 Generally, you only need to set this if you're developing
->>>>>>> 7983b448
                 your own client library.
         """
         # Save the hostname. Default to port 443 (HTTPS) if none is specified.
@@ -122,47 +115,27 @@
         self._wrapped_methods = {
             self.create_training_pipeline: gapic_v1.method.wrap_method(
                 self.create_training_pipeline,
-<<<<<<< HEAD
-                default_timeout=None,
-=======
-                default_timeout=5.0,
->>>>>>> 7983b448
+                default_timeout=5.0,
                 client_info=client_info,
             ),
             self.get_training_pipeline: gapic_v1.method.wrap_method(
                 self.get_training_pipeline,
-<<<<<<< HEAD
-                default_timeout=None,
-=======
-                default_timeout=5.0,
->>>>>>> 7983b448
+                default_timeout=5.0,
                 client_info=client_info,
             ),
             self.list_training_pipelines: gapic_v1.method.wrap_method(
                 self.list_training_pipelines,
-<<<<<<< HEAD
-                default_timeout=None,
-=======
-                default_timeout=5.0,
->>>>>>> 7983b448
+                default_timeout=5.0,
                 client_info=client_info,
             ),
             self.delete_training_pipeline: gapic_v1.method.wrap_method(
                 self.delete_training_pipeline,
-<<<<<<< HEAD
-                default_timeout=None,
-=======
-                default_timeout=5.0,
->>>>>>> 7983b448
+                default_timeout=5.0,
                 client_info=client_info,
             ),
             self.cancel_training_pipeline: gapic_v1.method.wrap_method(
                 self.cancel_training_pipeline,
-<<<<<<< HEAD
-                default_timeout=None,
-=======
-                default_timeout=5.0,
->>>>>>> 7983b448
+                default_timeout=5.0,
                 client_info=client_info,
             ),
         }
