# -*- coding: utf-8 -*-

# Copyright 2020 Google LLC
#
# Licensed under the Apache License, Version 2.0 (the "License");
# you may not use this file except in compliance with the License.
# You may obtain a copy of the License at
#
#     http://www.apache.org/licenses/LICENSE-2.0
#
# Unless required by applicable law or agreed to in writing, software
# distributed under the License is distributed on an "AS IS" BASIS,
# WITHOUT WARRANTIES OR CONDITIONS OF ANY KIND, either express or implied.
# See the License for the specific language governing permissions and
# limitations under the License.
#

import abc
import typing
import pkg_resources

from google import auth  # type: ignore
from google.api_core import exceptions  # type: ignore
from google.api_core import gapic_v1  # type: ignore
from google.api_core import retry as retries  # type: ignore
from google.api_core import operations_v1  # type: ignore
from google.auth import credentials  # type: ignore

from google.cloud.aiplatform_v1beta1.types import pipeline_job
from google.cloud.aiplatform_v1beta1.types import pipeline_job as gca_pipeline_job
from google.cloud.aiplatform_v1beta1.types import pipeline_service
from google.cloud.aiplatform_v1beta1.types import training_pipeline
from google.cloud.aiplatform_v1beta1.types import (
    training_pipeline as gca_training_pipeline,
)
from google.longrunning import operations_pb2 as operations  # type: ignore
from google.protobuf import empty_pb2 as empty  # type: ignore


try:
    DEFAULT_CLIENT_INFO = gapic_v1.client_info.ClientInfo(
        gapic_version=pkg_resources.get_distribution(
            "google-cloud-aiplatform",
        ).version,
    )
except pkg_resources.DistributionNotFound:
    DEFAULT_CLIENT_INFO = gapic_v1.client_info.ClientInfo()


class PipelineServiceTransport(abc.ABC):
    """Abstract transport class for PipelineService."""

    AUTH_SCOPES = ("https://www.googleapis.com/auth/cloud-platform",)

    def __init__(
        self,
        *,
        host: str = "aiplatform.googleapis.com",
        credentials: credentials.Credentials = None,
        credentials_file: typing.Optional[str] = None,
        scopes: typing.Optional[typing.Sequence[str]] = AUTH_SCOPES,
        quota_project_id: typing.Optional[str] = None,
        client_info: gapic_v1.client_info.ClientInfo = DEFAULT_CLIENT_INFO,
        **kwargs,
    ) -> None:
        """Instantiate the transport.

        Args:
            host (Optional[str]): The hostname to connect to.
            credentials (Optional[google.auth.credentials.Credentials]): The
                authorization credentials to attach to requests. These
                credentials identify the application to the service; if none
                are specified, the client will attempt to ascertain the
                credentials from the environment.
            credentials_file (Optional[str]): A file with credentials that can
                be loaded with :func:`google.auth.load_credentials_from_file`.
                This argument is mutually exclusive with credentials.
            scope (Optional[Sequence[str]]): A list of scopes.
            quota_project_id (Optional[str]): An optional project to use for billing
                and quota.
            client_info (google.api_core.gapic_v1.client_info.ClientInfo):
                The client info used to send a user-agent string along with
                API requests. If ``None``, then default info will be used.
                Generally, you only need to set this if you're developing
                your own client library.
        """
        # Save the hostname. Default to port 443 (HTTPS) if none is specified.
        if ":" not in host:
            host += ":443"
        self._host = host

        # Save the scopes.
        self._scopes = scopes or self.AUTH_SCOPES

        # If no credentials are provided, then determine the appropriate
        # defaults.
        if credentials and credentials_file:
            raise exceptions.DuplicateCredentialArgs(
                "'credentials_file' and 'credentials' are mutually exclusive"
            )

        if credentials_file is not None:
            credentials, _ = auth.load_credentials_from_file(
                credentials_file, scopes=self._scopes, quota_project_id=quota_project_id
            )

        elif credentials is None:
            credentials, _ = auth.default(
                scopes=self._scopes, quota_project_id=quota_project_id
            )

        # Save the credentials.
        self._credentials = credentials

    def _prep_wrapped_messages(self, client_info):
        # Precompute the wrapped methods.
        self._wrapped_methods = {
            self.create_training_pipeline: gapic_v1.method.wrap_method(
                self.create_training_pipeline,
                default_timeout=5.0,
                client_info=client_info,
            ),
            self.get_training_pipeline: gapic_v1.method.wrap_method(
                self.get_training_pipeline,
                default_timeout=5.0,
                client_info=client_info,
            ),
            self.list_training_pipelines: gapic_v1.method.wrap_method(
                self.list_training_pipelines,
                default_timeout=5.0,
                client_info=client_info,
            ),
            self.delete_training_pipeline: gapic_v1.method.wrap_method(
                self.delete_training_pipeline,
                default_timeout=5.0,
                client_info=client_info,
            ),
            self.cancel_training_pipeline: gapic_v1.method.wrap_method(
                self.cancel_training_pipeline,
                default_timeout=5.0,
                client_info=client_info,
            ),
<<<<<<< HEAD
=======
            self.create_pipeline_job: gapic_v1.method.wrap_method(
                self.create_pipeline_job,
                default_timeout=None,
                client_info=client_info,
            ),
            self.get_pipeline_job: gapic_v1.method.wrap_method(
                self.get_pipeline_job,
                default_timeout=None,
                client_info=client_info,
            ),
            self.list_pipeline_jobs: gapic_v1.method.wrap_method(
                self.list_pipeline_jobs,
                default_timeout=None,
                client_info=client_info,
            ),
            self.delete_pipeline_job: gapic_v1.method.wrap_method(
                self.delete_pipeline_job,
                default_timeout=None,
                client_info=client_info,
            ),
            self.cancel_pipeline_job: gapic_v1.method.wrap_method(
                self.cancel_pipeline_job,
                default_timeout=None,
                client_info=client_info,
            ),

>>>>>>> 59808e63
        }

    @property
    def operations_client(self) -> operations_v1.OperationsClient:
        """Return the client designed to process long-running operations."""
        raise NotImplementedError()

    @property
    def create_training_pipeline(
        self,
    ) -> typing.Callable[
        [pipeline_service.CreateTrainingPipelineRequest],
        typing.Union[
            gca_training_pipeline.TrainingPipeline,
            typing.Awaitable[gca_training_pipeline.TrainingPipeline],
        ],
    ]:
        raise NotImplementedError()

    @property
    def get_training_pipeline(
        self,
    ) -> typing.Callable[
        [pipeline_service.GetTrainingPipelineRequest],
        typing.Union[
            training_pipeline.TrainingPipeline,
            typing.Awaitable[training_pipeline.TrainingPipeline],
        ],
    ]:
        raise NotImplementedError()

    @property
    def list_training_pipelines(
        self,
    ) -> typing.Callable[
        [pipeline_service.ListTrainingPipelinesRequest],
        typing.Union[
            pipeline_service.ListTrainingPipelinesResponse,
            typing.Awaitable[pipeline_service.ListTrainingPipelinesResponse],
        ],
    ]:
        raise NotImplementedError()

    @property
    def delete_training_pipeline(
        self,
    ) -> typing.Callable[
        [pipeline_service.DeleteTrainingPipelineRequest],
        typing.Union[operations.Operation, typing.Awaitable[operations.Operation]],
    ]:
        raise NotImplementedError()

    @property
    def cancel_training_pipeline(
        self,
    ) -> typing.Callable[
        [pipeline_service.CancelTrainingPipelineRequest],
        typing.Union[empty.Empty, typing.Awaitable[empty.Empty]],
    ]:
        raise NotImplementedError()

    @property
    def create_pipeline_job(self) -> typing.Callable[
            [pipeline_service.CreatePipelineJobRequest],
            typing.Union[
                gca_pipeline_job.PipelineJob,
                typing.Awaitable[gca_pipeline_job.PipelineJob]
            ]]:
        raise NotImplementedError()

    @property
    def get_pipeline_job(self) -> typing.Callable[
            [pipeline_service.GetPipelineJobRequest],
            typing.Union[
                pipeline_job.PipelineJob,
                typing.Awaitable[pipeline_job.PipelineJob]
            ]]:
        raise NotImplementedError()

    @property
    def list_pipeline_jobs(self) -> typing.Callable[
            [pipeline_service.ListPipelineJobsRequest],
            typing.Union[
                pipeline_service.ListPipelineJobsResponse,
                typing.Awaitable[pipeline_service.ListPipelineJobsResponse]
            ]]:
        raise NotImplementedError()

    @property
    def delete_pipeline_job(self) -> typing.Callable[
            [pipeline_service.DeletePipelineJobRequest],
            typing.Union[
                operations.Operation,
                typing.Awaitable[operations.Operation]
            ]]:
        raise NotImplementedError()

    @property
    def cancel_pipeline_job(self) -> typing.Callable[
            [pipeline_service.CancelPipelineJobRequest],
            typing.Union[
                empty.Empty,
                typing.Awaitable[empty.Empty]
            ]]:
        raise NotImplementedError()


__all__ = ("PipelineServiceTransport",)<|MERGE_RESOLUTION|>--- conflicted
+++ resolved
@@ -21,7 +21,7 @@
 
 from google import auth  # type: ignore
 from google.api_core import exceptions  # type: ignore
-from google.api_core import gapic_v1  # type: ignore
+from google.api_core import gapic_v1    # type: ignore
 from google.api_core import retry as retries  # type: ignore
 from google.api_core import operations_v1  # type: ignore
 from google.auth import credentials  # type: ignore
@@ -30,9 +30,7 @@
 from google.cloud.aiplatform_v1beta1.types import pipeline_job as gca_pipeline_job
 from google.cloud.aiplatform_v1beta1.types import pipeline_service
 from google.cloud.aiplatform_v1beta1.types import training_pipeline
-from google.cloud.aiplatform_v1beta1.types import (
-    training_pipeline as gca_training_pipeline,
-)
+from google.cloud.aiplatform_v1beta1.types import training_pipeline as gca_training_pipeline
 from google.longrunning import operations_pb2 as operations  # type: ignore
 from google.protobuf import empty_pb2 as empty  # type: ignore
 
@@ -40,29 +38,29 @@
 try:
     DEFAULT_CLIENT_INFO = gapic_v1.client_info.ClientInfo(
         gapic_version=pkg_resources.get_distribution(
-            "google-cloud-aiplatform",
+            'google-cloud-aiplatform',
         ).version,
     )
 except pkg_resources.DistributionNotFound:
     DEFAULT_CLIENT_INFO = gapic_v1.client_info.ClientInfo()
 
-
 class PipelineServiceTransport(abc.ABC):
     """Abstract transport class for PipelineService."""
 
-    AUTH_SCOPES = ("https://www.googleapis.com/auth/cloud-platform",)
+    AUTH_SCOPES = (
+        'https://www.googleapis.com/auth/cloud-platform',
+    )
 
     def __init__(
-        self,
-        *,
-        host: str = "aiplatform.googleapis.com",
-        credentials: credentials.Credentials = None,
-        credentials_file: typing.Optional[str] = None,
-        scopes: typing.Optional[typing.Sequence[str]] = AUTH_SCOPES,
-        quota_project_id: typing.Optional[str] = None,
-        client_info: gapic_v1.client_info.ClientInfo = DEFAULT_CLIENT_INFO,
-        **kwargs,
-    ) -> None:
+            self, *,
+            host: str = 'aiplatform.googleapis.com',
+            credentials: credentials.Credentials = None,
+            credentials_file: typing.Optional[str] = None,
+            scopes: typing.Optional[typing.Sequence[str]] = AUTH_SCOPES,
+            quota_project_id: typing.Optional[str] = None,
+            client_info: gapic_v1.client_info.ClientInfo = DEFAULT_CLIENT_INFO,
+            **kwargs,
+            ) -> None:
         """Instantiate the transport.
 
         Args:
@@ -85,8 +83,8 @@
                 your own client library.
         """
         # Save the hostname. Default to port 443 (HTTPS) if none is specified.
-        if ":" not in host:
-            host += ":443"
+        if ':' not in host:
+            host += ':443'
         self._host = host
 
         # Save the scopes.
@@ -95,19 +93,17 @@
         # If no credentials are provided, then determine the appropriate
         # defaults.
         if credentials and credentials_file:
-            raise exceptions.DuplicateCredentialArgs(
-                "'credentials_file' and 'credentials' are mutually exclusive"
-            )
+            raise exceptions.DuplicateCredentialArgs("'credentials_file' and 'credentials' are mutually exclusive")
 
         if credentials_file is not None:
             credentials, _ = auth.load_credentials_from_file(
-                credentials_file, scopes=self._scopes, quota_project_id=quota_project_id
-            )
+                                credentials_file,
+                                scopes=self._scopes,
+                                quota_project_id=quota_project_id
+                            )
 
         elif credentials is None:
-            credentials, _ = auth.default(
-                scopes=self._scopes, quota_project_id=quota_project_id
-            )
+            credentials, _ = auth.default(scopes=self._scopes, quota_project_id=quota_project_id)
 
         # Save the credentials.
         self._credentials = credentials
@@ -140,8 +136,6 @@
                 default_timeout=5.0,
                 client_info=client_info,
             ),
-<<<<<<< HEAD
-=======
             self.create_pipeline_job: gapic_v1.method.wrap_method(
                 self.create_pipeline_job,
                 default_timeout=None,
@@ -168,7 +162,6 @@
                 client_info=client_info,
             ),
 
->>>>>>> 59808e63
         }
 
     @property
@@ -177,57 +170,48 @@
         raise NotImplementedError()
 
     @property
-    def create_training_pipeline(
-        self,
-    ) -> typing.Callable[
-        [pipeline_service.CreateTrainingPipelineRequest],
-        typing.Union[
-            gca_training_pipeline.TrainingPipeline,
-            typing.Awaitable[gca_training_pipeline.TrainingPipeline],
-        ],
-    ]:
-        raise NotImplementedError()
-
-    @property
-    def get_training_pipeline(
-        self,
-    ) -> typing.Callable[
-        [pipeline_service.GetTrainingPipelineRequest],
-        typing.Union[
-            training_pipeline.TrainingPipeline,
-            typing.Awaitable[training_pipeline.TrainingPipeline],
-        ],
-    ]:
-        raise NotImplementedError()
-
-    @property
-    def list_training_pipelines(
-        self,
-    ) -> typing.Callable[
-        [pipeline_service.ListTrainingPipelinesRequest],
-        typing.Union[
-            pipeline_service.ListTrainingPipelinesResponse,
-            typing.Awaitable[pipeline_service.ListTrainingPipelinesResponse],
-        ],
-    ]:
-        raise NotImplementedError()
-
-    @property
-    def delete_training_pipeline(
-        self,
-    ) -> typing.Callable[
-        [pipeline_service.DeleteTrainingPipelineRequest],
-        typing.Union[operations.Operation, typing.Awaitable[operations.Operation]],
-    ]:
-        raise NotImplementedError()
-
-    @property
-    def cancel_training_pipeline(
-        self,
-    ) -> typing.Callable[
-        [pipeline_service.CancelTrainingPipelineRequest],
-        typing.Union[empty.Empty, typing.Awaitable[empty.Empty]],
-    ]:
+    def create_training_pipeline(self) -> typing.Callable[
+            [pipeline_service.CreateTrainingPipelineRequest],
+            typing.Union[
+                gca_training_pipeline.TrainingPipeline,
+                typing.Awaitable[gca_training_pipeline.TrainingPipeline]
+            ]]:
+        raise NotImplementedError()
+
+    @property
+    def get_training_pipeline(self) -> typing.Callable[
+            [pipeline_service.GetTrainingPipelineRequest],
+            typing.Union[
+                training_pipeline.TrainingPipeline,
+                typing.Awaitable[training_pipeline.TrainingPipeline]
+            ]]:
+        raise NotImplementedError()
+
+    @property
+    def list_training_pipelines(self) -> typing.Callable[
+            [pipeline_service.ListTrainingPipelinesRequest],
+            typing.Union[
+                pipeline_service.ListTrainingPipelinesResponse,
+                typing.Awaitable[pipeline_service.ListTrainingPipelinesResponse]
+            ]]:
+        raise NotImplementedError()
+
+    @property
+    def delete_training_pipeline(self) -> typing.Callable[
+            [pipeline_service.DeleteTrainingPipelineRequest],
+            typing.Union[
+                operations.Operation,
+                typing.Awaitable[operations.Operation]
+            ]]:
+        raise NotImplementedError()
+
+    @property
+    def cancel_training_pipeline(self) -> typing.Callable[
+            [pipeline_service.CancelTrainingPipelineRequest],
+            typing.Union[
+                empty.Empty,
+                typing.Awaitable[empty.Empty]
+            ]]:
         raise NotImplementedError()
 
     @property
@@ -276,4 +260,6 @@
         raise NotImplementedError()
 
 
-__all__ = ("PipelineServiceTransport",)+__all__ = (
+    'PipelineServiceTransport',
+)