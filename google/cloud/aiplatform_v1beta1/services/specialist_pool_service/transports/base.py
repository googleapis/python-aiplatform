--- conflicted
+++ resolved
@@ -72,17 +72,10 @@
             scope (Optional[Sequence[str]]): A list of scopes.
             quota_project_id (Optional[str]): An optional project to use for billing
                 and quota.
-<<<<<<< HEAD
-            client_info (google.api_core.gapic_v1.client_info.ClientInfo):	
-                The client info used to send a user-agent string along with	
-                API requests. If ``None``, then default info will be used.	
-                Generally, you only need to set this if you're developing	
-=======
             client_info (google.api_core.gapic_v1.client_info.ClientInfo):
                 The client info used to send a user-agent string along with
                 API requests. If ``None``, then default info will be used.
                 Generally, you only need to set this if you're developing
->>>>>>> 7983b448
                 your own client library.
         """
         # Save the hostname. Default to port 443 (HTTPS) if none is specified.
@@ -118,17 +111,6 @@
         self._wrapped_methods = {
             self.create_specialist_pool: gapic_v1.method.wrap_method(
                 self.create_specialist_pool,
-<<<<<<< HEAD
-                default_timeout=None,
-                client_info=client_info,
-            ),
-            self.get_specialist_pool: gapic_v1.method.wrap_method(
-                self.get_specialist_pool, default_timeout=None, client_info=client_info,
-            ),
-            self.list_specialist_pools: gapic_v1.method.wrap_method(
-                self.list_specialist_pools,
-                default_timeout=None,
-=======
                 default_timeout=5.0,
                 client_info=client_info,
             ),
@@ -138,25 +120,16 @@
             self.list_specialist_pools: gapic_v1.method.wrap_method(
                 self.list_specialist_pools,
                 default_timeout=5.0,
->>>>>>> 7983b448
                 client_info=client_info,
             ),
             self.delete_specialist_pool: gapic_v1.method.wrap_method(
                 self.delete_specialist_pool,
-<<<<<<< HEAD
-                default_timeout=None,
-=======
                 default_timeout=5.0,
->>>>>>> 7983b448
                 client_info=client_info,
             ),
             self.update_specialist_pool: gapic_v1.method.wrap_method(
                 self.update_specialist_pool,
-<<<<<<< HEAD
-                default_timeout=None,
-=======
                 default_timeout=5.0,
->>>>>>> 7983b448
                 client_info=client_info,
             ),
         }
