# -*- coding: utf-8 -*-

# Copyright 2020 Google LLC
#
# Licensed under the Apache License, Version 2.0 (the "License");
# you may not use this file except in compliance with the License.
# You may obtain a copy of the License at
#
#     http://www.apache.org/licenses/LICENSE-2.0
#
# Unless required by applicable law or agreed to in writing, software
# distributed under the License is distributed on an "AS IS" BASIS,
# WITHOUT WARRANTIES OR CONDITIONS OF ANY KIND, either express or implied.
# See the License for the specific language governing permissions and
# limitations under the License.
#

import abc
import typing
import pkg_resources

from google import auth  # type: ignore
from google.api_core import exceptions  # type: ignore
from google.api_core import gapic_v1  # type: ignore
from google.api_core import retry as retries  # type: ignore
from google.api_core import operations_v1  # type: ignore
from google.auth import credentials  # type: ignore

from google.cloud.aiplatform_v1beta1.types import endpoint
from google.cloud.aiplatform_v1beta1.types import endpoint as gca_endpoint
from google.cloud.aiplatform_v1beta1.types import endpoint_service
from google.longrunning import operations_pb2 as operations  # type: ignore


try:
    DEFAULT_CLIENT_INFO = gapic_v1.client_info.ClientInfo(
        gapic_version=pkg_resources.get_distribution(
            "google-cloud-aiplatform",
        ).version,
    )
except pkg_resources.DistributionNotFound:
    DEFAULT_CLIENT_INFO = gapic_v1.client_info.ClientInfo()


class EndpointServiceTransport(abc.ABC):
    """Abstract transport class for EndpointService."""

    AUTH_SCOPES = ("https://www.googleapis.com/auth/cloud-platform",)

    def __init__(
        self,
        *,
        host: str = "aiplatform.googleapis.com",
        credentials: credentials.Credentials = None,
        credentials_file: typing.Optional[str] = None,
        scopes: typing.Optional[typing.Sequence[str]] = AUTH_SCOPES,
        quota_project_id: typing.Optional[str] = None,
        client_info: gapic_v1.client_info.ClientInfo = DEFAULT_CLIENT_INFO,
        **kwargs,
    ) -> None:
        """Instantiate the transport.

        Args:
            host (Optional[str]): The hostname to connect to.
            credentials (Optional[google.auth.credentials.Credentials]): The
                authorization credentials to attach to requests. These
                credentials identify the application to the service; if none
                are specified, the client will attempt to ascertain the
                credentials from the environment.
            credentials_file (Optional[str]): A file with credentials that can
                be loaded with :func:`google.auth.load_credentials_from_file`.
                This argument is mutually exclusive with credentials.
            scope (Optional[Sequence[str]]): A list of scopes.
            quota_project_id (Optional[str]): An optional project to use for billing
                and quota.
<<<<<<< HEAD
            client_info (google.api_core.gapic_v1.client_info.ClientInfo):	
                The client info used to send a user-agent string along with	
                API requests. If ``None``, then default info will be used.	
                Generally, you only need to set this if you're developing	
=======
            client_info (google.api_core.gapic_v1.client_info.ClientInfo):
                The client info used to send a user-agent string along with
                API requests. If ``None``, then default info will be used.
                Generally, you only need to set this if you're developing
>>>>>>> 7983b448
                your own client library.
        """
        # Save the hostname. Default to port 443 (HTTPS) if none is specified.
        if ":" not in host:
            host += ":443"
        self._host = host

        # If no credentials are provided, then determine the appropriate
        # defaults.
        if credentials and credentials_file:
            raise exceptions.DuplicateCredentialArgs(
                "'credentials_file' and 'credentials' are mutually exclusive"
            )

        if credentials_file is not None:
            credentials, _ = auth.load_credentials_from_file(
                credentials_file, scopes=scopes, quota_project_id=quota_project_id
            )

        elif credentials is None:
            credentials, _ = auth.default(
                scopes=scopes, quota_project_id=quota_project_id
            )

        # Save the credentials.
        self._credentials = credentials

        # Lifted into its own function so it can be stubbed out during tests.
        self._prep_wrapped_messages(client_info)

    def _prep_wrapped_messages(self, client_info):
        # Precompute the wrapped methods.
        self._wrapped_methods = {
            self.create_endpoint: gapic_v1.method.wrap_method(
<<<<<<< HEAD
                self.create_endpoint, default_timeout=None, client_info=client_info,
            ),
            self.get_endpoint: gapic_v1.method.wrap_method(
                self.get_endpoint, default_timeout=None, client_info=client_info,
            ),
            self.list_endpoints: gapic_v1.method.wrap_method(
                self.list_endpoints, default_timeout=None, client_info=client_info,
            ),
            self.update_endpoint: gapic_v1.method.wrap_method(
                self.update_endpoint, default_timeout=None, client_info=client_info,
            ),
            self.delete_endpoint: gapic_v1.method.wrap_method(
                self.delete_endpoint, default_timeout=None, client_info=client_info,
            ),
            self.deploy_model: gapic_v1.method.wrap_method(
                self.deploy_model, default_timeout=None, client_info=client_info,
            ),
            self.undeploy_model: gapic_v1.method.wrap_method(
                self.undeploy_model, default_timeout=None, client_info=client_info,
=======
                self.create_endpoint, default_timeout=5.0, client_info=client_info,
            ),
            self.get_endpoint: gapic_v1.method.wrap_method(
                self.get_endpoint, default_timeout=5.0, client_info=client_info,
            ),
            self.list_endpoints: gapic_v1.method.wrap_method(
                self.list_endpoints, default_timeout=5.0, client_info=client_info,
            ),
            self.update_endpoint: gapic_v1.method.wrap_method(
                self.update_endpoint, default_timeout=5.0, client_info=client_info,
            ),
            self.delete_endpoint: gapic_v1.method.wrap_method(
                self.delete_endpoint, default_timeout=5.0, client_info=client_info,
            ),
            self.deploy_model: gapic_v1.method.wrap_method(
                self.deploy_model, default_timeout=5.0, client_info=client_info,
            ),
            self.undeploy_model: gapic_v1.method.wrap_method(
                self.undeploy_model, default_timeout=5.0, client_info=client_info,
>>>>>>> 7983b448
            ),
        }

    @property
    def operations_client(self) -> operations_v1.OperationsClient:
        """Return the client designed to process long-running operations."""
        raise NotImplementedError()

    @property
    def create_endpoint(
        self,
    ) -> typing.Callable[
        [endpoint_service.CreateEndpointRequest],
        typing.Union[operations.Operation, typing.Awaitable[operations.Operation]],
    ]:
        raise NotImplementedError()

    @property
    def get_endpoint(
        self,
    ) -> typing.Callable[
        [endpoint_service.GetEndpointRequest],
        typing.Union[endpoint.Endpoint, typing.Awaitable[endpoint.Endpoint]],
    ]:
        raise NotImplementedError()

    @property
    def list_endpoints(
        self,
    ) -> typing.Callable[
        [endpoint_service.ListEndpointsRequest],
        typing.Union[
            endpoint_service.ListEndpointsResponse,
            typing.Awaitable[endpoint_service.ListEndpointsResponse],
        ],
    ]:
        raise NotImplementedError()

    @property
    def update_endpoint(
        self,
    ) -> typing.Callable[
        [endpoint_service.UpdateEndpointRequest],
        typing.Union[gca_endpoint.Endpoint, typing.Awaitable[gca_endpoint.Endpoint]],
    ]:
        raise NotImplementedError()

    @property
    def delete_endpoint(
        self,
    ) -> typing.Callable[
        [endpoint_service.DeleteEndpointRequest],
        typing.Union[operations.Operation, typing.Awaitable[operations.Operation]],
    ]:
        raise NotImplementedError()

    @property
    def deploy_model(
        self,
    ) -> typing.Callable[
        [endpoint_service.DeployModelRequest],
        typing.Union[operations.Operation, typing.Awaitable[operations.Operation]],
    ]:
        raise NotImplementedError()

    @property
    def undeploy_model(
        self,
    ) -> typing.Callable[
        [endpoint_service.UndeployModelRequest],
        typing.Union[operations.Operation, typing.Awaitable[operations.Operation]],
    ]:
        raise NotImplementedError()


__all__ = ("EndpointServiceTransport",)<|MERGE_RESOLUTION|>--- conflicted
+++ resolved
@@ -73,17 +73,10 @@
             scope (Optional[Sequence[str]]): A list of scopes.
             quota_project_id (Optional[str]): An optional project to use for billing
                 and quota.
-<<<<<<< HEAD
-            client_info (google.api_core.gapic_v1.client_info.ClientInfo):	
-                The client info used to send a user-agent string along with	
-                API requests. If ``None``, then default info will be used.	
-                Generally, you only need to set this if you're developing	
-=======
             client_info (google.api_core.gapic_v1.client_info.ClientInfo):
                 The client info used to send a user-agent string along with
                 API requests. If ``None``, then default info will be used.
                 Generally, you only need to set this if you're developing
->>>>>>> 7983b448
                 your own client library.
         """
         # Save the hostname. Default to port 443 (HTTPS) if none is specified.
@@ -118,27 +111,6 @@
         # Precompute the wrapped methods.
         self._wrapped_methods = {
             self.create_endpoint: gapic_v1.method.wrap_method(
-<<<<<<< HEAD
-                self.create_endpoint, default_timeout=None, client_info=client_info,
-            ),
-            self.get_endpoint: gapic_v1.method.wrap_method(
-                self.get_endpoint, default_timeout=None, client_info=client_info,
-            ),
-            self.list_endpoints: gapic_v1.method.wrap_method(
-                self.list_endpoints, default_timeout=None, client_info=client_info,
-            ),
-            self.update_endpoint: gapic_v1.method.wrap_method(
-                self.update_endpoint, default_timeout=None, client_info=client_info,
-            ),
-            self.delete_endpoint: gapic_v1.method.wrap_method(
-                self.delete_endpoint, default_timeout=None, client_info=client_info,
-            ),
-            self.deploy_model: gapic_v1.method.wrap_method(
-                self.deploy_model, default_timeout=None, client_info=client_info,
-            ),
-            self.undeploy_model: gapic_v1.method.wrap_method(
-                self.undeploy_model, default_timeout=None, client_info=client_info,
-=======
                 self.create_endpoint, default_timeout=5.0, client_info=client_info,
             ),
             self.get_endpoint: gapic_v1.method.wrap_method(
@@ -158,7 +130,6 @@
             ),
             self.undeploy_model: gapic_v1.method.wrap_method(
                 self.undeploy_model, default_timeout=5.0, client_info=client_info,
->>>>>>> 7983b448
             ),
         }
 
