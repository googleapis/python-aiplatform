# -*- coding: utf-8 -*-

# Copyright 2020 Google LLC
#
# Licensed under the Apache License, Version 2.0 (the "License");
# you may not use this file except in compliance with the License.
# You may obtain a copy of the License at
#
#     http://www.apache.org/licenses/LICENSE-2.0
#
# Unless required by applicable law or agreed to in writing, software
# distributed under the License is distributed on an "AS IS" BASIS,
# WITHOUT WARRANTIES OR CONDITIONS OF ANY KIND, either express or implied.
# See the License for the specific language governing permissions and
# limitations under the License.
#

import abc
import typing
import pkg_resources

from google import auth  # type: ignore
from google.api_core import exceptions  # type: ignore
from google.api_core import gapic_v1  # type: ignore
from google.api_core import retry as retries  # type: ignore
from google.api_core import operations_v1  # type: ignore
from google.auth import credentials  # type: ignore

from google.cloud.aiplatform_v1beta1.types import batch_prediction_job
from google.cloud.aiplatform_v1beta1.types import (
    batch_prediction_job as gca_batch_prediction_job,
)
from google.cloud.aiplatform_v1beta1.types import custom_job
from google.cloud.aiplatform_v1beta1.types import custom_job as gca_custom_job
from google.cloud.aiplatform_v1beta1.types import data_labeling_job
from google.cloud.aiplatform_v1beta1.types import (
    data_labeling_job as gca_data_labeling_job,
)
from google.cloud.aiplatform_v1beta1.types import hyperparameter_tuning_job
from google.cloud.aiplatform_v1beta1.types import (
    hyperparameter_tuning_job as gca_hyperparameter_tuning_job,
)
from google.cloud.aiplatform_v1beta1.types import job_service
from google.longrunning import operations_pb2 as operations  # type: ignore
from google.protobuf import empty_pb2 as empty  # type: ignore


try:
    DEFAULT_CLIENT_INFO = gapic_v1.client_info.ClientInfo(
        gapic_version=pkg_resources.get_distribution(
            "google-cloud-aiplatform",
        ).version,
    )
except pkg_resources.DistributionNotFound:
    DEFAULT_CLIENT_INFO = gapic_v1.client_info.ClientInfo()


class JobServiceTransport(abc.ABC):
    """Abstract transport class for JobService."""

    AUTH_SCOPES = ("https://www.googleapis.com/auth/cloud-platform",)

    def __init__(
        self,
        *,
        host: str = "aiplatform.googleapis.com",
        credentials: credentials.Credentials = None,
        credentials_file: typing.Optional[str] = None,
        scopes: typing.Optional[typing.Sequence[str]] = AUTH_SCOPES,
        quota_project_id: typing.Optional[str] = None,
        client_info: gapic_v1.client_info.ClientInfo = DEFAULT_CLIENT_INFO,
        **kwargs,
    ) -> None:
        """Instantiate the transport.

        Args:
            host (Optional[str]): The hostname to connect to.
            credentials (Optional[google.auth.credentials.Credentials]): The
                authorization credentials to attach to requests. These
                credentials identify the application to the service; if none
                are specified, the client will attempt to ascertain the
                credentials from the environment.
            credentials_file (Optional[str]): A file with credentials that can
                be loaded with :func:`google.auth.load_credentials_from_file`.
                This argument is mutually exclusive with credentials.
            scope (Optional[Sequence[str]]): A list of scopes.
            quota_project_id (Optional[str]): An optional project to use for billing
                and quota.
<<<<<<< HEAD
            client_info (google.api_core.gapic_v1.client_info.ClientInfo):	
                The client info used to send a user-agent string along with	
                API requests. If ``None``, then default info will be used.	
                Generally, you only need to set this if you're developing	
=======
            client_info (google.api_core.gapic_v1.client_info.ClientInfo):
                The client info used to send a user-agent string along with
                API requests. If ``None``, then default info will be used.
                Generally, you only need to set this if you're developing
>>>>>>> 7983b448
                your own client library.
        """
        # Save the hostname. Default to port 443 (HTTPS) if none is specified.
        if ":" not in host:
            host += ":443"
        self._host = host

        # If no credentials are provided, then determine the appropriate
        # defaults.
        if credentials and credentials_file:
            raise exceptions.DuplicateCredentialArgs(
                "'credentials_file' and 'credentials' are mutually exclusive"
            )

        if credentials_file is not None:
            credentials, _ = auth.load_credentials_from_file(
                credentials_file, scopes=scopes, quota_project_id=quota_project_id
            )

        elif credentials is None:
            credentials, _ = auth.default(
                scopes=scopes, quota_project_id=quota_project_id
            )

        # Save the credentials.
        self._credentials = credentials

        # Lifted into its own function so it can be stubbed out during tests.
        self._prep_wrapped_messages(client_info)

    def _prep_wrapped_messages(self, client_info):
        # Precompute the wrapped methods.
        self._wrapped_methods = {
            self.create_custom_job: gapic_v1.method.wrap_method(
<<<<<<< HEAD
                self.create_custom_job, default_timeout=None, client_info=client_info,
            ),
            self.get_custom_job: gapic_v1.method.wrap_method(
                self.get_custom_job, default_timeout=None, client_info=client_info,
            ),
            self.list_custom_jobs: gapic_v1.method.wrap_method(
                self.list_custom_jobs, default_timeout=None, client_info=client_info,
            ),
            self.delete_custom_job: gapic_v1.method.wrap_method(
                self.delete_custom_job, default_timeout=None, client_info=client_info,
            ),
            self.cancel_custom_job: gapic_v1.method.wrap_method(
                self.cancel_custom_job, default_timeout=None, client_info=client_info,
            ),
            self.create_data_labeling_job: gapic_v1.method.wrap_method(
                self.create_data_labeling_job,
                default_timeout=None,
=======
                self.create_custom_job, default_timeout=5.0, client_info=client_info,
            ),
            self.get_custom_job: gapic_v1.method.wrap_method(
                self.get_custom_job, default_timeout=5.0, client_info=client_info,
            ),
            self.list_custom_jobs: gapic_v1.method.wrap_method(
                self.list_custom_jobs, default_timeout=5.0, client_info=client_info,
            ),
            self.delete_custom_job: gapic_v1.method.wrap_method(
                self.delete_custom_job, default_timeout=5.0, client_info=client_info,
            ),
            self.cancel_custom_job: gapic_v1.method.wrap_method(
                self.cancel_custom_job, default_timeout=5.0, client_info=client_info,
            ),
            self.create_data_labeling_job: gapic_v1.method.wrap_method(
                self.create_data_labeling_job,
                default_timeout=5.0,
>>>>>>> 7983b448
                client_info=client_info,
            ),
            self.get_data_labeling_job: gapic_v1.method.wrap_method(
                self.get_data_labeling_job,
<<<<<<< HEAD
                default_timeout=None,
=======
                default_timeout=5.0,
>>>>>>> 7983b448
                client_info=client_info,
            ),
            self.list_data_labeling_jobs: gapic_v1.method.wrap_method(
                self.list_data_labeling_jobs,
<<<<<<< HEAD
                default_timeout=None,
=======
                default_timeout=5.0,
>>>>>>> 7983b448
                client_info=client_info,
            ),
            self.delete_data_labeling_job: gapic_v1.method.wrap_method(
                self.delete_data_labeling_job,
<<<<<<< HEAD
                default_timeout=None,
=======
                default_timeout=5.0,
>>>>>>> 7983b448
                client_info=client_info,
            ),
            self.cancel_data_labeling_job: gapic_v1.method.wrap_method(
                self.cancel_data_labeling_job,
<<<<<<< HEAD
                default_timeout=None,
=======
                default_timeout=5.0,
>>>>>>> 7983b448
                client_info=client_info,
            ),
            self.create_hyperparameter_tuning_job: gapic_v1.method.wrap_method(
                self.create_hyperparameter_tuning_job,
<<<<<<< HEAD
                default_timeout=None,
=======
                default_timeout=5.0,
>>>>>>> 7983b448
                client_info=client_info,
            ),
            self.get_hyperparameter_tuning_job: gapic_v1.method.wrap_method(
                self.get_hyperparameter_tuning_job,
<<<<<<< HEAD
                default_timeout=None,
=======
                default_timeout=5.0,
>>>>>>> 7983b448
                client_info=client_info,
            ),
            self.list_hyperparameter_tuning_jobs: gapic_v1.method.wrap_method(
                self.list_hyperparameter_tuning_jobs,
<<<<<<< HEAD
                default_timeout=None,
=======
                default_timeout=5.0,
>>>>>>> 7983b448
                client_info=client_info,
            ),
            self.delete_hyperparameter_tuning_job: gapic_v1.method.wrap_method(
                self.delete_hyperparameter_tuning_job,
<<<<<<< HEAD
                default_timeout=None,
=======
                default_timeout=5.0,
>>>>>>> 7983b448
                client_info=client_info,
            ),
            self.cancel_hyperparameter_tuning_job: gapic_v1.method.wrap_method(
                self.cancel_hyperparameter_tuning_job,
<<<<<<< HEAD
                default_timeout=None,
=======
                default_timeout=5.0,
>>>>>>> 7983b448
                client_info=client_info,
            ),
            self.create_batch_prediction_job: gapic_v1.method.wrap_method(
                self.create_batch_prediction_job,
<<<<<<< HEAD
                default_timeout=None,
=======
                default_timeout=5.0,
>>>>>>> 7983b448
                client_info=client_info,
            ),
            self.get_batch_prediction_job: gapic_v1.method.wrap_method(
                self.get_batch_prediction_job,
<<<<<<< HEAD
                default_timeout=None,
=======
                default_timeout=5.0,
>>>>>>> 7983b448
                client_info=client_info,
            ),
            self.list_batch_prediction_jobs: gapic_v1.method.wrap_method(
                self.list_batch_prediction_jobs,
<<<<<<< HEAD
                default_timeout=None,
=======
                default_timeout=5.0,
>>>>>>> 7983b448
                client_info=client_info,
            ),
            self.delete_batch_prediction_job: gapic_v1.method.wrap_method(
                self.delete_batch_prediction_job,
<<<<<<< HEAD
                default_timeout=None,
=======
                default_timeout=5.0,
>>>>>>> 7983b448
                client_info=client_info,
            ),
            self.cancel_batch_prediction_job: gapic_v1.method.wrap_method(
                self.cancel_batch_prediction_job,
<<<<<<< HEAD
                default_timeout=None,
=======
                default_timeout=5.0,
>>>>>>> 7983b448
                client_info=client_info,
            ),
        }

    @property
    def operations_client(self) -> operations_v1.OperationsClient:
        """Return the client designed to process long-running operations."""
        raise NotImplementedError()

    @property
    def create_custom_job(
        self,
    ) -> typing.Callable[
        [job_service.CreateCustomJobRequest],
        typing.Union[
            gca_custom_job.CustomJob, typing.Awaitable[gca_custom_job.CustomJob]
        ],
    ]:
        raise NotImplementedError()

    @property
    def get_custom_job(
        self,
    ) -> typing.Callable[
        [job_service.GetCustomJobRequest],
        typing.Union[custom_job.CustomJob, typing.Awaitable[custom_job.CustomJob]],
    ]:
        raise NotImplementedError()

    @property
    def list_custom_jobs(
        self,
    ) -> typing.Callable[
        [job_service.ListCustomJobsRequest],
        typing.Union[
            job_service.ListCustomJobsResponse,
            typing.Awaitable[job_service.ListCustomJobsResponse],
        ],
    ]:
        raise NotImplementedError()

    @property
    def delete_custom_job(
        self,
    ) -> typing.Callable[
        [job_service.DeleteCustomJobRequest],
        typing.Union[operations.Operation, typing.Awaitable[operations.Operation]],
    ]:
        raise NotImplementedError()

    @property
    def cancel_custom_job(
        self,
    ) -> typing.Callable[
        [job_service.CancelCustomJobRequest],
        typing.Union[empty.Empty, typing.Awaitable[empty.Empty]],
    ]:
        raise NotImplementedError()

    @property
    def create_data_labeling_job(
        self,
    ) -> typing.Callable[
        [job_service.CreateDataLabelingJobRequest],
        typing.Union[
            gca_data_labeling_job.DataLabelingJob,
            typing.Awaitable[gca_data_labeling_job.DataLabelingJob],
        ],
    ]:
        raise NotImplementedError()

    @property
    def get_data_labeling_job(
        self,
    ) -> typing.Callable[
        [job_service.GetDataLabelingJobRequest],
        typing.Union[
            data_labeling_job.DataLabelingJob,
            typing.Awaitable[data_labeling_job.DataLabelingJob],
        ],
    ]:
        raise NotImplementedError()

    @property
    def list_data_labeling_jobs(
        self,
    ) -> typing.Callable[
        [job_service.ListDataLabelingJobsRequest],
        typing.Union[
            job_service.ListDataLabelingJobsResponse,
            typing.Awaitable[job_service.ListDataLabelingJobsResponse],
        ],
    ]:
        raise NotImplementedError()

    @property
    def delete_data_labeling_job(
        self,
    ) -> typing.Callable[
        [job_service.DeleteDataLabelingJobRequest],
        typing.Union[operations.Operation, typing.Awaitable[operations.Operation]],
    ]:
        raise NotImplementedError()

    @property
    def cancel_data_labeling_job(
        self,
    ) -> typing.Callable[
        [job_service.CancelDataLabelingJobRequest],
        typing.Union[empty.Empty, typing.Awaitable[empty.Empty]],
    ]:
        raise NotImplementedError()

    @property
    def create_hyperparameter_tuning_job(
        self,
    ) -> typing.Callable[
        [job_service.CreateHyperparameterTuningJobRequest],
        typing.Union[
            gca_hyperparameter_tuning_job.HyperparameterTuningJob,
            typing.Awaitable[gca_hyperparameter_tuning_job.HyperparameterTuningJob],
        ],
    ]:
        raise NotImplementedError()

    @property
    def get_hyperparameter_tuning_job(
        self,
    ) -> typing.Callable[
        [job_service.GetHyperparameterTuningJobRequest],
        typing.Union[
            hyperparameter_tuning_job.HyperparameterTuningJob,
            typing.Awaitable[hyperparameter_tuning_job.HyperparameterTuningJob],
        ],
    ]:
        raise NotImplementedError()

    @property
    def list_hyperparameter_tuning_jobs(
        self,
    ) -> typing.Callable[
        [job_service.ListHyperparameterTuningJobsRequest],
        typing.Union[
            job_service.ListHyperparameterTuningJobsResponse,
            typing.Awaitable[job_service.ListHyperparameterTuningJobsResponse],
        ],
    ]:
        raise NotImplementedError()

    @property
    def delete_hyperparameter_tuning_job(
        self,
    ) -> typing.Callable[
        [job_service.DeleteHyperparameterTuningJobRequest],
        typing.Union[operations.Operation, typing.Awaitable[operations.Operation]],
    ]:
        raise NotImplementedError()

    @property
    def cancel_hyperparameter_tuning_job(
        self,
    ) -> typing.Callable[
        [job_service.CancelHyperparameterTuningJobRequest],
        typing.Union[empty.Empty, typing.Awaitable[empty.Empty]],
    ]:
        raise NotImplementedError()

    @property
    def create_batch_prediction_job(
        self,
    ) -> typing.Callable[
        [job_service.CreateBatchPredictionJobRequest],
        typing.Union[
            gca_batch_prediction_job.BatchPredictionJob,
            typing.Awaitable[gca_batch_prediction_job.BatchPredictionJob],
        ],
    ]:
        raise NotImplementedError()

    @property
    def get_batch_prediction_job(
        self,
    ) -> typing.Callable[
        [job_service.GetBatchPredictionJobRequest],
        typing.Union[
            batch_prediction_job.BatchPredictionJob,
            typing.Awaitable[batch_prediction_job.BatchPredictionJob],
        ],
    ]:
        raise NotImplementedError()

    @property
    def list_batch_prediction_jobs(
        self,
    ) -> typing.Callable[
        [job_service.ListBatchPredictionJobsRequest],
        typing.Union[
            job_service.ListBatchPredictionJobsResponse,
            typing.Awaitable[job_service.ListBatchPredictionJobsResponse],
        ],
    ]:
        raise NotImplementedError()

    @property
    def delete_batch_prediction_job(
        self,
    ) -> typing.Callable[
        [job_service.DeleteBatchPredictionJobRequest],
        typing.Union[operations.Operation, typing.Awaitable[operations.Operation]],
    ]:
        raise NotImplementedError()

    @property
    def cancel_batch_prediction_job(
        self,
    ) -> typing.Callable[
        [job_service.CancelBatchPredictionJobRequest],
        typing.Union[empty.Empty, typing.Awaitable[empty.Empty]],
    ]:
        raise NotImplementedError()


__all__ = ("JobServiceTransport",)<|MERGE_RESOLUTION|>--- conflicted
+++ resolved
@@ -86,17 +86,10 @@
             scope (Optional[Sequence[str]]): A list of scopes.
             quota_project_id (Optional[str]): An optional project to use for billing
                 and quota.
-<<<<<<< HEAD
-            client_info (google.api_core.gapic_v1.client_info.ClientInfo):	
-                The client info used to send a user-agent string along with	
-                API requests. If ``None``, then default info will be used.	
-                Generally, you only need to set this if you're developing	
-=======
             client_info (google.api_core.gapic_v1.client_info.ClientInfo):
                 The client info used to send a user-agent string along with
                 API requests. If ``None``, then default info will be used.
                 Generally, you only need to set this if you're developing
->>>>>>> 7983b448
                 your own client library.
         """
         # Save the hostname. Default to port 443 (HTTPS) if none is specified.
@@ -131,169 +124,93 @@
         # Precompute the wrapped methods.
         self._wrapped_methods = {
             self.create_custom_job: gapic_v1.method.wrap_method(
-<<<<<<< HEAD
-                self.create_custom_job, default_timeout=None, client_info=client_info,
+                self.create_custom_job, default_timeout=5.0, client_info=client_info,
             ),
             self.get_custom_job: gapic_v1.method.wrap_method(
-                self.get_custom_job, default_timeout=None, client_info=client_info,
+                self.get_custom_job, default_timeout=5.0, client_info=client_info,
             ),
             self.list_custom_jobs: gapic_v1.method.wrap_method(
-                self.list_custom_jobs, default_timeout=None, client_info=client_info,
+                self.list_custom_jobs, default_timeout=5.0, client_info=client_info,
             ),
             self.delete_custom_job: gapic_v1.method.wrap_method(
-                self.delete_custom_job, default_timeout=None, client_info=client_info,
+                self.delete_custom_job, default_timeout=5.0, client_info=client_info,
             ),
             self.cancel_custom_job: gapic_v1.method.wrap_method(
-                self.cancel_custom_job, default_timeout=None, client_info=client_info,
+                self.cancel_custom_job, default_timeout=5.0, client_info=client_info,
             ),
             self.create_data_labeling_job: gapic_v1.method.wrap_method(
                 self.create_data_labeling_job,
-                default_timeout=None,
-=======
-                self.create_custom_job, default_timeout=5.0, client_info=client_info,
-            ),
-            self.get_custom_job: gapic_v1.method.wrap_method(
-                self.get_custom_job, default_timeout=5.0, client_info=client_info,
-            ),
-            self.list_custom_jobs: gapic_v1.method.wrap_method(
-                self.list_custom_jobs, default_timeout=5.0, client_info=client_info,
-            ),
-            self.delete_custom_job: gapic_v1.method.wrap_method(
-                self.delete_custom_job, default_timeout=5.0, client_info=client_info,
-            ),
-            self.cancel_custom_job: gapic_v1.method.wrap_method(
-                self.cancel_custom_job, default_timeout=5.0, client_info=client_info,
-            ),
-            self.create_data_labeling_job: gapic_v1.method.wrap_method(
-                self.create_data_labeling_job,
-                default_timeout=5.0,
->>>>>>> 7983b448
+                default_timeout=5.0,
                 client_info=client_info,
             ),
             self.get_data_labeling_job: gapic_v1.method.wrap_method(
                 self.get_data_labeling_job,
-<<<<<<< HEAD
-                default_timeout=None,
-=======
-                default_timeout=5.0,
->>>>>>> 7983b448
+                default_timeout=5.0,
                 client_info=client_info,
             ),
             self.list_data_labeling_jobs: gapic_v1.method.wrap_method(
                 self.list_data_labeling_jobs,
-<<<<<<< HEAD
-                default_timeout=None,
-=======
-                default_timeout=5.0,
->>>>>>> 7983b448
+                default_timeout=5.0,
                 client_info=client_info,
             ),
             self.delete_data_labeling_job: gapic_v1.method.wrap_method(
                 self.delete_data_labeling_job,
-<<<<<<< HEAD
-                default_timeout=None,
-=======
-                default_timeout=5.0,
->>>>>>> 7983b448
+                default_timeout=5.0,
                 client_info=client_info,
             ),
             self.cancel_data_labeling_job: gapic_v1.method.wrap_method(
                 self.cancel_data_labeling_job,
-<<<<<<< HEAD
-                default_timeout=None,
-=======
-                default_timeout=5.0,
->>>>>>> 7983b448
+                default_timeout=5.0,
                 client_info=client_info,
             ),
             self.create_hyperparameter_tuning_job: gapic_v1.method.wrap_method(
                 self.create_hyperparameter_tuning_job,
-<<<<<<< HEAD
-                default_timeout=None,
-=======
-                default_timeout=5.0,
->>>>>>> 7983b448
+                default_timeout=5.0,
                 client_info=client_info,
             ),
             self.get_hyperparameter_tuning_job: gapic_v1.method.wrap_method(
                 self.get_hyperparameter_tuning_job,
-<<<<<<< HEAD
-                default_timeout=None,
-=======
-                default_timeout=5.0,
->>>>>>> 7983b448
+                default_timeout=5.0,
                 client_info=client_info,
             ),
             self.list_hyperparameter_tuning_jobs: gapic_v1.method.wrap_method(
                 self.list_hyperparameter_tuning_jobs,
-<<<<<<< HEAD
-                default_timeout=None,
-=======
-                default_timeout=5.0,
->>>>>>> 7983b448
+                default_timeout=5.0,
                 client_info=client_info,
             ),
             self.delete_hyperparameter_tuning_job: gapic_v1.method.wrap_method(
                 self.delete_hyperparameter_tuning_job,
-<<<<<<< HEAD
-                default_timeout=None,
-=======
-                default_timeout=5.0,
->>>>>>> 7983b448
+                default_timeout=5.0,
                 client_info=client_info,
             ),
             self.cancel_hyperparameter_tuning_job: gapic_v1.method.wrap_method(
                 self.cancel_hyperparameter_tuning_job,
-<<<<<<< HEAD
-                default_timeout=None,
-=======
-                default_timeout=5.0,
->>>>>>> 7983b448
+                default_timeout=5.0,
                 client_info=client_info,
             ),
             self.create_batch_prediction_job: gapic_v1.method.wrap_method(
                 self.create_batch_prediction_job,
-<<<<<<< HEAD
-                default_timeout=None,
-=======
-                default_timeout=5.0,
->>>>>>> 7983b448
+                default_timeout=5.0,
                 client_info=client_info,
             ),
             self.get_batch_prediction_job: gapic_v1.method.wrap_method(
                 self.get_batch_prediction_job,
-<<<<<<< HEAD
-                default_timeout=None,
-=======
-                default_timeout=5.0,
->>>>>>> 7983b448
+                default_timeout=5.0,
                 client_info=client_info,
             ),
             self.list_batch_prediction_jobs: gapic_v1.method.wrap_method(
                 self.list_batch_prediction_jobs,
-<<<<<<< HEAD
-                default_timeout=None,
-=======
-                default_timeout=5.0,
->>>>>>> 7983b448
+                default_timeout=5.0,
                 client_info=client_info,
             ),
             self.delete_batch_prediction_job: gapic_v1.method.wrap_method(
                 self.delete_batch_prediction_job,
-<<<<<<< HEAD
-                default_timeout=None,
-=======
-                default_timeout=5.0,
->>>>>>> 7983b448
+                default_timeout=5.0,
                 client_info=client_info,
             ),
             self.cancel_batch_prediction_job: gapic_v1.method.wrap_method(
                 self.cancel_batch_prediction_job,
-<<<<<<< HEAD
-                default_timeout=None,
-=======
-                default_timeout=5.0,
->>>>>>> 7983b448
+                default_timeout=5.0,
                 client_info=client_info,
             ),
         }
