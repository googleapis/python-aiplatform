# -*- coding: utf-8 -*-

# Copyright 2020 Google LLC
#
# Licensed under the Apache License, Version 2.0 (the "License");
# you may not use this file except in compliance with the License.
# You may obtain a copy of the License at
#
#     http://www.apache.org/licenses/LICENSE-2.0
#
# Unless required by applicable law or agreed to in writing, software
# distributed under the License is distributed on an "AS IS" BASIS,
# WITHOUT WARRANTIES OR CONDITIONS OF ANY KIND, either express or implied.
# See the License for the specific language governing permissions and
# limitations under the License.
#

import warnings
from typing import Callable, Dict, Optional, Sequence, Tuple

from google.api_core import grpc_helpers  # type: ignore
from google.api_core import operations_v1  # type: ignore
from google.api_core import gapic_v1  # type: ignore
from google import auth  # type: ignore
from google.auth import credentials  # type: ignore
from google.auth.transport.grpc import SslCredentials  # type: ignore

import grpc  # type: ignore

from google.cloud.aiplatform_v1beta1.types import batch_prediction_job
from google.cloud.aiplatform_v1beta1.types import (
    batch_prediction_job as gca_batch_prediction_job,
)
from google.cloud.aiplatform_v1beta1.types import custom_job
from google.cloud.aiplatform_v1beta1.types import custom_job as gca_custom_job
from google.cloud.aiplatform_v1beta1.types import data_labeling_job
from google.cloud.aiplatform_v1beta1.types import (
    data_labeling_job as gca_data_labeling_job,
)
from google.cloud.aiplatform_v1beta1.types import hyperparameter_tuning_job
from google.cloud.aiplatform_v1beta1.types import (
    hyperparameter_tuning_job as gca_hyperparameter_tuning_job,
)
from google.cloud.aiplatform_v1beta1.types import job_service
from google.longrunning import operations_pb2 as operations  # type: ignore
from google.protobuf import empty_pb2 as empty  # type: ignore

from .base import JobServiceTransport, DEFAULT_CLIENT_INFO


class JobServiceGrpcTransport(JobServiceTransport):
    """gRPC backend transport for JobService.

    A service for creating and managing AI Platform's jobs.

    This class defines the same methods as the primary client, so the
    primary client can load the underlying transport implementation
    and call it.

    It sends protocol buffers over the wire using gRPC (which is built on
    top of HTTP/2); the ``grpcio`` package must be installed.
    """

    _stubs: Dict[str, Callable]

    def __init__(
        self,
        *,
        host: str = "aiplatform.googleapis.com",
        credentials: credentials.Credentials = None,
        credentials_file: str = None,
        scopes: Sequence[str] = None,
        channel: grpc.Channel = None,
        api_mtls_endpoint: str = None,
        client_cert_source: Callable[[], Tuple[bytes, bytes]] = None,
        ssl_channel_credentials: grpc.ChannelCredentials = None,
        quota_project_id: Optional[str] = None,
        client_info: gapic_v1.client_info.ClientInfo = DEFAULT_CLIENT_INFO,
    ) -> None:
        """Instantiate the transport.

        Args:
            host (Optional[str]): The hostname to connect to.
            credentials (Optional[google.auth.credentials.Credentials]): The
                authorization credentials to attach to requests. These
                credentials identify the application to the service; if none
                are specified, the client will attempt to ascertain the
                credentials from the environment.
                This argument is ignored if ``channel`` is provided.
            credentials_file (Optional[str]): A file with credentials that can
                be loaded with :func:`google.auth.load_credentials_from_file`.
                This argument is ignored if ``channel`` is provided.
            scopes (Optional(Sequence[str])): A list of scopes. This argument is
                ignored if ``channel`` is provided.
            channel (Optional[grpc.Channel]): A ``Channel`` instance through
                which to make calls.
            api_mtls_endpoint (Optional[str]): Deprecated. The mutual TLS endpoint.
                If provided, it overrides the ``host`` argument and tries to create
                a mutual TLS channel with client SSL credentials from
                ``client_cert_source`` or applicatin default SSL credentials.
            client_cert_source (Optional[Callable[[], Tuple[bytes, bytes]]]):
                Deprecated. A callback to provide client SSL certificate bytes and
                private key bytes, both in PEM format. It is ignored if
                ``api_mtls_endpoint`` is None.
            ssl_channel_credentials (grpc.ChannelCredentials): SSL credentials
                for grpc channel. It is ignored if ``channel`` is provided.
            quota_project_id (Optional[str]): An optional project to use for billing
                and quota.
            client_info (google.api_core.gapic_v1.client_info.ClientInfo):
                The client info used to send a user-agent string along with
                API requests. If ``None``, then default info will be used.
                Generally, you only need to set this if you're developing
                your own client library.

        Raises:
          google.auth.exceptions.MutualTLSChannelError: If mutual TLS transport
              creation failed for any reason.
          google.api_core.exceptions.DuplicateCredentialArgs: If both ``credentials``
              and ``credentials_file`` are passed.
        """
        self._ssl_channel_credentials = ssl_channel_credentials

        if channel:
            # Sanity check: Ensure that channel and credentials are not both
            # provided.
            credentials = False

            # If a channel was explicitly provided, set it.
            self._grpc_channel = channel
            self._ssl_channel_credentials = None
        elif api_mtls_endpoint:
            warnings.warn(
                "api_mtls_endpoint and client_cert_source are deprecated",
                DeprecationWarning,
            )

            host = (
                api_mtls_endpoint
                if ":" in api_mtls_endpoint
                else api_mtls_endpoint + ":443"
            )

            if credentials is None:
                credentials, _ = auth.default(
                    scopes=self.AUTH_SCOPES, quota_project_id=quota_project_id
                )

            # Create SSL credentials with client_cert_source or application
            # default SSL credentials.
            if client_cert_source:
                cert, key = client_cert_source()
                ssl_credentials = grpc.ssl_channel_credentials(
                    certificate_chain=cert, private_key=key
                )
            else:
                ssl_credentials = SslCredentials().ssl_credentials

            # create a new channel. The provided one is ignored.
            self._grpc_channel = type(self).create_channel(
                host,
                credentials=credentials,
                credentials_file=credentials_file,
                ssl_credentials=ssl_credentials,
                scopes=scopes or self.AUTH_SCOPES,
                quota_project_id=quota_project_id,
            )
            self._ssl_channel_credentials = ssl_credentials
        else:
            host = host if ":" in host else host + ":443"

            if credentials is None:
                credentials, _ = auth.default(
                    scopes=self.AUTH_SCOPES, quota_project_id=quota_project_id
                )

            # create a new channel. The provided one is ignored.
            self._grpc_channel = type(self).create_channel(
                host,
                credentials=credentials,
                credentials_file=credentials_file,
                ssl_credentials=ssl_channel_credentials,
                scopes=scopes or self.AUTH_SCOPES,
                quota_project_id=quota_project_id,
            )

        self._stubs = {}  # type: Dict[str, Callable]

        # Run the base constructor.
        super().__init__(
            host=host,
            credentials=credentials,
            credentials_file=credentials_file,
            scopes=scopes or self.AUTH_SCOPES,
            quota_project_id=quota_project_id,
            client_info=client_info,
        )

    @classmethod
    def create_channel(
        cls,
        host: str = "aiplatform.googleapis.com",
        credentials: credentials.Credentials = None,
        credentials_file: str = None,
        scopes: Optional[Sequence[str]] = None,
        quota_project_id: Optional[str] = None,
        **kwargs,
    ) -> grpc.Channel:
        """Create and return a gRPC channel object.
        Args:
            address (Optionsl[str]): The host for the channel to use.
            credentials (Optional[~.Credentials]): The
                authorization credentials to attach to requests. These
                credentials identify this application to the service. If
                none are specified, the client will attempt to ascertain
                the credentials from the environment.
            credentials_file (Optional[str]): A file with credentials that can
                be loaded with :func:`google.auth.load_credentials_from_file`.
                This argument is mutually exclusive with credentials.
            scopes (Optional[Sequence[str]]): A optional list of scopes needed for this
                service. These are only used when credentials are not specified and
                are passed to :func:`google.auth.default`.
            quota_project_id (Optional[str]): An optional project to use for billing
                and quota.
            kwargs (Optional[dict]): Keyword arguments, which are passed to the
                channel creation.
        Returns:
            grpc.Channel: A gRPC channel object.

        Raises:
            google.api_core.exceptions.DuplicateCredentialArgs: If both ``credentials``
              and ``credentials_file`` are passed.
        """
        scopes = scopes or cls.AUTH_SCOPES
        return grpc_helpers.create_channel(
            host,
            credentials=credentials,
            credentials_file=credentials_file,
            scopes=scopes,
            quota_project_id=quota_project_id,
            **kwargs,
        )

    @property
    def grpc_channel(self) -> grpc.Channel:
<<<<<<< HEAD
        """Return the channel designed to connect to this service.
        """
=======
        """Return the channel designed to connect to this service."""
>>>>>>> 7983b448
        return self._grpc_channel

    @property
    def operations_client(self) -> operations_v1.OperationsClient:
        """Create the client designed to process long-running operations.

        This property caches on the instance; repeated calls return the same
        client.
        """
        # Sanity check: Only create a new client if we do not already have one.
        if "operations_client" not in self.__dict__:
            self.__dict__["operations_client"] = operations_v1.OperationsClient(
                self.grpc_channel
            )

        # Return the client from cache.
        return self.__dict__["operations_client"]

    @property
    def create_custom_job(
        self,
    ) -> Callable[[job_service.CreateCustomJobRequest], gca_custom_job.CustomJob]:
        r"""Return a callable for the create custom job method over gRPC.

        Creates a CustomJob. A created CustomJob right away
        will be attempted to be run.

        Returns:
            Callable[[~.CreateCustomJobRequest],
                    ~.CustomJob]:
                A function that, when called, will call the underlying RPC
                on the server.
        """
        # Generate a "stub function" on-the-fly which will actually make
        # the request.
        # gRPC handles serialization and deserialization, so we just need
        # to pass in the functions for each.
        if "create_custom_job" not in self._stubs:
            self._stubs["create_custom_job"] = self.grpc_channel.unary_unary(
                "/google.cloud.aiplatform.v1beta1.JobService/CreateCustomJob",
                request_serializer=job_service.CreateCustomJobRequest.serialize,
                response_deserializer=gca_custom_job.CustomJob.deserialize,
            )
        return self._stubs["create_custom_job"]

    @property
    def get_custom_job(
        self,
    ) -> Callable[[job_service.GetCustomJobRequest], custom_job.CustomJob]:
        r"""Return a callable for the get custom job method over gRPC.

        Gets a CustomJob.

        Returns:
            Callable[[~.GetCustomJobRequest],
                    ~.CustomJob]:
                A function that, when called, will call the underlying RPC
                on the server.
        """
        # Generate a "stub function" on-the-fly which will actually make
        # the request.
        # gRPC handles serialization and deserialization, so we just need
        # to pass in the functions for each.
        if "get_custom_job" not in self._stubs:
            self._stubs["get_custom_job"] = self.grpc_channel.unary_unary(
                "/google.cloud.aiplatform.v1beta1.JobService/GetCustomJob",
                request_serializer=job_service.GetCustomJobRequest.serialize,
                response_deserializer=custom_job.CustomJob.deserialize,
            )
        return self._stubs["get_custom_job"]

    @property
    def list_custom_jobs(
        self,
    ) -> Callable[
        [job_service.ListCustomJobsRequest], job_service.ListCustomJobsResponse
    ]:
        r"""Return a callable for the list custom jobs method over gRPC.

        Lists CustomJobs in a Location.

        Returns:
            Callable[[~.ListCustomJobsRequest],
                    ~.ListCustomJobsResponse]:
                A function that, when called, will call the underlying RPC
                on the server.
        """
        # Generate a "stub function" on-the-fly which will actually make
        # the request.
        # gRPC handles serialization and deserialization, so we just need
        # to pass in the functions for each.
        if "list_custom_jobs" not in self._stubs:
            self._stubs["list_custom_jobs"] = self.grpc_channel.unary_unary(
                "/google.cloud.aiplatform.v1beta1.JobService/ListCustomJobs",
                request_serializer=job_service.ListCustomJobsRequest.serialize,
                response_deserializer=job_service.ListCustomJobsResponse.deserialize,
            )
        return self._stubs["list_custom_jobs"]

    @property
    def delete_custom_job(
        self,
    ) -> Callable[[job_service.DeleteCustomJobRequest], operations.Operation]:
        r"""Return a callable for the delete custom job method over gRPC.

        Deletes a CustomJob.

        Returns:
            Callable[[~.DeleteCustomJobRequest],
                    ~.Operation]:
                A function that, when called, will call the underlying RPC
                on the server.
        """
        # Generate a "stub function" on-the-fly which will actually make
        # the request.
        # gRPC handles serialization and deserialization, so we just need
        # to pass in the functions for each.
        if "delete_custom_job" not in self._stubs:
            self._stubs["delete_custom_job"] = self.grpc_channel.unary_unary(
                "/google.cloud.aiplatform.v1beta1.JobService/DeleteCustomJob",
                request_serializer=job_service.DeleteCustomJobRequest.serialize,
                response_deserializer=operations.Operation.FromString,
            )
        return self._stubs["delete_custom_job"]

    @property
    def cancel_custom_job(
        self,
    ) -> Callable[[job_service.CancelCustomJobRequest], empty.Empty]:
        r"""Return a callable for the cancel custom job method over gRPC.

        Cancels a CustomJob. Starts asynchronous cancellation on the
        CustomJob. The server makes a best effort to cancel the job, but
        success is not guaranteed. Clients can use
        ``JobService.GetCustomJob``
        or other methods to check whether the cancellation succeeded or
        whether the job completed despite cancellation. On successful
        cancellation, the CustomJob is not deleted; instead it becomes a
        job with a
        ``CustomJob.error``
        value with a ``google.rpc.Status.code`` of
        1, corresponding to ``Code.CANCELLED``, and
        ``CustomJob.state``
        is set to ``CANCELLED``.

        Returns:
            Callable[[~.CancelCustomJobRequest],
                    ~.Empty]:
                A function that, when called, will call the underlying RPC
                on the server.
        """
        # Generate a "stub function" on-the-fly which will actually make
        # the request.
        # gRPC handles serialization and deserialization, so we just need
        # to pass in the functions for each.
        if "cancel_custom_job" not in self._stubs:
            self._stubs["cancel_custom_job"] = self.grpc_channel.unary_unary(
                "/google.cloud.aiplatform.v1beta1.JobService/CancelCustomJob",
                request_serializer=job_service.CancelCustomJobRequest.serialize,
                response_deserializer=empty.Empty.FromString,
            )
        return self._stubs["cancel_custom_job"]

    @property
    def create_data_labeling_job(
        self,
    ) -> Callable[
        [job_service.CreateDataLabelingJobRequest],
        gca_data_labeling_job.DataLabelingJob,
    ]:
        r"""Return a callable for the create data labeling job method over gRPC.

        Creates a DataLabelingJob.

        Returns:
            Callable[[~.CreateDataLabelingJobRequest],
                    ~.DataLabelingJob]:
                A function that, when called, will call the underlying RPC
                on the server.
        """
        # Generate a "stub function" on-the-fly which will actually make
        # the request.
        # gRPC handles serialization and deserialization, so we just need
        # to pass in the functions for each.
        if "create_data_labeling_job" not in self._stubs:
            self._stubs["create_data_labeling_job"] = self.grpc_channel.unary_unary(
                "/google.cloud.aiplatform.v1beta1.JobService/CreateDataLabelingJob",
                request_serializer=job_service.CreateDataLabelingJobRequest.serialize,
                response_deserializer=gca_data_labeling_job.DataLabelingJob.deserialize,
            )
        return self._stubs["create_data_labeling_job"]

    @property
    def get_data_labeling_job(
        self,
    ) -> Callable[
        [job_service.GetDataLabelingJobRequest], data_labeling_job.DataLabelingJob
    ]:
        r"""Return a callable for the get data labeling job method over gRPC.

        Gets a DataLabelingJob.

        Returns:
            Callable[[~.GetDataLabelingJobRequest],
                    ~.DataLabelingJob]:
                A function that, when called, will call the underlying RPC
                on the server.
        """
        # Generate a "stub function" on-the-fly which will actually make
        # the request.
        # gRPC handles serialization and deserialization, so we just need
        # to pass in the functions for each.
        if "get_data_labeling_job" not in self._stubs:
            self._stubs["get_data_labeling_job"] = self.grpc_channel.unary_unary(
                "/google.cloud.aiplatform.v1beta1.JobService/GetDataLabelingJob",
                request_serializer=job_service.GetDataLabelingJobRequest.serialize,
                response_deserializer=data_labeling_job.DataLabelingJob.deserialize,
            )
        return self._stubs["get_data_labeling_job"]

    @property
    def list_data_labeling_jobs(
        self,
    ) -> Callable[
        [job_service.ListDataLabelingJobsRequest],
        job_service.ListDataLabelingJobsResponse,
    ]:
        r"""Return a callable for the list data labeling jobs method over gRPC.

        Lists DataLabelingJobs in a Location.

        Returns:
            Callable[[~.ListDataLabelingJobsRequest],
                    ~.ListDataLabelingJobsResponse]:
                A function that, when called, will call the underlying RPC
                on the server.
        """
        # Generate a "stub function" on-the-fly which will actually make
        # the request.
        # gRPC handles serialization and deserialization, so we just need
        # to pass in the functions for each.
        if "list_data_labeling_jobs" not in self._stubs:
            self._stubs["list_data_labeling_jobs"] = self.grpc_channel.unary_unary(
                "/google.cloud.aiplatform.v1beta1.JobService/ListDataLabelingJobs",
                request_serializer=job_service.ListDataLabelingJobsRequest.serialize,
                response_deserializer=job_service.ListDataLabelingJobsResponse.deserialize,
            )
        return self._stubs["list_data_labeling_jobs"]

    @property
    def delete_data_labeling_job(
        self,
    ) -> Callable[[job_service.DeleteDataLabelingJobRequest], operations.Operation]:
        r"""Return a callable for the delete data labeling job method over gRPC.

        Deletes a DataLabelingJob.

        Returns:
            Callable[[~.DeleteDataLabelingJobRequest],
                    ~.Operation]:
                A function that, when called, will call the underlying RPC
                on the server.
        """
        # Generate a "stub function" on-the-fly which will actually make
        # the request.
        # gRPC handles serialization and deserialization, so we just need
        # to pass in the functions for each.
        if "delete_data_labeling_job" not in self._stubs:
            self._stubs["delete_data_labeling_job"] = self.grpc_channel.unary_unary(
                "/google.cloud.aiplatform.v1beta1.JobService/DeleteDataLabelingJob",
                request_serializer=job_service.DeleteDataLabelingJobRequest.serialize,
                response_deserializer=operations.Operation.FromString,
            )
        return self._stubs["delete_data_labeling_job"]

    @property
    def cancel_data_labeling_job(
        self,
    ) -> Callable[[job_service.CancelDataLabelingJobRequest], empty.Empty]:
        r"""Return a callable for the cancel data labeling job method over gRPC.

        Cancels a DataLabelingJob. Success of cancellation is
        not guaranteed.

        Returns:
            Callable[[~.CancelDataLabelingJobRequest],
                    ~.Empty]:
                A function that, when called, will call the underlying RPC
                on the server.
        """
        # Generate a "stub function" on-the-fly which will actually make
        # the request.
        # gRPC handles serialization and deserialization, so we just need
        # to pass in the functions for each.
        if "cancel_data_labeling_job" not in self._stubs:
            self._stubs["cancel_data_labeling_job"] = self.grpc_channel.unary_unary(
                "/google.cloud.aiplatform.v1beta1.JobService/CancelDataLabelingJob",
                request_serializer=job_service.CancelDataLabelingJobRequest.serialize,
                response_deserializer=empty.Empty.FromString,
            )
        return self._stubs["cancel_data_labeling_job"]

    @property
    def create_hyperparameter_tuning_job(
        self,
    ) -> Callable[
        [job_service.CreateHyperparameterTuningJobRequest],
        gca_hyperparameter_tuning_job.HyperparameterTuningJob,
    ]:
        r"""Return a callable for the create hyperparameter tuning
        job method over gRPC.

        Creates a HyperparameterTuningJob

        Returns:
            Callable[[~.CreateHyperparameterTuningJobRequest],
                    ~.HyperparameterTuningJob]:
                A function that, when called, will call the underlying RPC
                on the server.
        """
        # Generate a "stub function" on-the-fly which will actually make
        # the request.
        # gRPC handles serialization and deserialization, so we just need
        # to pass in the functions for each.
        if "create_hyperparameter_tuning_job" not in self._stubs:
            self._stubs[
                "create_hyperparameter_tuning_job"
            ] = self.grpc_channel.unary_unary(
                "/google.cloud.aiplatform.v1beta1.JobService/CreateHyperparameterTuningJob",
                request_serializer=job_service.CreateHyperparameterTuningJobRequest.serialize,
                response_deserializer=gca_hyperparameter_tuning_job.HyperparameterTuningJob.deserialize,
            )
        return self._stubs["create_hyperparameter_tuning_job"]

    @property
    def get_hyperparameter_tuning_job(
        self,
    ) -> Callable[
        [job_service.GetHyperparameterTuningJobRequest],
        hyperparameter_tuning_job.HyperparameterTuningJob,
    ]:
        r"""Return a callable for the get hyperparameter tuning job method over gRPC.

        Gets a HyperparameterTuningJob

        Returns:
            Callable[[~.GetHyperparameterTuningJobRequest],
                    ~.HyperparameterTuningJob]:
                A function that, when called, will call the underlying RPC
                on the server.
        """
        # Generate a "stub function" on-the-fly which will actually make
        # the request.
        # gRPC handles serialization and deserialization, so we just need
        # to pass in the functions for each.
        if "get_hyperparameter_tuning_job" not in self._stubs:
            self._stubs[
                "get_hyperparameter_tuning_job"
            ] = self.grpc_channel.unary_unary(
                "/google.cloud.aiplatform.v1beta1.JobService/GetHyperparameterTuningJob",
                request_serializer=job_service.GetHyperparameterTuningJobRequest.serialize,
                response_deserializer=hyperparameter_tuning_job.HyperparameterTuningJob.deserialize,
            )
        return self._stubs["get_hyperparameter_tuning_job"]

    @property
    def list_hyperparameter_tuning_jobs(
        self,
    ) -> Callable[
        [job_service.ListHyperparameterTuningJobsRequest],
        job_service.ListHyperparameterTuningJobsResponse,
    ]:
        r"""Return a callable for the list hyperparameter tuning
        jobs method over gRPC.

        Lists HyperparameterTuningJobs in a Location.

        Returns:
            Callable[[~.ListHyperparameterTuningJobsRequest],
                    ~.ListHyperparameterTuningJobsResponse]:
                A function that, when called, will call the underlying RPC
                on the server.
        """
        # Generate a "stub function" on-the-fly which will actually make
        # the request.
        # gRPC handles serialization and deserialization, so we just need
        # to pass in the functions for each.
        if "list_hyperparameter_tuning_jobs" not in self._stubs:
            self._stubs[
                "list_hyperparameter_tuning_jobs"
            ] = self.grpc_channel.unary_unary(
                "/google.cloud.aiplatform.v1beta1.JobService/ListHyperparameterTuningJobs",
                request_serializer=job_service.ListHyperparameterTuningJobsRequest.serialize,
                response_deserializer=job_service.ListHyperparameterTuningJobsResponse.deserialize,
            )
        return self._stubs["list_hyperparameter_tuning_jobs"]

    @property
    def delete_hyperparameter_tuning_job(
        self,
    ) -> Callable[
        [job_service.DeleteHyperparameterTuningJobRequest], operations.Operation
    ]:
        r"""Return a callable for the delete hyperparameter tuning
        job method over gRPC.

        Deletes a HyperparameterTuningJob.

        Returns:
            Callable[[~.DeleteHyperparameterTuningJobRequest],
                    ~.Operation]:
                A function that, when called, will call the underlying RPC
                on the server.
        """
        # Generate a "stub function" on-the-fly which will actually make
        # the request.
        # gRPC handles serialization and deserialization, so we just need
        # to pass in the functions for each.
        if "delete_hyperparameter_tuning_job" not in self._stubs:
            self._stubs[
                "delete_hyperparameter_tuning_job"
            ] = self.grpc_channel.unary_unary(
                "/google.cloud.aiplatform.v1beta1.JobService/DeleteHyperparameterTuningJob",
                request_serializer=job_service.DeleteHyperparameterTuningJobRequest.serialize,
                response_deserializer=operations.Operation.FromString,
            )
        return self._stubs["delete_hyperparameter_tuning_job"]

    @property
    def cancel_hyperparameter_tuning_job(
        self,
    ) -> Callable[[job_service.CancelHyperparameterTuningJobRequest], empty.Empty]:
        r"""Return a callable for the cancel hyperparameter tuning
        job method over gRPC.

        Cancels a HyperparameterTuningJob. Starts asynchronous
        cancellation on the HyperparameterTuningJob. The server makes a
        best effort to cancel the job, but success is not guaranteed.
        Clients can use
        ``JobService.GetHyperparameterTuningJob``
        or other methods to check whether the cancellation succeeded or
        whether the job completed despite cancellation. On successful
        cancellation, the HyperparameterTuningJob is not deleted;
        instead it becomes a job with a
        ``HyperparameterTuningJob.error``
        value with a ``google.rpc.Status.code`` of
        1, corresponding to ``Code.CANCELLED``, and
        ``HyperparameterTuningJob.state``
        is set to ``CANCELLED``.

        Returns:
            Callable[[~.CancelHyperparameterTuningJobRequest],
                    ~.Empty]:
                A function that, when called, will call the underlying RPC
                on the server.
        """
        # Generate a "stub function" on-the-fly which will actually make
        # the request.
        # gRPC handles serialization and deserialization, so we just need
        # to pass in the functions for each.
        if "cancel_hyperparameter_tuning_job" not in self._stubs:
            self._stubs[
                "cancel_hyperparameter_tuning_job"
            ] = self.grpc_channel.unary_unary(
                "/google.cloud.aiplatform.v1beta1.JobService/CancelHyperparameterTuningJob",
                request_serializer=job_service.CancelHyperparameterTuningJobRequest.serialize,
                response_deserializer=empty.Empty.FromString,
            )
        return self._stubs["cancel_hyperparameter_tuning_job"]

    @property
    def create_batch_prediction_job(
        self,
    ) -> Callable[
        [job_service.CreateBatchPredictionJobRequest],
        gca_batch_prediction_job.BatchPredictionJob,
    ]:
        r"""Return a callable for the create batch prediction job method over gRPC.

        Creates a BatchPredictionJob. A BatchPredictionJob
        once created will right away be attempted to start.

        Returns:
            Callable[[~.CreateBatchPredictionJobRequest],
                    ~.BatchPredictionJob]:
                A function that, when called, will call the underlying RPC
                on the server.
        """
        # Generate a "stub function" on-the-fly which will actually make
        # the request.
        # gRPC handles serialization and deserialization, so we just need
        # to pass in the functions for each.
        if "create_batch_prediction_job" not in self._stubs:
            self._stubs["create_batch_prediction_job"] = self.grpc_channel.unary_unary(
                "/google.cloud.aiplatform.v1beta1.JobService/CreateBatchPredictionJob",
                request_serializer=job_service.CreateBatchPredictionJobRequest.serialize,
                response_deserializer=gca_batch_prediction_job.BatchPredictionJob.deserialize,
            )
        return self._stubs["create_batch_prediction_job"]

    @property
    def get_batch_prediction_job(
        self,
    ) -> Callable[
        [job_service.GetBatchPredictionJobRequest],
        batch_prediction_job.BatchPredictionJob,
    ]:
        r"""Return a callable for the get batch prediction job method over gRPC.

        Gets a BatchPredictionJob

        Returns:
            Callable[[~.GetBatchPredictionJobRequest],
                    ~.BatchPredictionJob]:
                A function that, when called, will call the underlying RPC
                on the server.
        """
        # Generate a "stub function" on-the-fly which will actually make
        # the request.
        # gRPC handles serialization and deserialization, so we just need
        # to pass in the functions for each.
        if "get_batch_prediction_job" not in self._stubs:
            self._stubs["get_batch_prediction_job"] = self.grpc_channel.unary_unary(
                "/google.cloud.aiplatform.v1beta1.JobService/GetBatchPredictionJob",
                request_serializer=job_service.GetBatchPredictionJobRequest.serialize,
                response_deserializer=batch_prediction_job.BatchPredictionJob.deserialize,
            )
        return self._stubs["get_batch_prediction_job"]

    @property
    def list_batch_prediction_jobs(
        self,
    ) -> Callable[
        [job_service.ListBatchPredictionJobsRequest],
        job_service.ListBatchPredictionJobsResponse,
    ]:
        r"""Return a callable for the list batch prediction jobs method over gRPC.

        Lists BatchPredictionJobs in a Location.

        Returns:
            Callable[[~.ListBatchPredictionJobsRequest],
                    ~.ListBatchPredictionJobsResponse]:
                A function that, when called, will call the underlying RPC
                on the server.
        """
        # Generate a "stub function" on-the-fly which will actually make
        # the request.
        # gRPC handles serialization and deserialization, so we just need
        # to pass in the functions for each.
        if "list_batch_prediction_jobs" not in self._stubs:
            self._stubs["list_batch_prediction_jobs"] = self.grpc_channel.unary_unary(
                "/google.cloud.aiplatform.v1beta1.JobService/ListBatchPredictionJobs",
                request_serializer=job_service.ListBatchPredictionJobsRequest.serialize,
                response_deserializer=job_service.ListBatchPredictionJobsResponse.deserialize,
            )
        return self._stubs["list_batch_prediction_jobs"]

    @property
    def delete_batch_prediction_job(
        self,
    ) -> Callable[[job_service.DeleteBatchPredictionJobRequest], operations.Operation]:
        r"""Return a callable for the delete batch prediction job method over gRPC.

        Deletes a BatchPredictionJob. Can only be called on
        jobs that already finished.

        Returns:
            Callable[[~.DeleteBatchPredictionJobRequest],
                    ~.Operation]:
                A function that, when called, will call the underlying RPC
                on the server.
        """
        # Generate a "stub function" on-the-fly which will actually make
        # the request.
        # gRPC handles serialization and deserialization, so we just need
        # to pass in the functions for each.
        if "delete_batch_prediction_job" not in self._stubs:
            self._stubs["delete_batch_prediction_job"] = self.grpc_channel.unary_unary(
                "/google.cloud.aiplatform.v1beta1.JobService/DeleteBatchPredictionJob",
                request_serializer=job_service.DeleteBatchPredictionJobRequest.serialize,
                response_deserializer=operations.Operation.FromString,
            )
        return self._stubs["delete_batch_prediction_job"]

    @property
    def cancel_batch_prediction_job(
        self,
    ) -> Callable[[job_service.CancelBatchPredictionJobRequest], empty.Empty]:
        r"""Return a callable for the cancel batch prediction job method over gRPC.

        Cancels a BatchPredictionJob.

        Starts asynchronous cancellation on the BatchPredictionJob. The
        server makes the best effort to cancel the job, but success is
        not guaranteed. Clients can use
        ``JobService.GetBatchPredictionJob``
        or other methods to check whether the cancellation succeeded or
        whether the job completed despite cancellation. On a successful
        cancellation, the BatchPredictionJob is not deleted;instead its
        ``BatchPredictionJob.state``
        is set to ``CANCELLED``. Any files already outputted by the job
        are not deleted.

        Returns:
            Callable[[~.CancelBatchPredictionJobRequest],
                    ~.Empty]:
                A function that, when called, will call the underlying RPC
                on the server.
        """
        # Generate a "stub function" on-the-fly which will actually make
        # the request.
        # gRPC handles serialization and deserialization, so we just need
        # to pass in the functions for each.
        if "cancel_batch_prediction_job" not in self._stubs:
            self._stubs["cancel_batch_prediction_job"] = self.grpc_channel.unary_unary(
                "/google.cloud.aiplatform.v1beta1.JobService/CancelBatchPredictionJob",
                request_serializer=job_service.CancelBatchPredictionJobRequest.serialize,
                response_deserializer=empty.Empty.FromString,
            )
        return self._stubs["cancel_batch_prediction_job"]


__all__ = ("JobServiceGrpcTransport",)<|MERGE_RESOLUTION|>--- conflicted
+++ resolved
@@ -242,12 +242,7 @@
 
     @property
     def grpc_channel(self) -> grpc.Channel:
-<<<<<<< HEAD
-        """Return the channel designed to connect to this service.
-        """
-=======
         """Return the channel designed to connect to this service."""
->>>>>>> 7983b448
         return self._grpc_channel
 
     @property
