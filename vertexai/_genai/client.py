--- conflicted
+++ resolved
@@ -38,12 +38,6 @@
     from vertexai._genai import prompts as prompts_module
     from vertexai._genai import live as live_module
 
-<<<<<<< HEAD
-=======
-# Test change to trigger presubmit
-
-class AsyncClient:
->>>>>>> 994dc953
 
 _GENAI_MODULES_TELEMETRY_HEADER = "vertex-genai-modules"
 
@@ -64,6 +58,8 @@
 
 _api_client.append_library_version_headers = _add_tracking_headers
 
+
+# Test change to trigger presubmit
 
 class AsyncClient:
     """Async Gen AI Client for the Vertex SDK."""
