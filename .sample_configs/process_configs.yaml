global:
  api_endpoint: us-central1-aiplatform.googleapis.com
  api_endpoint_comment: The AI Platform services require regional API endpoints.
  timeout: 300
  skip:
  - etag
  - create_time
  - update_time
  max_depth: -1
  license_year: 2020
batch_migrate_resources_sample: {}
cancel_batch_prediction_job_sample: {}
cancel_custom_job_sample: {}
cancel_data_labeling_job_sample: {}
cancel_hyperparameter_tuning_job_sample: {}
cancel_training_pipeline_sample: {}
create_batch_prediction_job_bigquery_sample:
  gapic_module_child: aiplatform_v1beta1
  namespace: null
create_batch_prediction_job_custom_image_explain_sample: {}
create_batch_prediction_job_custom_tabular_explain_sample: {}
create_batch_prediction_job_sample: {}
create_batch_prediction_job_tabular_explain_sample: {}
create_batch_prediction_job_tabular_forecasting_sample:
  gapic_module_child: aiplatform_v1beta1
  namespace: null
create_batch_prediction_job_text_classification_sample: {}
create_batch_prediction_job_text_entity_extraction_sample: {}
create_batch_prediction_job_text_sentiment_analysis_sample: {}
create_batch_prediction_job_video_action_recognition_sample: {}
create_batch_prediction_job_video_classification_sample: {}
create_batch_prediction_job_video_object_tracking_sample: {}
create_custom_job_python_package_sample: {}
create_custom_job_sample: {}
create_data_labeling_job_active_learning_sample: {}
create_data_labeling_job_image_segmentation_sample: {}
create_data_labeling_job_images_sample: {}
create_data_labeling_job_sample: {}
create_data_labeling_job_specialist_pool_sample: {}
create_data_labeling_job_text_sample: {}
create_data_labeling_job_video_sample: {}
create_dataset_image_sample:
  skip:
  - create_time
  - update_time
create_dataset_sample:
  skip:
  - create_time
  - update_time
create_dataset_tabular_bigquery_sample:
  skip:
  - labels
  - create_time
  - update_time
create_dataset_tabular_gcs_sample:
  skip:
  - labels
  - create_time
  - update_time
create_dataset_text_sample:
  skip:
  - create_time
  - update_time
create_dataset_video_sample:
  skip:
  - create_time
  - update_time
create_endpoint_sample:
  skip:
  - traffic_split
  - deployed_models
create_hyperparameter_tuning_job_python_package_sample: {}
create_hyperparameter_tuning_job_sample: {}
create_specialist_pool_sample: {}
create_training_pipeline_custom_job_sample: {}
create_training_pipeline_custom_training_managed_dataset_sample: {}
create_training_pipeline_image_classification_sample:
  schema_types:
    training_task_inputs_dict: trainingjob.definition.AutoMlImageClassificationInputs
create_training_pipeline_image_object_detection_sample:
  schema_types:
    training_task_inputs_dict: trainingjob.definition.AutoMlImageObjectDetectionInputs
create_training_pipeline_sample: {}
create_training_pipeline_tabular_classification_sample: {}
create_training_pipeline_tabular_forecasting_sample: {}
create_training_pipeline_tabular_regression_sample: {}
create_training_pipeline_text_classification_sample:
  schema_types:
    training_task_inputs_dict: trainingjob.definition.AutoMlTextClassificationInputs
create_training_pipeline_text_entity_extraction_sample:
  schema_types:
    training_task_inputs_dict: trainingjob.definition.AutoMlTextExtractionInputs
create_training_pipeline_text_sentiment_analysis_sample:
  schema_types:
    training_task_inputs_dict: trainingjob.definition.AutoMlTextSentimentInputs
create_training_pipeline_video_action_recognition_sample:
  schema_types:
    training_task_inputs_dict: trainingjob.definition.AutoMlVideoActionRecognitionInputs
create_training_pipeline_video_classification_sample:
  schema_types:
    training_task_inputs_dict: trainingjob.definition.AutoMlVideoClassificationInputs
create_training_pipeline_video_object_tracking_sample:
  schema_types:
    training_task_inputs_dict: trainingjob.definition.AutoMlVideoObjectTrackingInputs
delete_batch_prediction_job_sample: {}
delete_custom_job_sample: {}
delete_data_labeling_job_sample: {}
delete_dataset_sample: {}
delete_endpoint_sample: {}
delete_hyperparameter_tuning_job_sample: {}
delete_model_sample: {}
delete_specialist_pool_sample: {}
delete_training_pipeline_sample: {}
deploy_model_custom_trained_model_sample:
  max_depth: 0
  resource_name: endpoint
  timeout: 7200
  skip:
  - explanation_spec
deploy_model_sample:
  max_depth: 0
  resource_name: endpoint
  timeout: 7200
  skip:
  - explanation_spec
explain_custom_image_sample:
  max_depth: 1
  resource_name: endpoint
explain_custom_tabular_sample:
  max_depth: 1
  resource_name: endpoint
  comments:
    approximation_error: This is the approximation error.
    attributions: Feature attributions.
explain_sample:
  max_depth: 1
  resource_name: endpoint
  comments:
    approximation_error: This is the approximation error.
    attributions: Feature attributions.
explain_tabular_sample:
<<<<<<< HEAD
=======
  gapic_module_child: aiplatform_v1beta1
  namespace: null
  api_endpoint: us-central1-prediction-aiplatform.googleapis.com
>>>>>>> 96ac9760
  max_depth: 2
  resource_name: endpoint
  comments:
    approximation_error: This is the approximation error.
    attributions: Feature attributions.
export_data_sample:
  resource_name: dataset
export_evaluated_data_items_sample:
  resource_name: model_evaluation
export_model_sample:
  lro_metadata:
  - output_info
export_model_tabular_classification_sample:
  gapic_module_child: aiplatform_v1beta1
  namespace: null
  lro_metadata:
  - output_info
export_model_video_action_recognition_sample:
  lro_metadata:
  - output_info
export_model_video_classification_sample:
  lro_metadata:
  - output_info
export_model_video_object_tracking_sample:
  lro_metadata:
  - output_info
get_annotation_spec_sample: {}
get_batch_prediction_job_sample:
  skip:
  - dedicated_resources
  - manual_batch_tuning_parameters
get_custom_job_sample: {}
get_data_labeling_job_sample: {}
get_dataset_sample: {}
get_endpoint_sample: {}
get_hyperparameter_tuning_job_sample: {}
get_model_evaluation_image_classification_sample: {}
get_model_evaluation_image_object_detection_sample: {}
get_model_evaluation_sample:
  skip:
  - model_explanation
get_model_evaluation_slice_sample: {}
get_model_evaluation_tabular_classification_sample: {}
get_model_evaluation_tabular_forecasting_sample: {}
get_model_evaluation_tabular_regression_sample: {}
get_model_evaluation_text_classification_sample:
  skip:
  - create_time
  - slice_dimensions
get_model_evaluation_text_entity_extraction_sample:
  skip:
  - create_time
get_model_evaluation_text_sentiment_analysis_sample:
  skip:
  - create_time
get_model_evaluation_video_action_recognition_sample:
  skip:
  - model_explanation
get_model_evaluation_video_classification_sample:
  skip:
  - model_explanation
get_model_evaluation_video_object_tracking_sample:
  skip:
  - model_explanation
get_model_sample:
  skip:
  - explanation_spec
get_specialist_pool_sample: {}
get_training_pipeline_sample: {}
import_data_image_classification_sample:
  resource_name: dataset
import_data_image_classification_single_label_sample:
  timeout: 1800
  resource_name: dataset
import_data_image_object_detection_sample:
  timeout: 1800
  resource_name: dataset
import_data_sample:
  timeout: 1800
  resource_name: dataset
import_data_text_classification_single_label_sample:
  timeout: 1800
  resource_name: dataset
import_data_text_entity_extraction_sample:
  resource_name: dataset
  timeout: 1800
import_data_text_sentiment_analysis_sample:
  resource_name: dataset
  timeout: 1800
import_data_video_action_recognition_sample:
  resource_name: dataset
  timeout: 1800
import_data_video_classification_sample:
  timeout: 1800
  resource_name: dataset
import_data_video_object_tracking_sample:
  timeout: 1800
  resource_name: dataset
list_annotations_sample: {}
list_batch_prediction_jobs_sample: {}
list_custom_jobs_sample: {}
list_data_items_sample: {}
list_data_labeling_jobs_sample: {}
list_datasets_sample: {}
list_endpoints_sample: {}
list_hyperparameter_tuning_jobs_sample: {}
list_model_evaluation_slices_sample: {}
list_model_evaluations_sample: {}
list_model_evaluations_tabular_forecasting_sample: {}
list_models_sample: {}
list_specialist_pools_sample: {}
list_training_pipelines_sample: {}
predict_custom_trained_model_sample:
  max_depth: 1
  resource_name: endpoint
  comments:
    predictions: The predictions are a google.protobuf.Value representation of the
      model's predictions.
predict_image_classification_sample:
  max_depth: 1
  resource_name: endpoint
  schema_types:
    instance_dict: predict.instance.ImageClassificationPredictionInstance
    parameters_dict: predict.params.ImageClassificationPredictionParams
  comments:
    predictions: See gs://google-cloud-aiplatform/schema/predict/prediction/classification.yaml
      for the format of the predictions.
predict_image_file_sample:
  max_depth: 1
  resource_name: endpoint
predict_image_object_detection_sample:
  max_depth: 1
  resource_name: endpoint
  schema_types:
    instance_dict: predict.instance.ImageObjectDetectionPredictionInstance
    parameters_dict: predict.params.ImageObjectDetectionPredictionParams
  comments:
    predictions: See gs://google-cloud-aiplatform/schema/predict/prediction/image_object_detection.yaml
      for the format of the predictions.
predict_sample:
  max_depth: 1
  resource_name: endpoint
  region_tags:
  - aiplatform_predict_sample
  - aiplatform_predict_tutorial
predict_tabular_classification_sample:
  max_depth: 1
  resource_name: endpoint
  comments:
    predictions: See gs://google-cloud-aiplatform/schema/predict/prediction/tables_classification.yaml
      for the format of the predictions.
predict_tabular_forecasting_sample: {}
predict_tabular_regression_sample:
  max_depth: 1
  resource_name: endpoint
  comments:
    predictions: See gs://google-cloud-aiplatform/schema/predict/prediction/tables_regression.yaml
      for the format of the predictions.
predict_text_classification_single_label_sample:
  max_depth: 1
  resource_name: endpoint
  schema_types:
    instance_dict: predict.instance.TextClassificationPredictionInstance
  comments:
    predictions: See gs://google-cloud-aiplatform/schema/predict/prediction/text_classification.yaml
      for the format of the predictions.
predict_text_entity_extraction_sample:
  max_depth: 1
  resource_name: endpoint
  schema_types:
    instance_dict: predict.instance.TextExtractionPredictionInstance
  comments:
    predictions: See gs://google-cloud-aiplatform/schema/predict/prediction/text_extraction.yaml
      for the format of the predictions.
predict_text_sentiment_analysis_sample:
  max_depth: 1
  resource_name: endpoint
  schema_types:
    instance_dict: predict.instance.TextSentimentPredictionInstance
  comments:
    predictions: See gs://google-cloud-aiplatform/schema/predict/prediction/text_sentiment.yaml
      for the format of the predictions.
search_migratable_resources_sample: {}
undeploy_model_sample:
  resource_name: endpoint
update_dataset_sample: {}
update_endpoint_sample: {}
update_model_sample: {}
update_specialist_pool_sample: {}
upload_model_custom_container_sample:
  timeout: 1800
upload_model_explain_image_managed_container_sample:
  gapic_module_child: aiplatform_v1beta1
  namespace: null
upload_model_explain_tabular_managed_container_sample:
  gapic_module_child: aiplatform_v1beta1
  namespace: null
upload_model_managed_container_sample:
  timeout: 1800
upload_model_sample:
  timeout: 1800<|MERGE_RESOLUTION|>--- conflicted
+++ resolved
@@ -139,12 +139,8 @@
     approximation_error: This is the approximation error.
     attributions: Feature attributions.
 explain_tabular_sample:
-<<<<<<< HEAD
-=======
-  gapic_module_child: aiplatform_v1beta1
-  namespace: null
-  api_endpoint: us-central1-prediction-aiplatform.googleapis.com
->>>>>>> 96ac9760
+  gapic_module_child: aiplatform_v1beta1
+  namespace: null
   max_depth: 2
   resource_name: endpoint
   comments:
