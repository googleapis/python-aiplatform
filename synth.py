--- conflicted
+++ resolved
@@ -38,15 +38,6 @@
 library = gapic.py_library("aiplatform", "v1beta1", generator_version="0.20")
 
 s.move(
-<<<<<<< HEAD
-	library,
-	excludes=[
-		"setup.py",
-		"README.rst",
-		"docs/index.rst",
-        "google/cloud/aiplatform/__init__.py",
-	]
-=======
     library,
     excludes=[
         ".kokoro",
@@ -56,7 +47,6 @@
         "google/cloud/aiplatform/__init__.py",
         "tests/unit/aiplatform_v1beta1/test_prediction_service.py",
     ],
->>>>>>> 3c713d5c
 )
 
 # ----------------------------------------------------------------------------
