# Copyright 2020 Google LLC
#
# Licensed under the Apache License, Version 2.0 (the "License");
# you may not use this file except in compliance with the License.
# You may obtain a copy of the License at
#
# http://www.apache.org/licenses/LICENSE-2.0
#
# Unless required by applicable law or agreed to in writing, software
# distributed under the License is distributed on an "AS IS" BASIS,
# WITHOUT WARRANTIES OR CONDITIONS OF ANY KIND, either express or implied.
# See the License for the specific language governing permissions and
# limitations under the License.

"""This script is used to synthesize generated parts of this library."""

import os

import synthtool as s
import synthtool.gcp as gcp
from synthtool.languages import python

gapic = gcp.GAPICBazel()

common = gcp.CommonTemplates()

# ----------------------------------------------------------------------------
# Generate AI Platform GAPIC layer
# ----------------------------------------------------------------------------

<<<<<<< HEAD
# library = gapic.py_library(
#     service="aiplatform",
#     version="v1beta1",
#     bazel_target="//google/cloud/aiplatform/v1beta1:aiplatform-v1beta1-py",
# )
library = gapic.py_library("aiplatform", "v1beta1")
=======
library = gapic.py_library(
    service="aiplatform",
    version="v1beta1",
    bazel_target="//google/cloud/aiplatform/v1beta1:aiplatform-v1beta1-py",
)
>>>>>>> 1cbd4a55

s.move(
    library,
    excludes=[
<<<<<<< HEAD
        "setup.py",
        "README.rst",
        "docs/index.rst",
        "scripts/fixup_aiplatform_v1beta1_keywords.py",
        "google/cloud/aiplatform/__init__.py",
        "tests/unit/gapic/aiplatform_v1beta1/test_prediction_service.py",
=======
        ".pre-commit-config.yaml",
        "setup.py",
        "README.rst",
        "docs/index.rst",
        "docs/definition_v1beta1/services.rst",
        "docs/instance_v1beta1/services.rst",
        "docs/params_v1beta1/services.rst",
        "docs/prediction_v1beta1/services.rst",
        "scripts/fixup_aiplatform_v1beta1_keywords.py",
        "scripts/fixup_definition_v1beta1_keywords.py",
        "scripts/fixup_instance_v1beta1_keywords.py",
        "scripts/fixup_params_v1beta1_keywords.py",
        "scripts/fixup_prediction_v1beta1_keywords.py",
        "google/cloud/aiplatform/__init__.py",
        "google/cloud/aiplatform/v1beta1/schema/**/services/",
        "tests/unit/gapic/aiplatform_v1beta1/test_prediction_service.py",
        "tests/unit/gapic/definition_v1beta1/",
        "tests/unit/gapic/instance_v1beta1/",
        "tests/unit/gapic/params_v1beta1/",
        "tests/unit/gapic/prediction_v1beta1/",
>>>>>>> 1cbd4a55
    ],
)

# ----------------------------------------------------------------------------
# Patch the library
# ----------------------------------------------------------------------------

s.replace(
    "**/client.py",
    "client_options: ClientOptions = ",
    "client_options: ClientOptions.ClientOptions = ",
)

# https://github.com/googleapis/gapic-generator-python/issues/413
s.replace(
    "google/cloud/aiplatform_v1beta1/services/prediction_service/client.py",
    "request.instances = instances",
    "request.instances.extend(instances)",
)

# https://github.com/googleapis/gapic-generator-python/issues/672
s.replace(
    "google/cloud/aiplatform_v1beta1/services/endpoint_service/client.py",
    "request.traffic_split.extend\(traffic_split\)",
    "request.traffic_split = traffic_split",
)

<<<<<<< HEAD
=======

# Generator adds a bad import statement to enhanced type;
# need to fix in post-processing steps.
s.replace(
    "google/cloud/aiplatform/v1beta1/schema/predict/prediction_v1beta1/types/text_sentiment.py",
    "text_sentiment_pb2 as gcaspi_text_sentiment  # type: ignore",
    "TextSentimentPredictionInstance")

s.replace(
    "google/cloud/aiplatform/v1beta1/schema/predict/prediction_v1beta1/types/text_sentiment.py",
    "message=gcaspi_text_sentiment.TextSentimentPredictionInstance,",
    "message=TextSentimentPredictionInstance,")



>>>>>>> 1cbd4a55
# post processing to fix the generated reference doc
from synthtool import transforms as st
import re

# https://github.com/googleapis/gapic-generator-python/issues/479
paths = st._filter_files(st._expand_paths("google/cloud/**/*.py", "."))

pattern = r"(:\w+:``[^`]+``)"
expr = re.compile(pattern, flags=re.MULTILINE)
replaces = []
for path in paths:
    with path.open("r+") as fh:
        content = fh.read()
    matches = re.findall(expr, content)
    if matches:
        for match in matches:
            before = match
            after = match.replace("``", "`")
            replaces.append((path, before, after))

for path, before, after in replaces:
    s.replace([path], before, after)


# https://github.com/googleapis/gapic-generator-python/issues/483
paths = st._filter_files(st._expand_paths("google/cloud/**/*.py", "."))
pattern = r"(?P<full>\[(?P<first>[\w.]+)\]\[(?P<second>[\w.]+)\])"
expr = re.compile(pattern, flags=re.MULTILINE)
replaces = []
for path in paths:
    with path.open("r+") as fh:
        content = fh.read()
        for match in expr.finditer(content):
            before = match.groupdict()["full"].replace("[", "\[").replace("]", "\]")
            after = match.groupdict()["first"]
            after = f"``{after}``"
            replaces.append((path, before, after))

for path, before, after in replaces:
    s.replace([path], before, after)


s.replace("google/cloud/**/*.py", "\]\(\n\n\s*", "](")

s.replace("google/cloud/**/*.py", "\s*//\n\s*", "")

s.replace("google/cloud/**/*.py", "https:[\n]*\s*//", "https://")

s.replace("google/cloud/**/*.py", "[\n]*\s*//\s*/", "/")

# ----------------------------------------------------------------------------
# Add templated files
# ----------------------------------------------------------------------------

templated_files = common.py_library(cov_level=99, microgenerator=True)
s.move(
    templated_files,
    excludes=[
        ".coveragerc",
        ".kokoro/samples/**"
    ]
)  # the microgenerator has a good coveragerc file

# Don't treat docs warnings as errors
s.replace("noxfile.py", """["']-W["'],  # warnings as errors""", "")

s.shell.run(["nox", "-s", "blacken"], hide_output=False)<|MERGE_RESOLUTION|>--- conflicted
+++ resolved
@@ -28,32 +28,15 @@
 # Generate AI Platform GAPIC layer
 # ----------------------------------------------------------------------------
 
-<<<<<<< HEAD
-# library = gapic.py_library(
-#     service="aiplatform",
-#     version="v1beta1",
-#     bazel_target="//google/cloud/aiplatform/v1beta1:aiplatform-v1beta1-py",
-# )
-library = gapic.py_library("aiplatform", "v1beta1")
-=======
 library = gapic.py_library(
     service="aiplatform",
     version="v1beta1",
     bazel_target="//google/cloud/aiplatform/v1beta1:aiplatform-v1beta1-py",
 )
->>>>>>> 1cbd4a55
 
 s.move(
     library,
     excludes=[
-<<<<<<< HEAD
-        "setup.py",
-        "README.rst",
-        "docs/index.rst",
-        "scripts/fixup_aiplatform_v1beta1_keywords.py",
-        "google/cloud/aiplatform/__init__.py",
-        "tests/unit/gapic/aiplatform_v1beta1/test_prediction_service.py",
-=======
         ".pre-commit-config.yaml",
         "setup.py",
         "README.rst",
@@ -74,7 +57,6 @@
         "tests/unit/gapic/instance_v1beta1/",
         "tests/unit/gapic/params_v1beta1/",
         "tests/unit/gapic/prediction_v1beta1/",
->>>>>>> 1cbd4a55
     ],
 )
 
@@ -102,8 +84,6 @@
     "request.traffic_split = traffic_split",
 )
 
-<<<<<<< HEAD
-=======
 
 # Generator adds a bad import statement to enhanced type;
 # need to fix in post-processing steps.
@@ -119,7 +99,6 @@
 
 
 
->>>>>>> 1cbd4a55
 # post processing to fix the generated reference doc
 from synthtool import transforms as st
 import re
