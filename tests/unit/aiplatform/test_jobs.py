--- conflicted
+++ resolved
@@ -115,7 +115,6 @@
 
 _TEST_LABEL = {"team": "experimentation", "trial_id": "x435"}
 
-<<<<<<< HEAD
 _TEST_EXPLANATION_METADATA = aiplatform.explain.ExplanationMetadata(
     inputs={
         "features": {
@@ -131,12 +130,10 @@
     {"sampled_shapley_attribution": {"path_count": 10}}
 )
 
-=======
 _TEST_JOB_GET_METHOD_NAME = "get_fake_job"
 _TEST_JOB_CANCEL_METHOD_NAME = "cancel_fake_job"
 _TEST_JOB_DELETE_METHOD_NAME = "delete_fake_job"
 _TEST_JOB_RESOURCE_NAME = f"{_TEST_PARENT}/fakeJobs/{_TEST_ID}"
->>>>>>> 07f0a858
 
 # TODO(b/171333554): Move reusable test fixtures to conftest.py file
 
