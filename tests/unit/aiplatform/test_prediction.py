# -*- coding: utf-8 -*-

# Copyright 2022 Google LLC
#
# Licensed under the Apache License, Version 2.0 (the "License");
# you may not use this file except in compliance with the License.
# You may obtain a copy of the License at
#
#     http://www.apache.org/licenses/LICENSE-2.0
#
# Unless required by applicable law or agreed to in writing, software
# distributed under the License is distributed on an "AS IS" BASIS,
# WITHOUT WARRANTIES OR CONDITIONS OF ANY KIND, either express or implied.
# See the License for the specific language governing permissions and
# limitations under the License.
#

import asyncio
import importlib
import json
import os
import pytest
<<<<<<< HEAD
import textwrap
=======
import requests
>>>>>>> 9acdddfa
from unittest import mock

from fastapi import HTTPException
from fastapi import Request
from fastapi import Response
from starlette.datastructures import Headers
from starlette.testclient import TestClient

<<<<<<< HEAD
from google.api_core import operation as ga_operation

from google.cloud import aiplatform
from google.cloud.aiplatform import base
from google.cloud.aiplatform import helpers
from google.cloud.aiplatform import initializer

from google.cloud.aiplatform.docker_utils import build
from google.cloud.aiplatform.prediction import DEFAULT_HEALTH_ROUTE
from google.cloud.aiplatform.prediction import DEFAULT_HTTP_PORT
from google.cloud.aiplatform.prediction import DEFAULT_PREDICT_ROUTE
from google.cloud.aiplatform.prediction import LocalModel
=======
from google.cloud.aiplatform.compat.types import model as gca_model_compat
from google.cloud.aiplatform.constants import prediction
from google.cloud.aiplatform.docker_utils import run
from google.cloud.aiplatform.prediction import LocalModel
from google.cloud.aiplatform.prediction import LocalEndpoint
>>>>>>> 9acdddfa
from google.cloud.aiplatform.prediction import handler_utils
from google.cloud.aiplatform.prediction.handler import Handler
from google.cloud.aiplatform.prediction.handler import PredictionHandler
from google.cloud.aiplatform.prediction.model_server import ModelServer
from google.cloud.aiplatform.prediction.predictor import Predictor
from google.cloud.aiplatform.prediction.serializer import DefaultSerializer
from google.cloud.aiplatform.utils import prediction_utils

from google.cloud.aiplatform_v1.services.model_service import (
    client as model_service_client,
)
from google.cloud.aiplatform.compat.types import (
    model as gca_model,
    env_var as gca_env_var,
    model_service as gca_model_service,
)


_TEST_INPUT = b'{"instances": [[1, 2, 3, 4]]}'
_TEST_DESERIALIZED_INPUT = {"instances": [[1, 2, 3, 4]]}
_TEST_PREDICTION_OUTPUT = {"predictions": [[1]]}
_TEST_SERIALIZED_OUTPUT = b'{"predictions": [[1]]}'
_APPLICATION_JSON = "application/json"
_TEST_GCS_ARTIFACTS_URI = ""

_TEST_AIP_HTTP_PORT = "8080"
_TEST_AIP_HEALTH_ROUTE = "/health"
_TEST_AIP_PREDICT_ROUTE = "/predict"

<<<<<<< HEAD
_TEST_PROJECT = "test-project"
_TEST_LOCATION = "us-central1"
_TEST_MODEL_NAME = "test-model"
_TEST_ARTIFACT_URI = "gs://test/artifact/uri"
_TEST_SERVING_CONTAINER_IMAGE = "gcr.io/test-serving/container:image"
_TEST_SERVING_CONTAINER_PREDICTION_ROUTE = "predict"
_TEST_SERVING_CONTAINER_HEALTH_ROUTE = "metadata"
_TEST_DESCRIPTION = "test description"
_TEST_SERVING_CONTAINER_COMMAND = ["python3", "run_my_model.py"]
_TEST_SERVING_CONTAINER_ARGS = ["--test", "arg"]
_TEST_SERVING_CONTAINER_ENVIRONMENT_VARIABLES = {
    "learning_rate": 0.01,
    "loss_fn": "mse",
}
_TEST_SERVING_CONTAINER_PORTS = [8888, 10000]
_TEST_ID = "1028944691210842416"
_TEST_LABEL = {"team": "experimentation", "trial_id": "x435"}

_TEST_INSTANCE_SCHEMA_URI = "gs://test/schema/instance.yaml"
_TEST_PARAMETERS_SCHEMA_URI = "gs://test/schema/parameters.yaml"
_TEST_PREDICTION_SCHEMA_URI = "gs://test/schema/predictions.yaml"

_TEST_EXPLANATION_METADATA = aiplatform.explain.ExplanationMetadata(
    inputs={
        "features": {
            "input_tensor_name": "dense_input",
            "encoding": "BAG_OF_FEATURES",
            "modality": "numeric",
            "index_feature_mapping": ["abc", "def", "ghj"],
        }
    },
    outputs={"medv": {"output_tensor_name": "dense_2"}},
)
_TEST_EXPLANATION_PARAMETERS = aiplatform.explain.ExplanationParameters(
    {"sampled_shapley_attribution": {"path_count": 10}}
)

_TEST_MODEL_RESOURCE_NAME = model_service_client.ModelServiceClient.model_path(
    _TEST_PROJECT, _TEST_LOCATION, _TEST_ID
)

_DEFAULT_BASE_IMAGE = "python:3.7"
_ENTRYPOINT_FILE = "entrypoint.py"
_TEST_SRC_DIR = "user_code"
_TEST_PREDICTOR_FILE = "predictor.py"
_TEST_OUTPUT_IMAGE = "cpr_image:latest"
=======
_TEST_IMAGE_URI = "test_image:latest"
_TEST_PREDICT_RESPONSE_CONTENT = b'{"x": [[1]]}'
_TEST_HEALTH_CHECK_RESPONSE_CONTENT = b"{}"
_TEST_HTTP_ERROR_MESSAGE = "HTTP Error Occurred."
_TEST_CONTAINER_LOGS_LEN = 5
_CONTAINER_RUNNING_STATUS = "running"
_CONTAINER_EXITED_STATUS = "exited"
>>>>>>> 9acdddfa


@pytest.fixture
def deserialize_mock():
    with mock.patch.object(DefaultSerializer, "deserialize") as deserialize_mock:
        deserialize_mock.return_value = _TEST_DESERIALIZED_INPUT
        yield deserialize_mock


@pytest.fixture
def deserialize_exception_mock():
    with mock.patch.object(
        DefaultSerializer, "deserialize"
    ) as deserialize_exception_mock:
        deserialize_exception_mock.side_effect = HTTPException(status_code=400,)
        yield deserialize_exception_mock


@pytest.fixture
def serialize_mock():
    with mock.patch.object(DefaultSerializer, "serialize") as serialize_mock:
        serialize_mock.return_value = _TEST_SERIALIZED_OUTPUT
        yield serialize_mock


@pytest.fixture
def serialize_exception_mock():
    with mock.patch.object(DefaultSerializer, "serialize") as serialize_exception_mock:
        serialize_exception_mock.side_effect = HTTPException(status_code=400,)
        yield serialize_exception_mock


@pytest.fixture
def predictor_mock():
    with mock.patch(
        "google.cloud.aiplatform.prediction.predictor.Predictor"
    ) as MockPredictor:
        instance = MockPredictor.return_value
        instance().preprocess.return_value = _TEST_DESERIALIZED_INPUT
        instance().predict.return_value = _TEST_PREDICTION_OUTPUT
        instance().postprocess.return_value = _TEST_SERIALIZED_OUTPUT
        yield instance


@pytest.fixture
def model_server_env_mock():
    env_vars = {
        "AIP_HTTP_PORT": _TEST_AIP_HTTP_PORT,
        "AIP_HEALTH_ROUTE": _TEST_AIP_HEALTH_ROUTE,
        "AIP_PREDICT_ROUTE": _TEST_AIP_PREDICT_ROUTE,
    }
    with mock.patch.dict(os.environ, env_vars):
        yield


def get_test_request():
    async def _create_request_receive():
        return {
            "type": "http.request",
            "body": _TEST_INPUT,
            "more_body": False,
        }

    return Request(
        scope={
            "type": "http",
            "headers": Headers(
                {"content-type": _APPLICATION_JSON, "accept": _APPLICATION_JSON}
            ).raw,
        },
        receive=_create_request_receive,
    )


def get_test_predictor():
    class _TestPredictor(Predictor):
        def __init__(self):
            pass

        def load(self, gcs_artifacts_uri):
            pass

        def predict(self, instances):
            pass

    return _TestPredictor


@pytest.fixture
<<<<<<< HEAD
def get_model_mock():
    with mock.patch.object(
        model_service_client.ModelServiceClient, "get_model"
    ) as get_model_mock:
        get_model_mock.return_value = gca_model.Model(
            display_name=_TEST_MODEL_NAME, name=_TEST_MODEL_RESOURCE_NAME,
        )
        yield get_model_mock


@pytest.fixture
def upload_model_mock():
    with mock.patch.object(
        model_service_client.ModelServiceClient, "upload_model"
    ) as upload_model_mock:
        mock_lro = mock.Mock(ga_operation.Operation)
        mock_lro.result.return_value = gca_model_service.UploadModelResponse(
            model=_TEST_MODEL_RESOURCE_NAME
        )
        upload_model_mock.return_value = mock_lro
        yield upload_model_mock


@pytest.fixture
def populate_entrypoint_if_not_exists_mock():
    with mock.patch.object(
        prediction_utils, "populate_entrypoint_if_not_exists"
    ) as populate_entrypoint_if_not_exists_mock:
        yield populate_entrypoint_if_not_exists_mock


@pytest.fixture
def is_prebuilt_prediction_container_uri_is_true_mock():
    with mock.patch.object(
        helpers, "is_prebuilt_prediction_container_uri"
    ) as is_prebuilt_prediction_container_uri_is_true_mock:
        is_prebuilt_prediction_container_uri_is_false_mock.return_value = True
        yield is_prebuilt_prediction_container_uri_is_true_mock


@pytest.fixture
def is_prebuilt_prediction_container_uri_is_false_mock():
    with mock.patch.object(
        helpers, "is_prebuilt_prediction_container_uri"
    ) as is_prebuilt_prediction_container_uri_is_false_mock:
        is_prebuilt_prediction_container_uri_is_false_mock.return_value = False
        yield is_prebuilt_prediction_container_uri_is_false_mock


@pytest.fixture
def build_image_mock():
    with mock.patch.object(build, "build_image") as build_image_mock:
        build_image_mock.return_value = None
        yield build_image_mock
=======
def local_endpoint_init_mock():
    with mock.patch.object(LocalEndpoint, "__init__") as local_endpoint_init_mock:
        local_endpoint_init_mock.return_value = None
        yield local_endpoint_init_mock


@pytest.fixture
def local_endpoint_enter_mock():
    with mock.patch.object(LocalEndpoint, "__enter__") as local_endpoint_enter_mock:
        yield local_endpoint_enter_mock


@pytest.fixture
def local_endpoint_exit_mock():
    with mock.patch.object(LocalEndpoint, "__exit__") as local_endpoint_exit_mock:
        yield local_endpoint_exit_mock


def get_docker_container_mock():
    container = mock.MagicMock()
    return container


@pytest.fixture
def run_prediction_container_mock():
    with mock.patch.object(
        run, "run_prediction_container"
    ) as run_prediction_container_mock:
        run_prediction_container_mock.return_value = get_docker_container_mock()
        yield run_prediction_container_mock


@pytest.fixture
def run_prediction_container_with_running_status_mock():
    with mock.patch.object(
        run, "run_prediction_container"
    ) as run_prediction_container_with_running_status_mock:
        run_prediction_container_with_running_status_mock.return_value = (
            get_docker_container_mock()
        )
        run_prediction_container_with_running_status_mock().status = (
            _CONTAINER_RUNNING_STATUS
        )
        yield run_prediction_container_with_running_status_mock


@pytest.fixture
def run_print_container_logs_mock():
    with mock.patch.object(
        run, "print_container_logs"
    ) as run_print_container_logs_mock:
        run_print_container_logs_mock.return_value = _TEST_CONTAINER_LOGS_LEN
        yield run_print_container_logs_mock


@pytest.fixture
def get_container_status_running_mock():
    with mock.patch.object(
        LocalEndpoint, "get_container_status"
    ) as get_container_status_running_mock:
        get_container_status_running_mock.return_value = _CONTAINER_RUNNING_STATUS
        yield get_container_status_running_mock


@pytest.fixture
def get_container_status_exited_mock():
    with mock.patch.object(
        LocalEndpoint, "get_container_status"
    ) as get_container_status_exited_mock:
        get_container_status_exited_mock.return_value = _CONTAINER_EXITED_STATUS
        yield get_container_status_exited_mock


@pytest.fixture
def local_endpoint_print_container_logs_mock():
    with mock.patch.object(
        LocalEndpoint, "print_container_logs"
    ) as local_endpoint_print_container_logs_mock:
        yield local_endpoint_print_container_logs_mock


@pytest.fixture
def wait_until_container_runs_mock():
    with mock.patch.object(
        LocalEndpoint, "_wait_until_container_runs"
    ) as wait_until_container_runs_mock:
        yield wait_until_container_runs_mock


@pytest.fixture
def wait_until_health_check_succeeds_mock():
    with mock.patch.object(
        LocalEndpoint, "_wait_until_health_check_succeeds"
    ) as wait_until_health_check_succeeds_mock:
        yield wait_until_health_check_succeeds_mock


@pytest.fixture
def stop_container_if_exists_mock():
    with mock.patch.object(
        LocalEndpoint, "_stop_container_if_exists"
    ) as stop_container_if_exists_mock:
        yield stop_container_if_exists_mock


def get_requests_post_response():
    response = requests.models.Response()
    response.status_code = 200
    response._content = _TEST_PREDICT_RESPONSE_CONTENT
    return response


@pytest.fixture
def requests_post_mock():
    with mock.patch.object(requests, "post") as requests_post_mock:
        requests_post_mock.return_value = get_requests_post_response()
        yield requests_post_mock


@pytest.fixture
def requests_post_raises_exception_mock():
    with mock.patch.object(requests, "post") as requests_post_raises_exception_mock:
        requests_post_raises_exception_mock.side_effect = requests.exceptions.HTTPError(
            _TEST_HTTP_ERROR_MESSAGE
        )
        yield requests_post_raises_exception_mock


@pytest.fixture
def open_file_mock():
    with mock.patch("builtins.open") as open_file_mock:
        yield open_file_mock().__enter__()


def get_requests_get_response():
    response = requests.models.Response()
    response.status_code = 200
    response._content = _TEST_HEALTH_CHECK_RESPONSE_CONTENT
    return response


@pytest.fixture
def requests_get_mock():
    with mock.patch.object(requests, "get") as requests_get_mock:
        requests_get_mock.return_value = get_requests_get_response()
        yield requests_get_mock


@pytest.fixture
def requests_get_raises_exception_mock():
    with mock.patch.object(requests, "get") as requests_get_raises_exception_mock:
        requests_get_raises_exception_mock.side_effect = requests.exceptions.HTTPError(
            _TEST_HTTP_ERROR_MESSAGE
        )
        yield requests_get_raises_exception_mock
>>>>>>> 9acdddfa


class TestPredictor:
    def test_preprocess(self):
        prediction_input = {"x": [1]}
        predictor = get_test_predictor()

        result = predictor().preprocess(prediction_input)

        assert result == prediction_input

    def test_postprocess(self):
        prediction_results = {"x": [1]}
        predictor = get_test_predictor()

        result = predictor().postprocess(prediction_results)

        assert result == prediction_results


class TestDefaultSerializer:
    def test_deserialize_application_json(self):
        data = b'{"instances": [1, 2, 3]}'

        deserialized_data = DefaultSerializer.deserialize(
            data, content_type="application/json"
        )

        assert deserialized_data == {"instances": [1, 2, 3]}

    def test_deserialize_unsupported_content_type_throws_exception(self):
        content_type = "unsupported_type"
        expected_message = (
            f"Unsupported content type of the request: {content_type}.\n"
            f'Currently supported content-type in DefaultSerializer: "application/json".'
        )
        data = b'{"instances": [1, 2, 3]}'

        with pytest.raises(HTTPException) as exception:
            DefaultSerializer.deserialize(data, content_type=content_type)

        assert exception.value.status_code == 400
        assert exception.value.detail == expected_message

    def test_deserialize_invalid_json(self):
        data = b"instances"
        expected_message = "JSON deserialization failed for the request data"

        with pytest.raises(HTTPException) as exception:
            DefaultSerializer.deserialize(data, content_type="application/json")

        assert exception.value.status_code == 400
        assert expected_message in exception.value.detail

    def test_serialize_application_json(self):
        prediction = {}

        serialized_prediction = DefaultSerializer.serialize(
            prediction, accept="application/json"
        )

        assert serialized_prediction == "{}"

    def test_serialize_unsupported_accept_throws_exception(self):
        accept = "unsupported_type"
        expected_message = (
            f"Unsupported accept of the response: {accept}.\n"
            f'Currently supported accept in DefaultSerializer: "application/json".'
        )
        prediction = {}

        with pytest.raises(HTTPException) as exception:
            DefaultSerializer.serialize(prediction, accept=accept)

        assert exception.value.status_code == 400
        assert exception.value.detail == expected_message

    def test_serialize_invalid_json(self):
        data = b"instances"
        expected_message = "JSON serialization failed for the prediction result"

        with pytest.raises(HTTPException) as exception:
            DefaultSerializer.serialize(data, accept="application/json")

        assert exception.value.status_code == 400
        assert expected_message in exception.value.detail


class TestPredictionHandler:
    def test_init(self, predictor_mock):
        handler = PredictionHandler(_TEST_GCS_ARTIFACTS_URI, predictor=predictor_mock)

        assert handler._predictor == predictor_mock()
        predictor_mock().load.assert_called_once_with(_TEST_GCS_ARTIFACTS_URI)

    def test_init_no_predictor_raises_exception(self):
        expected_message = (
            "PredictionHandler must have a predictor class passed to the init function."
        )

        with pytest.raises(ValueError) as exception:
            _ = PredictionHandler(_TEST_GCS_ARTIFACTS_URI)

        assert str(exception.value) == expected_message

    @pytest.mark.asyncio
    async def test_handle(self, deserialize_mock, predictor_mock, serialize_mock):
        handler = PredictionHandler(_TEST_GCS_ARTIFACTS_URI, predictor=predictor_mock)

        response = await handler.handle(get_test_request())

        assert response.status_code == 200
        assert response.body == _TEST_SERIALIZED_OUTPUT

        deserialize_mock.assert_called_once_with(_TEST_INPUT, _APPLICATION_JSON)
        predictor_mock().preprocess.assert_called_once_with(_TEST_DESERIALIZED_INPUT)
        predictor_mock().predict.assert_called_once_with(_TEST_DESERIALIZED_INPUT)
        predictor_mock().postprocess.assert_called_once_with(_TEST_PREDICTION_OUTPUT)
        serialize_mock.assert_called_once_with(
            _TEST_SERIALIZED_OUTPUT, _APPLICATION_JSON
        )

    @pytest.mark.asyncio
    async def test_handle_deserialize_raises_exception(
        self, deserialize_exception_mock, predictor_mock, serialize_mock
    ):
        handler = PredictionHandler(_TEST_GCS_ARTIFACTS_URI, predictor=predictor_mock)

        with pytest.raises(HTTPException):
            await handler.handle(get_test_request())

        deserialize_exception_mock.assert_called_once_with(
            _TEST_INPUT, _APPLICATION_JSON
        )
        assert not predictor_mock().preprocess.called
        assert not predictor_mock().predict.called
        assert not predictor_mock().postprocess.called
        assert not serialize_mock.called

    @pytest.mark.asyncio
    async def test_handle_predictor_raises_exception(
        self, deserialize_mock, serialize_mock
    ):
        preprocess_mock = mock.MagicMock(return_value=_TEST_DESERIALIZED_INPUT)
        predict_mock = mock.MagicMock(side_effect=Exception())
        postprocess_mock = mock.MagicMock(return_value=_TEST_SERIALIZED_OUTPUT)
        handler = PredictionHandler(
            _TEST_GCS_ARTIFACTS_URI, predictor=get_test_predictor()
        )

        with mock.patch.multiple(
            handler._predictor,
            preprocess=preprocess_mock,
            predict=predict_mock,
            postprocess=postprocess_mock,
        ):
            with pytest.raises(Exception):
                await handler.handle(get_test_request())

            deserialize_mock.assert_called_once_with(_TEST_INPUT, _APPLICATION_JSON)
            preprocess_mock.assert_called_once_with(_TEST_DESERIALIZED_INPUT)
            predict_mock.assert_called_once_with(_TEST_DESERIALIZED_INPUT)
            assert not postprocess_mock.called
            assert not serialize_mock.called

    @pytest.mark.asyncio
    async def test_handle_serialize_raises_exception(
        self, deserialize_mock, predictor_mock, serialize_exception_mock
    ):
        handler = PredictionHandler(_TEST_GCS_ARTIFACTS_URI, predictor=predictor_mock)

        with pytest.raises(HTTPException):
            await handler.handle(get_test_request())

        deserialize_mock.assert_called_once_with(_TEST_INPUT, _APPLICATION_JSON)
        predictor_mock().preprocess.assert_called_once_with(_TEST_DESERIALIZED_INPUT)
        predictor_mock().predict.assert_called_once_with(_TEST_DESERIALIZED_INPUT)
        predictor_mock().postprocess.assert_called_once_with(_TEST_PREDICTION_OUTPUT)
        serialize_exception_mock.assert_called_once_with(
            _TEST_SERIALIZED_OUTPUT, _APPLICATION_JSON
        )


class TestHandlerUtils:
    @pytest.mark.parametrize(
        "header_keys",
        [
            "Content-Type",
            "content-Type",
            "content-type",
            "Content-type",
            "ContentType",
            "contentType",
            "contenttype",
            "Contenttype",
        ],
    )
    def test_get_content_type_from_headers(self, header_keys):
        expected_content_type = "content_type"
        headers = Headers({header_keys: expected_content_type})

        content_type = handler_utils.get_content_type_from_headers(headers)

        assert content_type == expected_content_type

    def test_get_content_type_from_headers_no_headers(self):
        headers = Headers({})

        content_type = handler_utils.get_content_type_from_headers(headers)

        assert content_type is None

    def test_get_content_type_from_headers_none(self):
        content_type = handler_utils.get_content_type_from_headers(None)

        assert content_type is None

    @pytest.mark.parametrize("header_keys", ["Accept", "accept"])
    def test_get_accept_from_headers(self, header_keys):
        expected_accept = "accept"
        headers = Headers({header_keys: expected_accept})

        accept = handler_utils.get_accept_from_headers(headers)

        assert accept == expected_accept

    def test_get_accept_from_headers_no_headers(self):
        headers = Headers({})

        accept = handler_utils.get_accept_from_headers(headers)

        assert accept == handler_utils.DEFAULT_ACCEPT

    def test_get_accept_from_headers_accept_is_any(self):
        headers = Headers({"Accept": handler_utils.ANY})

        accept = handler_utils.get_accept_from_headers(headers)

        assert accept == handler_utils.DEFAULT_ACCEPT

    def test_get_accept_from_headers_none(self):
        accept = handler_utils.get_accept_from_headers(None)

        assert accept == handler_utils.DEFAULT_ACCEPT


class TestModelServer:
    def test_init(self, model_server_env_mock):
        model_server = ModelServer(Handler(_TEST_GCS_ARTIFACTS_URI))

        assert model_server.http_port == int(_TEST_AIP_HTTP_PORT)
        assert model_server.health_route == _TEST_AIP_HEALTH_ROUTE
        assert model_server.predict_route == _TEST_AIP_PREDICT_ROUTE

    @mock.patch.dict(
        os.environ,
        {
            "AIP_HEALTH_ROUTE": _TEST_AIP_HEALTH_ROUTE,
            "AIP_PREDICT_ROUTE": _TEST_AIP_PREDICT_ROUTE,
        },
    )
    def test_init_raises_exception_without_port(self):
        expected_message = (
            "The environment variable AIP_HTTP_PORT needs to be specified."
        )

        with pytest.raises(ValueError) as exception:
            ModelServer(Handler(_TEST_GCS_ARTIFACTS_URI))

        assert str(exception.value) == expected_message

    @mock.patch.dict(
        os.environ,
        {
            "AIP_HTTP_PORT": _TEST_AIP_HTTP_PORT,
            "AIP_PREDICT_ROUTE": _TEST_AIP_PREDICT_ROUTE,
        },
    )
    def test_init_raises_exception_without_health_route(self):
        expected_message = (
            "Both of the environment variables AIP_HEALTH_ROUTE and "
            "AIP_PREDICT_ROUTE need to be specified."
        )

        with pytest.raises(ValueError) as exception:
            ModelServer(Handler(_TEST_GCS_ARTIFACTS_URI))

        assert str(exception.value) == expected_message

    @mock.patch.dict(
        os.environ,
        {
            "AIP_HTTP_PORT": _TEST_AIP_HTTP_PORT,
            "AIP_HEALTH_ROUTE": _TEST_AIP_HEALTH_ROUTE,
        },
    )
    def test_init_raises_exception_without_predict_route(self):
        expected_message = (
            "Both of the environment variables AIP_HEALTH_ROUTE and "
            "AIP_PREDICT_ROUTE need to be specified."
        )

        with pytest.raises(ValueError) as exception:
            ModelServer(Handler(_TEST_GCS_ARTIFACTS_URI))

        assert str(exception.value) == expected_message

    def test_health(self, model_server_env_mock):
        model_server = ModelServer(Handler(_TEST_GCS_ARTIFACTS_URI))
        client = TestClient(model_server.app)

        response = client.get(_TEST_AIP_HEALTH_ROUTE)

        assert response.status_code == 200

    def test_predict(self, model_server_env_mock):
        handler = PredictionHandler(
            _TEST_GCS_ARTIFACTS_URI, predictor=get_test_predictor()
        )
        model_server = ModelServer(handler)

        client = TestClient(model_server.app)

        with mock.patch.object(model_server.handler, "handle") as handle_mock:
            future = asyncio.Future()
            future.set_result(Response())

            handle_mock.return_value = future

            response = client.post(_TEST_AIP_PREDICT_ROUTE, json={"x": [1]})

        assert response.status_code == 200

    def test_predict_handler_throws_http_exception(self, model_server_env_mock):
        expected_message = "A test HTTP exception."
        handler = PredictionHandler(
            _TEST_GCS_ARTIFACTS_URI, predictor=get_test_predictor()
        )
        model_server = ModelServer(handler)

        client = TestClient(model_server.app)

        with mock.patch.object(model_server.handler, "handle") as handle_mock:
            handle_mock.side_effect = HTTPException(
                status_code=400, detail=expected_message
            )

            response = client.post(_TEST_AIP_PREDICT_ROUTE, json={"x": [1]})

        assert response.status_code == 400
        assert json.loads(response.content)["detail"] == expected_message

    def test_predict_handler_throws_exception_other_than_http_exception(
        self, model_server_env_mock
    ):
        expected_message = (
            "An exception ValueError occurred. Arguments: ('Not a correct value.',)."
        )
        handler = PredictionHandler(
            _TEST_GCS_ARTIFACTS_URI, predictor=get_test_predictor()
        )
        model_server = ModelServer(handler)

        client = TestClient(model_server.app)

        with mock.patch.object(model_server.handler, "handle") as handle_mock:
            handle_mock.side_effect = ValueError("Not a correct value.")

            response = client.post(_TEST_AIP_PREDICT_ROUTE, json={"x": [1]})

        assert response.status_code == 500
        assert json.loads(response.content)["detail"] == expected_message


class TestLocalModel:
<<<<<<< HEAD
    def setup_method(self):
        importlib.reload(initializer)
        importlib.reload(aiplatform)
        aiplatform.init(project=_TEST_PROJECT, location=_TEST_LOCATION)

    def teardown_method(self):
        initializer.global_pool.shutdown(wait=True)

    def _load_module(self, name, location):
        spec = importlib.util.spec_from_file_location(name, location)
        return importlib.util.module_from_spec(spec)

    def test_create_creates_and_gets_localmodel(self):
        local_model = LocalModel.create(
            serving_container_image_uri=_TEST_SERVING_CONTAINER_IMAGE,
            serving_container_predict_route=_TEST_SERVING_CONTAINER_PREDICTION_ROUTE,
            serving_container_health_route=_TEST_SERVING_CONTAINER_HEALTH_ROUTE,
        )

        container_spec = gca_model.ModelContainerSpec(
            image_uri=_TEST_SERVING_CONTAINER_IMAGE,
            predict_route=_TEST_SERVING_CONTAINER_PREDICTION_ROUTE,
            health_route=_TEST_SERVING_CONTAINER_HEALTH_ROUTE,
        )

        assert local_model.serving_container_spec.image_uri == container_spec.image_uri
        assert (
            local_model.serving_container_spec.predict_route
            == container_spec.predict_route
        )
        assert (
            local_model.serving_container_spec.health_route
            == container_spec.health_route
        )

    def test_create_creates_and_gets_localmodel_with_all_args(self):
        local_model = LocalModel.create(
            serving_container_image_uri=_TEST_SERVING_CONTAINER_IMAGE,
            serving_container_predict_route=_TEST_SERVING_CONTAINER_PREDICTION_ROUTE,
            serving_container_health_route=_TEST_SERVING_CONTAINER_HEALTH_ROUTE,
            serving_container_command=_TEST_SERVING_CONTAINER_COMMAND,
            serving_container_args=_TEST_SERVING_CONTAINER_ARGS,
            serving_container_environment_variables=_TEST_SERVING_CONTAINER_ENVIRONMENT_VARIABLES,
            serving_container_ports=_TEST_SERVING_CONTAINER_PORTS,
        )

        env = [
            gca_env_var.EnvVar(name=str(key), value=str(value))
            for key, value in _TEST_SERVING_CONTAINER_ENVIRONMENT_VARIABLES.items()
        ]

        ports = [
            gca_model.Port(container_port=port)
            for port in _TEST_SERVING_CONTAINER_PORTS
        ]

        container_spec = gca_model.ModelContainerSpec(
            image_uri=_TEST_SERVING_CONTAINER_IMAGE,
            predict_route=_TEST_SERVING_CONTAINER_PREDICTION_ROUTE,
            health_route=_TEST_SERVING_CONTAINER_HEALTH_ROUTE,
            command=_TEST_SERVING_CONTAINER_COMMAND,
            args=_TEST_SERVING_CONTAINER_ARGS,
            env=env,
            ports=ports,
        )

        assert local_model.serving_container_spec.image_uri == container_spec.image_uri
        assert (
            local_model.serving_container_spec.predict_route
            == container_spec.predict_route
        )
        assert (
            local_model.serving_container_spec.health_route
            == container_spec.health_route
        )
        assert local_model.serving_container_spec.command == container_spec.command
        assert local_model.serving_container_spec.args == container_spec.args
        assert local_model.serving_container_spec.env == container_spec.env
        assert local_model.serving_container_spec.ports == container_spec.ports

    @pytest.mark.parametrize("sync", [True, False])
    def test_upload_uploads_and_gets_model(
        self, upload_model_mock, get_model_mock, sync
    ):

        container_spec = gca_model.ModelContainerSpec(
            image_uri=_TEST_SERVING_CONTAINER_IMAGE,
            predict_route=_TEST_SERVING_CONTAINER_PREDICTION_ROUTE,
            health_route=_TEST_SERVING_CONTAINER_HEALTH_ROUTE,
        )

        local_model = LocalModel(container_spec)

        my_model = local_model.upload(display_name=_TEST_MODEL_NAME, sync=sync,)

        if not sync:
            my_model.wait()

        managed_model = gca_model.Model(
            display_name=_TEST_MODEL_NAME, container_spec=container_spec,
        )

        upload_model_mock.assert_called_once_with(
            parent=initializer.global_config.common_location_path(),
            model=managed_model,
        )

        get_model_mock.assert_called_once_with(
            name=_TEST_MODEL_RESOURCE_NAME, retry=base._DEFAULT_RETRY
        )

    @pytest.mark.parametrize("sync", [True, False])
    def test_upload_uploads_and_gets_model_with_all_args(
        self, upload_model_mock, get_model_mock, sync
    ):

        env = [
            gca_env_var.EnvVar(name=str(key), value=str(value))
            for key, value in _TEST_SERVING_CONTAINER_ENVIRONMENT_VARIABLES.items()
        ]

        ports = [
            gca_model.Port(container_port=port)
            for port in _TEST_SERVING_CONTAINER_PORTS
        ]

        container_spec = gca_model.ModelContainerSpec(
            image_uri=_TEST_SERVING_CONTAINER_IMAGE,
            predict_route=_TEST_SERVING_CONTAINER_PREDICTION_ROUTE,
            health_route=_TEST_SERVING_CONTAINER_HEALTH_ROUTE,
            command=_TEST_SERVING_CONTAINER_COMMAND,
            args=_TEST_SERVING_CONTAINER_ARGS,
            env=env,
            ports=ports,
        )

        local_model = LocalModel(container_spec)

        my_model = local_model.upload(
            display_name=_TEST_MODEL_NAME,
            artifact_uri=_TEST_ARTIFACT_URI,
            instance_schema_uri=_TEST_INSTANCE_SCHEMA_URI,
            parameters_schema_uri=_TEST_PARAMETERS_SCHEMA_URI,
            prediction_schema_uri=_TEST_PREDICTION_SCHEMA_URI,
            description=_TEST_DESCRIPTION,
            explanation_metadata=_TEST_EXPLANATION_METADATA,
            explanation_parameters=_TEST_EXPLANATION_PARAMETERS,
            labels=_TEST_LABEL,
            sync=sync,
        )

        if not sync:
            my_model.wait()

        managed_model = gca_model.Model(
            display_name=_TEST_MODEL_NAME,
            description=_TEST_DESCRIPTION,
            artifact_uri=_TEST_ARTIFACT_URI,
            container_spec=container_spec,
            predict_schemata=gca_model.PredictSchemata(
                instance_schema_uri=_TEST_INSTANCE_SCHEMA_URI,
                parameters_schema_uri=_TEST_PARAMETERS_SCHEMA_URI,
                prediction_schema_uri=_TEST_PREDICTION_SCHEMA_URI,
            ),
            explanation_spec=gca_model.explanation.ExplanationSpec(
                metadata=_TEST_EXPLANATION_METADATA,
                parameters=_TEST_EXPLANATION_PARAMETERS,
            ),
            labels=_TEST_LABEL,
        )

        upload_model_mock.assert_called_once_with(
            parent=initializer.global_config.common_location_path(),
            model=managed_model,
        )
        get_model_mock.assert_called_once_with(
            name=_TEST_MODEL_RESOURCE_NAME, retry=base._DEFAULT_RETRY
        )

    def test_create_cpr_model_creates_and_get_localmodel(
        self,
        tmp_path,
        populate_entrypoint_if_not_exists_mock,
        is_prebuilt_prediction_container_uri_is_false_mock,
        build_image_mock,
    ):
        src_dir = tmp_path / _TEST_SRC_DIR
        src_dir.mkdir()
        predictor = src_dir / _TEST_PREDICTOR_FILE
        predictor.write_text(
            textwrap.dedent(
                """
            class MyPredictor:
                pass
            """
            )
        )
        my_predictor = self._load_module("MyPredictor", str(predictor))
        entrypoint = f"{_TEST_SRC_DIR}/{_ENTRYPOINT_FILE}"

        local_model = LocalModel.create_cpr_model(
            _TEST_SRC_DIR, _TEST_OUTPUT_IMAGE, predictor=my_predictor,
        )

        assert local_model.serving_container_spec.image_uri == _TEST_OUTPUT_IMAGE
        assert local_model.serving_container_spec.predict_route == DEFAULT_PREDICT_ROUTE
        assert local_model.serving_container_spec.health_route == DEFAULT_HEALTH_ROUTE

        populate_entrypoint_if_not_exists_mock.assert_called_once_with(
            _TEST_SRC_DIR,
            _ENTRYPOINT_FILE,
            predictor=my_predictor,
            handler=PredictionHandler,
        )
        is_prebuilt_prediction_container_uri_is_false_mock.assert_called_once_with(
            _DEFAULT_BASE_IMAGE
        )
        build_image_mock.assert_called_once_with(
            _DEFAULT_BASE_IMAGE,
            _TEST_SRC_DIR,
            entrypoint,
            _TEST_OUTPUT_IMAGE,
            requirements_path=None,
            exposed_ports=[DEFAULT_HTTP_PORT],
            pip_command="pip",
            python_command="python",
        )

    def test_create_cpr_model_creates_and_get_localmodel_base_is_prebuilt(
        self,
        tmp_path,
        populate_entrypoint_if_not_exists_mock,
        is_prebuilt_prediction_container_uri_is_true_mock,
        build_image_mock,
    ):
        src_dir = tmp_path / _TEST_SRC_DIR
        src_dir.mkdir()
        predictor = src_dir / _TEST_PREDICTOR_FILE
        predictor.write_text(
            textwrap.dedent(
                """
            class MyPredictor:
                pass
            """
            )
        )
        my_predictor = self._load_module("MyPredictor", str(predictor))
        entrypoint = f"{_TEST_SRC_DIR}/{_ENTRYPOINT_FILE}"

        local_model = LocalModel.create_cpr_model(
            _TEST_SRC_DIR, _TEST_OUTPUT_IMAGE, predictor=my_predictor,
        )

        assert local_model.serving_container_spec.image_uri == _TEST_OUTPUT_IMAGE
        assert local_model.serving_container_spec.predict_route == DEFAULT_PREDICT_ROUTE
        assert local_model.serving_container_spec.health_route == DEFAULT_HEALTH_ROUTE

        populate_entrypoint_if_not_exists_mock.assert_called_once_with(
            _TEST_SRC_DIR,
            _ENTRYPOINT_FILE,
            predictor=my_predictor,
            handler=PredictionHandler,
        )
        is_prebuilt_prediction_container_uri_is_true_mock.assert_called_once_with(
            _DEFAULT_BASE_IMAGE
        )
        build_image_mock.assert_called_once_with(
            _DEFAULT_BASE_IMAGE,
            _TEST_SRC_DIR,
            entrypoint,
            _TEST_OUTPUT_IMAGE,
            requirements_path=None,
            exposed_ports=[DEFAULT_HTTP_PORT],
            pip_command="pip3",
            python_command="python3",
        )

    def test_create_cpr_model_creates_and_get_localmodel_with_requirements_path(
        self,
        tmp_path,
        populate_entrypoint_if_not_exists_mock,
        is_prebuilt_prediction_container_uri_is_false_mock,
        build_image_mock,
    ):
        src_dir = tmp_path / _TEST_SRC_DIR
        src_dir.mkdir()
        predictor = src_dir / _TEST_PREDICTOR_FILE
        predictor.write_text(
            textwrap.dedent(
                """
            class MyPredictor:
                pass
            """
            )
        )
        my_predictor = self._load_module("MyPredictor", str(predictor))
        entrypoint = f"{_TEST_SRC_DIR}/{_ENTRYPOINT_FILE}"
        requirements_path = f"{_TEST_SRC_DIR}/requirements.txt"

        local_model = LocalModel.create_cpr_model(
            _TEST_SRC_DIR,
            _TEST_OUTPUT_IMAGE,
            predictor=my_predictor,
            requirements_path=requirements_path,
        )

        assert local_model.serving_container_spec.image_uri == _TEST_OUTPUT_IMAGE
        assert local_model.serving_container_spec.predict_route == DEFAULT_PREDICT_ROUTE
        assert local_model.serving_container_spec.health_route == DEFAULT_HEALTH_ROUTE

        populate_entrypoint_if_not_exists_mock.assert_called_once_with(
            _TEST_SRC_DIR,
            _ENTRYPOINT_FILE,
            predictor=my_predictor,
            handler=PredictionHandler,
        )
        is_prebuilt_prediction_container_uri_is_false_mock.assert_called_once_with(
            _DEFAULT_BASE_IMAGE
        )
        build_image_mock.assert_called_once_with(
            _DEFAULT_BASE_IMAGE,
            _TEST_SRC_DIR,
            entrypoint,
            _TEST_OUTPUT_IMAGE,
            requirements_path=requirements_path,
            exposed_ports=[DEFAULT_HTTP_PORT],
            pip_command="pip",
            python_command="python",
        )
=======
    def test_deploy_to_local_endpoint(
        self,
        local_endpoint_init_mock,
        local_endpoint_enter_mock,
        local_endpoint_exit_mock,
    ):
        container_spec = gca_model_compat.ModelContainerSpec(image_uri=_TEST_IMAGE_URI)
        local_model = LocalModel(container_spec)

        with local_model.deploy_to_local_endpoint():
            pass

        local_endpoint_init_mock.assert_called_once_with(
            serving_container_image_uri=_TEST_IMAGE_URI,
            artifact_uri=None,
            serving_container_predict_route="",
            serving_container_health_route="",
            serving_container_command=[],
            serving_container_args=[],
            serving_container_environment_variables={},
            serving_container_ports=[],
            credential_path=None,
            host_port=None,
            container_ready_timeout=None,
            container_ready_check_interval=None,
        )
        assert local_endpoint_enter_mock.called
        assert local_endpoint_exit_mock.called

    def test_deploy_to_local_endpoint_with_all_parameters(
        self,
        local_endpoint_init_mock,
        local_endpoint_enter_mock,
        local_endpoint_exit_mock,
    ):
        container_spec = gca_model_compat.ModelContainerSpec(image_uri=_TEST_IMAGE_URI)
        local_model = LocalModel(container_spec)
        artifact_uri = "gs://myproject/mymodel"
        credential_path = "key.json"
        host_port = 6666
        container_ready_timeout = 60
        container_ready_check_interval = 5

        with local_model.deploy_to_local_endpoint(
            artifact_uri=artifact_uri,
            credential_path=credential_path,
            host_port=host_port,
            container_ready_timeout=container_ready_timeout,
            container_ready_check_interval=container_ready_check_interval,
        ):
            pass

        local_endpoint_init_mock.assert_called_once_with(
            serving_container_image_uri=_TEST_IMAGE_URI,
            artifact_uri=artifact_uri,
            serving_container_predict_route="",
            serving_container_health_route="",
            serving_container_command=[],
            serving_container_args=[],
            serving_container_environment_variables={},
            serving_container_ports=[],
            credential_path=credential_path,
            host_port=host_port,
            container_ready_timeout=container_ready_timeout,
            container_ready_check_interval=container_ready_check_interval,
        )
        assert local_endpoint_enter_mock.called
        assert local_endpoint_exit_mock.called


class TestLocalEndpoint:
    def test_init(
        self,
        run_prediction_container_mock,
        wait_until_container_runs_mock,
        wait_until_health_check_succeeds_mock,
        stop_container_if_exists_mock,
    ):
        with LocalEndpoint(_TEST_IMAGE_URI):
            pass

        run_prediction_container_mock.assert_called_once_with(
            _TEST_IMAGE_URI,
            artifact_uri=None,
            serving_container_predict_route=prediction.DEFAULT_LOCAL_PREDICT_ROUTE,
            serving_container_health_route=prediction.DEFAULT_LOCAL_HEALTH_ROUTE,
            serving_container_command=None,
            serving_container_args=None,
            serving_container_environment_variables=None,
            serving_container_ports=None,
            credential_path=None,
            host_port=None,
        )
        wait_until_container_runs_mock.assert_called_once_with()
        wait_until_health_check_succeeds_mock.assert_called_once_with()
        stop_container_if_exists_mock.assert_called_once_with()

    def test_init_with_all_parameters(
        self,
        run_prediction_container_mock,
        wait_until_container_runs_mock,
        wait_until_health_check_succeeds_mock,
        stop_container_if_exists_mock,
    ):
        artifact_uri = "gs://myproject/mymodel"
        serving_container_predict_route = "/custom_predict"
        serving_container_health_route = "/custom_health"
        serving_container_command = ["echo", "hello"]
        serving_container_args = [">", "tmp.log"]
        serving_container_environment_variables = {"custom_key": "custom_value"}
        serving_container_ports = [5555]
        credential_path = "key.json"
        host_port = 6666
        container_ready_timeout = 60
        container_ready_check_interval = 5

        with LocalEndpoint(
            _TEST_IMAGE_URI,
            artifact_uri=artifact_uri,
            serving_container_predict_route=serving_container_predict_route,
            serving_container_health_route=serving_container_health_route,
            serving_container_command=serving_container_command,
            serving_container_args=serving_container_args,
            serving_container_environment_variables=serving_container_environment_variables,
            serving_container_ports=serving_container_ports,
            credential_path=credential_path,
            host_port=host_port,
            container_ready_timeout=container_ready_timeout,
            container_ready_check_interval=container_ready_check_interval,
        ):
            pass

        run_prediction_container_mock.assert_called_once_with(
            _TEST_IMAGE_URI,
            artifact_uri=artifact_uri,
            serving_container_predict_route=serving_container_predict_route,
            serving_container_health_route=serving_container_health_route,
            serving_container_command=serving_container_command,
            serving_container_args=serving_container_args,
            serving_container_environment_variables=serving_container_environment_variables,
            serving_container_ports=serving_container_ports,
            credential_path=credential_path,
            host_port=host_port,
        )
        wait_until_container_runs_mock.assert_called_once_with()
        wait_until_health_check_succeeds_mock.assert_called_once_with()
        stop_container_if_exists_mock.assert_called_once_with()

    def test_predict_request(
        self,
        run_prediction_container_mock,
        wait_until_container_runs_mock,
        wait_until_health_check_succeeds_mock,
        stop_container_if_exists_mock,
        requests_post_mock,
    ):
        serving_container_predict_route = "/custom_predict"
        host_port = 8080
        url = f"http://localhost:{host_port}{serving_container_predict_route}"
        request = '{"instances": [{"x": [[1.1, 2.2, 3.3, 5.5]]}]}'

        with LocalEndpoint(
            _TEST_IMAGE_URI,
            serving_container_predict_route=serving_container_predict_route,
            host_port=host_port,
        ) as endpoint:
            response = endpoint.predict(request=request)

        requests_post_mock.assert_called_once_with(url, data=request, headers=None)
        assert response.status_code == get_requests_post_response().status_code
        assert response._content == get_requests_post_response()._content

    def test_predict_request_with_headers(
        self,
        run_prediction_container_mock,
        wait_until_container_runs_mock,
        wait_until_health_check_succeeds_mock,
        stop_container_if_exists_mock,
        requests_post_mock,
    ):
        serving_container_predict_route = "/custom_predict"
        host_port = 8080
        url = f"http://localhost:{host_port}{serving_container_predict_route}"
        request = '{"instances": [{"x": [[1.1, 2.2, 3.3, 5.5]]}]}'
        headers = {"Custom-header": "Custom-value"}

        with LocalEndpoint(
            _TEST_IMAGE_URI,
            serving_container_predict_route=serving_container_predict_route,
            host_port=host_port,
        ) as endpoint:
            response = endpoint.predict(request=request, headers=headers)

        requests_post_mock.assert_called_once_with(url, data=request, headers=headers)
        assert response.status_code == get_requests_post_response().status_code
        assert response._content == get_requests_post_response()._content

    def test_predict_request_file(
        self,
        tmp_path,
        run_prediction_container_mock,
        wait_until_container_runs_mock,
        wait_until_health_check_succeeds_mock,
        stop_container_if_exists_mock,
        requests_post_mock,
        open_file_mock,
    ):
        serving_container_predict_route = "/custom_predict"
        host_port = 8080
        url = f"http://localhost:{host_port}{serving_container_predict_route}"
        request = '{"instances": [{"x": [[1.1, 2.2, 3.3, 5.5]]}]}'
        request_file = tmp_path / "input.json"
        request_file.write_text(request)

        with LocalEndpoint(
            _TEST_IMAGE_URI,
            serving_container_predict_route=serving_container_predict_route,
            host_port=host_port,
        ) as endpoint:
            response = endpoint.predict(request_file=request_file)

        requests_post_mock.assert_called_once_with(
            url, data=open_file_mock, headers=None
        )
        assert response.status_code == get_requests_post_response().status_code
        assert response._content == get_requests_post_response()._content

    def test_predict_request_file_with_headers(
        self,
        tmp_path,
        run_prediction_container_mock,
        wait_until_container_runs_mock,
        wait_until_health_check_succeeds_mock,
        stop_container_if_exists_mock,
        requests_post_mock,
        open_file_mock,
    ):
        serving_container_predict_route = "/custom_predict"
        host_port = 8080
        url = f"http://localhost:{host_port}{serving_container_predict_route}"
        request = '{"instances": [{"x": [[1.1, 2.2, 3.3, 5.5]]}]}'
        request_file = tmp_path / "input.json"
        request_file.write_text(request)
        headers = {"Custom-header": "Custom-value"}

        with LocalEndpoint(
            _TEST_IMAGE_URI,
            serving_container_predict_route=serving_container_predict_route,
            host_port=host_port,
        ) as endpoint:
            response = endpoint.predict(request_file=request_file, headers=headers)

        requests_post_mock.assert_called_once_with(
            url, data=open_file_mock, headers=headers
        )
        assert response.status_code == get_requests_post_response().status_code
        assert response._content == get_requests_post_response()._content

    def test_predict_both_request_and_request_file_specified_raises_exception(
        self,
        tmp_path,
        run_prediction_container_mock,
        wait_until_container_runs_mock,
        wait_until_health_check_succeeds_mock,
        stop_container_if_exists_mock,
    ):
        serving_container_predict_route = "/custom_predict"
        host_port = 8080
        request = '{"instances": [{"x": [[1.1, 2.2, 3.3, 5.5]]}]}'
        request_file = tmp_path / "input.json"
        request_file.write_text(request)
        expected_message = (
            "request and request_file can not be specified at the same time."
        )

        with pytest.raises(ValueError) as exception:
            with LocalEndpoint(
                _TEST_IMAGE_URI,
                serving_container_predict_route=serving_container_predict_route,
                host_port=host_port,
            ) as endpoint:
                endpoint.predict(request=request, request_file=request_file)

        assert str(exception.value) == expected_message

    def test_predict_none_of_request_and_request_file_specified_raises_exception(
        self,
        run_prediction_container_mock,
        wait_until_container_runs_mock,
        wait_until_health_check_succeeds_mock,
        stop_container_if_exists_mock,
    ):
        serving_container_predict_route = "/custom_predict"
        host_port = 8080
        expected_message = "One of request and request_file needs to be specified."

        with pytest.raises(ValueError) as exception:
            with LocalEndpoint(
                _TEST_IMAGE_URI,
                serving_container_predict_route=serving_container_predict_route,
                host_port=host_port,
            ) as endpoint:
                endpoint.predict()

        assert str(exception.value) == expected_message

    def test_predict_request_file_not_exists_raises_exception(
        self,
        run_prediction_container_mock,
        wait_until_container_runs_mock,
        wait_until_health_check_succeeds_mock,
        stop_container_if_exists_mock,
    ):
        serving_container_predict_route = "/custom_predict"
        host_port = 8080
        request_file = "non_existing_input.json"
        expected_message = f"request_file does not exist: {request_file}."

        with pytest.raises(ValueError) as exception:
            with LocalEndpoint(
                _TEST_IMAGE_URI,
                serving_container_predict_route=serving_container_predict_route,
                host_port=host_port,
            ) as endpoint:
                endpoint.predict(request_file=request_file)

        assert str(exception.value) == expected_message

    def test_predict_raises_exception(
        self,
        run_prediction_container_mock,
        wait_until_container_runs_mock,
        wait_until_health_check_succeeds_mock,
        stop_container_if_exists_mock,
        requests_post_raises_exception_mock,
    ):
        serving_container_predict_route = "/custom_predict"
        host_port = 8080
        url = f"http://localhost:{host_port}{serving_container_predict_route}"
        request = '{"instances": [{"x": [[1.1, 2.2, 3.3, 5.5]]}]}'

        with pytest.raises(requests.exceptions.RequestException) as exception:
            with LocalEndpoint(
                _TEST_IMAGE_URI,
                serving_container_predict_route=serving_container_predict_route,
                host_port=host_port,
            ) as endpoint:
                endpoint.predict(request=request)

        requests_post_raises_exception_mock.assert_called_once_with(
            url, data=request, headers=None
        )
        assert str(exception.value) == _TEST_HTTP_ERROR_MESSAGE

    def test_run_health_check(
        self,
        run_prediction_container_mock,
        wait_until_container_runs_mock,
        wait_until_health_check_succeeds_mock,
        stop_container_if_exists_mock,
        requests_get_mock,
    ):
        serving_container_health_route = "/custom_health"
        host_port = 8080
        url = f"http://localhost:{host_port}{serving_container_health_route}"

        with LocalEndpoint(
            _TEST_IMAGE_URI,
            serving_container_health_route=serving_container_health_route,
            host_port=host_port,
        ) as endpoint:
            response = endpoint.run_health_check()

        requests_get_mock.assert_called_once_with(url)
        assert response.status_code == get_requests_get_response().status_code
        assert response._content == get_requests_get_response()._content

    def test_run_health_check_raises_exception(
        self,
        run_prediction_container_mock,
        wait_until_container_runs_mock,
        wait_until_health_check_succeeds_mock,
        stop_container_if_exists_mock,
        requests_get_raises_exception_mock,
    ):
        serving_container_health_route = "/custom_health"
        host_port = 8080
        url = f"http://localhost:{host_port}{serving_container_health_route}"

        with pytest.raises(requests.exceptions.RequestException) as exception:
            with LocalEndpoint(
                _TEST_IMAGE_URI,
                serving_container_health_route=serving_container_health_route,
                host_port=host_port,
            ) as endpoint:
                endpoint.run_health_check()

        requests_get_raises_exception_mock.assert_called_once_with(url)
        assert str(exception.value) == _TEST_HTTP_ERROR_MESSAGE

    def test_print_container_logs(
        self,
        run_prediction_container_mock,
        wait_until_container_runs_mock,
        wait_until_health_check_succeeds_mock,
        stop_container_if_exists_mock,
        run_print_container_logs_mock,
    ):
        with LocalEndpoint(_TEST_IMAGE_URI) as endpoint:
            endpoint.print_container_logs()

        run_print_container_logs_mock.assert_called_once_with(
            run_prediction_container_mock(), start_index=0
        )

    def test_print_container_logs_show_all(
        self,
        run_prediction_container_mock,
        wait_until_container_runs_mock,
        wait_until_health_check_succeeds_mock,
        stop_container_if_exists_mock,
        run_print_container_logs_mock,
    ):
        with LocalEndpoint(_TEST_IMAGE_URI) as endpoint:
            endpoint.print_container_logs(show_all=True)

        run_print_container_logs_mock.assert_called_once_with(
            run_prediction_container_mock(), start_index=None
        )

    def test_print_container_logs_if_container_is_not_running_container_running(
        self,
        run_prediction_container_mock,
        wait_until_container_runs_mock,
        wait_until_health_check_succeeds_mock,
        stop_container_if_exists_mock,
        get_container_status_running_mock,
        local_endpoint_print_container_logs_mock,
    ):
        with LocalEndpoint(_TEST_IMAGE_URI) as endpoint:
            endpoint.print_container_logs_if_container_is_not_running()

        assert get_container_status_running_mock.called
        assert not local_endpoint_print_container_logs_mock.called

    def test_print_container_logs_if_container_is_not_running_container_exited(
        self,
        run_prediction_container_mock,
        wait_until_container_runs_mock,
        wait_until_health_check_succeeds_mock,
        stop_container_if_exists_mock,
        get_container_status_exited_mock,
        local_endpoint_print_container_logs_mock,
    ):
        with LocalEndpoint(_TEST_IMAGE_URI) as endpoint:
            endpoint.print_container_logs_if_container_is_not_running()

        assert get_container_status_exited_mock.called
        local_endpoint_print_container_logs_mock.assert_called_once_with(show_all=False)

    def test_print_container_logs_if_container_is_not_running_container_exited_show_all(
        self,
        run_prediction_container_mock,
        wait_until_container_runs_mock,
        wait_until_health_check_succeeds_mock,
        stop_container_if_exists_mock,
        get_container_status_exited_mock,
        local_endpoint_print_container_logs_mock,
    ):
        with LocalEndpoint(_TEST_IMAGE_URI) as endpoint:
            endpoint.print_container_logs_if_container_is_not_running(show_all=True)

        assert get_container_status_exited_mock.called
        local_endpoint_print_container_logs_mock.assert_called_once_with(show_all=True)

    def test_get_container_status(
        self,
        run_prediction_container_with_running_status_mock,
        wait_until_container_runs_mock,
        wait_until_health_check_succeeds_mock,
        stop_container_if_exists_mock,
    ):
        with LocalEndpoint(_TEST_IMAGE_URI) as endpoint:
            status = endpoint.get_container_status()

        assert run_prediction_container_with_running_status_mock().reload.called
        assert status == _CONTAINER_RUNNING_STATUS
>>>>>>> 9acdddfa
<|MERGE_RESOLUTION|>--- conflicted
+++ resolved
@@ -20,11 +20,8 @@
 import json
 import os
 import pytest
-<<<<<<< HEAD
+import requests
 import textwrap
-=======
-import requests
->>>>>>> 9acdddfa
 from unittest import mock
 
 from fastapi import HTTPException
@@ -33,7 +30,6 @@
 from starlette.datastructures import Headers
 from starlette.testclient import TestClient
 
-<<<<<<< HEAD
 from google.api_core import operation as ga_operation
 
 from google.cloud import aiplatform
@@ -41,18 +37,15 @@
 from google.cloud.aiplatform import helpers
 from google.cloud.aiplatform import initializer
 
+from google.cloud.aiplatform.compat.types import model as gca_model_compat
+from google.cloud.aiplatform.constants import prediction
 from google.cloud.aiplatform.docker_utils import build
+from google.cloud.aiplatform.docker_utils import run
 from google.cloud.aiplatform.prediction import DEFAULT_HEALTH_ROUTE
 from google.cloud.aiplatform.prediction import DEFAULT_HTTP_PORT
 from google.cloud.aiplatform.prediction import DEFAULT_PREDICT_ROUTE
+from google.cloud.aiplatform.prediction import LocalEndpoint
 from google.cloud.aiplatform.prediction import LocalModel
-=======
-from google.cloud.aiplatform.compat.types import model as gca_model_compat
-from google.cloud.aiplatform.constants import prediction
-from google.cloud.aiplatform.docker_utils import run
-from google.cloud.aiplatform.prediction import LocalModel
-from google.cloud.aiplatform.prediction import LocalEndpoint
->>>>>>> 9acdddfa
 from google.cloud.aiplatform.prediction import handler_utils
 from google.cloud.aiplatform.prediction.handler import Handler
 from google.cloud.aiplatform.prediction.handler import PredictionHandler
@@ -82,7 +75,6 @@
 _TEST_AIP_HEALTH_ROUTE = "/health"
 _TEST_AIP_PREDICT_ROUTE = "/predict"
 
-<<<<<<< HEAD
 _TEST_PROJECT = "test-project"
 _TEST_LOCATION = "us-central1"
 _TEST_MODEL_NAME = "test-model"
@@ -129,7 +121,7 @@
 _TEST_SRC_DIR = "user_code"
 _TEST_PREDICTOR_FILE = "predictor.py"
 _TEST_OUTPUT_IMAGE = "cpr_image:latest"
-=======
+
 _TEST_IMAGE_URI = "test_image:latest"
 _TEST_PREDICT_RESPONSE_CONTENT = b'{"x": [[1]]}'
 _TEST_HEALTH_CHECK_RESPONSE_CONTENT = b"{}"
@@ -137,7 +129,6 @@
 _TEST_CONTAINER_LOGS_LEN = 5
 _CONTAINER_RUNNING_STATUS = "running"
 _CONTAINER_EXITED_STATUS = "exited"
->>>>>>> 9acdddfa
 
 
 @pytest.fixture
@@ -227,7 +218,6 @@
 
 
 @pytest.fixture
-<<<<<<< HEAD
 def get_model_mock():
     with mock.patch.object(
         model_service_client.ModelServiceClient, "get_model"
@@ -282,7 +272,8 @@
     with mock.patch.object(build, "build_image") as build_image_mock:
         build_image_mock.return_value = None
         yield build_image_mock
-=======
+
+@pytest.fixture
 def local_endpoint_init_mock():
     with mock.patch.object(LocalEndpoint, "__init__") as local_endpoint_init_mock:
         local_endpoint_init_mock.return_value = None
@@ -438,7 +429,6 @@
             _TEST_HTTP_ERROR_MESSAGE
         )
         yield requests_get_raises_exception_mock
->>>>>>> 9acdddfa
 
 
 class TestPredictor:
@@ -814,7 +804,6 @@
 
 
 class TestLocalModel:
-<<<<<<< HEAD
     def setup_method(self):
         importlib.reload(initializer)
         importlib.reload(aiplatform)
@@ -1144,7 +1133,7 @@
             pip_command="pip",
             python_command="python",
         )
-=======
+
     def test_deploy_to_local_endpoint(
         self,
         local_endpoint_init_mock,
@@ -1631,5 +1620,4 @@
             status = endpoint.get_container_status()
 
         assert run_prediction_container_with_running_status_mock().reload.called
-        assert status == _CONTAINER_RUNNING_STATUS
->>>>>>> 9acdddfa
+        assert status == _CONTAINER_RUNNING_STATUS