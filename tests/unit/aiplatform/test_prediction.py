# -*- coding: utf-8 -*-

# Copyright 2022 Google LLC
#
# Licensed under the Apache License, Version 2.0 (the "License");
# you may not use this file except in compliance with the License.
# You may obtain a copy of the License at
#
#     http://www.apache.org/licenses/LICENSE-2.0
#
# Unless required by applicable law or agreed to in writing, software
# distributed under the License is distributed on an "AS IS" BASIS,
# WITHOUT WARRANTIES OR CONDITIONS OF ANY KIND, either express or implied.
# See the License for the specific language governing permissions and
# limitations under the License.
#

import asyncio
import importlib
import json
import os
import pytest
import textwrap
from unittest import mock

from fastapi import HTTPException
from fastapi import Request
from fastapi import Response
from starlette.datastructures import Headers
from starlette.testclient import TestClient

<<<<<<< HEAD
from google.api_core import operation as ga_operation

from google.cloud import aiplatform
from google.cloud.aiplatform import base
from google.cloud.aiplatform import initializer

=======
from google.cloud.aiplatform import helpers
from google.cloud.aiplatform.docker_utils import build
from google.cloud.aiplatform.prediction import DEFAULT_HEALTH_ROUTE
from google.cloud.aiplatform.prediction import DEFAULT_HTTP_PORT
from google.cloud.aiplatform.prediction import DEFAULT_PREDICT_ROUTE
>>>>>>> 6beeb234
from google.cloud.aiplatform.prediction import LocalModel
from google.cloud.aiplatform.prediction import handler_utils
from google.cloud.aiplatform.prediction.handler import Handler
from google.cloud.aiplatform.prediction.handler import PredictionHandler
from google.cloud.aiplatform.prediction.model_server import ModelServer
from google.cloud.aiplatform.prediction.predictor import Predictor
from google.cloud.aiplatform.prediction.serializer import DefaultSerializer
from google.cloud.aiplatform.utils import prediction_utils

from google.cloud.aiplatform_v1.services.model_service import (
    client as model_service_client,
)
from google.cloud.aiplatform.compat.types import (
    model as gca_model,
    env_var as gca_env_var,
    model_service as gca_model_service,
)


_TEST_INPUT = b'{"instances": [[1, 2, 3, 4]]}'
_TEST_DESERIALIZED_INPUT = {"instances": [[1, 2, 3, 4]]}
_TEST_PREDICTION_OUTPUT = {"predictions": [[1]]}
_TEST_SERIALIZED_OUTPUT = b'{"predictions": [[1]]}'
_APPLICATION_JSON = "application/json"
_TEST_GCS_ARTIFACTS_URI = ""

_TEST_AIP_HTTP_PORT = "8080"
_TEST_AIP_HEALTH_ROUTE = "/health"
_TEST_AIP_PREDICT_ROUTE = "/predict"

<<<<<<< HEAD
_TEST_PROJECT = "test-project"
_TEST_LOCATION = "us-central1"
_TEST_MODEL_NAME = "test-model"
_TEST_ARTIFACT_URI = "gs://test/artifact/uri"
_TEST_SERVING_CONTAINER_IMAGE = "gcr.io/test-serving/container:image"
_TEST_SERVING_CONTAINER_PREDICTION_ROUTE = "predict"
_TEST_SERVING_CONTAINER_HEALTH_ROUTE = "metadata"
_TEST_DESCRIPTION = "test description"
_TEST_SERVING_CONTAINER_COMMAND = ["python3", "run_my_model.py"]
_TEST_SERVING_CONTAINER_ARGS = ["--test", "arg"]
_TEST_SERVING_CONTAINER_ENVIRONMENT_VARIABLES = {
    "learning_rate": 0.01,
    "loss_fn": "mse",
}
_TEST_SERVING_CONTAINER_PORTS = [8888, 10000]
_TEST_ID = "1028944691210842416"
_TEST_LABEL = {"team": "experimentation", "trial_id": "x435"}

_TEST_INSTANCE_SCHEMA_URI = "gs://test/schema/instance.yaml"
_TEST_PARAMETERS_SCHEMA_URI = "gs://test/schema/parameters.yaml"
_TEST_PREDICTION_SCHEMA_URI = "gs://test/schema/predictions.yaml"

_TEST_EXPLANATION_METADATA = aiplatform.explain.ExplanationMetadata(
    inputs={
        "features": {
            "input_tensor_name": "dense_input",
            "encoding": "BAG_OF_FEATURES",
            "modality": "numeric",
            "index_feature_mapping": ["abc", "def", "ghj"],
        }
    },
    outputs={"medv": {"output_tensor_name": "dense_2"}},
)
_TEST_EXPLANATION_PARAMETERS = aiplatform.explain.ExplanationParameters(
    {"sampled_shapley_attribution": {"path_count": 10}}
)

_TEST_MODEL_RESOURCE_NAME = model_service_client.ModelServiceClient.model_path(
    _TEST_PROJECT, _TEST_LOCATION, _TEST_ID
)
=======
_DEFAULT_BASE_IMAGE = "python:3.7"
_ENTRYPOINT_FILE = "entrypoint.py"
_TEST_SRC_DIR = "user_code"
_TEST_PREDICTOR_FILE = "predictor.py"
_TEST_OUTPUT_IMAGE = "cpr_image:latest"
>>>>>>> 6beeb234


@pytest.fixture
def deserialize_mock():
    with mock.patch.object(DefaultSerializer, "deserialize") as deserialize_mock:
        deserialize_mock.return_value = _TEST_DESERIALIZED_INPUT
        yield deserialize_mock


@pytest.fixture
def deserialize_exception_mock():
    with mock.patch.object(
        DefaultSerializer, "deserialize"
    ) as deserialize_exception_mock:
        deserialize_exception_mock.side_effect = HTTPException(status_code=400,)
        yield deserialize_exception_mock


@pytest.fixture
def serialize_mock():
    with mock.patch.object(DefaultSerializer, "serialize") as serialize_mock:
        serialize_mock.return_value = _TEST_SERIALIZED_OUTPUT
        yield serialize_mock


@pytest.fixture
def serialize_exception_mock():
    with mock.patch.object(DefaultSerializer, "serialize") as serialize_exception_mock:
        serialize_exception_mock.side_effect = HTTPException(status_code=400,)
        yield serialize_exception_mock


@pytest.fixture
def predictor_mock():
    with mock.patch(
        "google.cloud.aiplatform.prediction.predictor.Predictor"
    ) as MockPredictor:
        instance = MockPredictor.return_value
        instance().preprocess.return_value = _TEST_DESERIALIZED_INPUT
        instance().predict.return_value = _TEST_PREDICTION_OUTPUT
        instance().postprocess.return_value = _TEST_SERIALIZED_OUTPUT
        yield instance


@pytest.fixture
def model_server_env_mock():
    env_vars = {
        "AIP_HTTP_PORT": _TEST_AIP_HTTP_PORT,
        "AIP_HEALTH_ROUTE": _TEST_AIP_HEALTH_ROUTE,
        "AIP_PREDICT_ROUTE": _TEST_AIP_PREDICT_ROUTE,
    }
    with mock.patch.dict(os.environ, env_vars):
        yield


def get_test_request():
    async def _create_request_receive():
        return {
            "type": "http.request",
            "body": _TEST_INPUT,
            "more_body": False,
        }

    return Request(
        scope={
            "type": "http",
            "headers": Headers(
                {"content-type": _APPLICATION_JSON, "accept": _APPLICATION_JSON}
            ).raw,
        },
        receive=_create_request_receive,
    )


def get_test_predictor():
    class _TestPredictor(Predictor):
        def __init__(self):
            pass

        def load(self, gcs_artifacts_uri):
            pass

        def predict(self, instances):
            pass

    return _TestPredictor


@pytest.fixture
<<<<<<< HEAD
def get_model_mock():
    with mock.patch.object(
        model_service_client.ModelServiceClient, "get_model"
    ) as get_model_mock:
        get_model_mock.return_value = gca_model.Model(
            display_name=_TEST_MODEL_NAME, name=_TEST_MODEL_RESOURCE_NAME,
        )
        yield get_model_mock


@pytest.fixture
def upload_model_mock():
    with mock.patch.object(
        model_service_client.ModelServiceClient, "upload_model"
    ) as upload_model_mock:
        mock_lro = mock.Mock(ga_operation.Operation)
        mock_lro.result.return_value = gca_model_service.UploadModelResponse(
            model=_TEST_MODEL_RESOURCE_NAME
        )
        upload_model_mock.return_value = mock_lro
        yield upload_model_mock
=======
def populate_entrypoint_if_not_exists_mock():
    with mock.patch.object(
        prediction_utils, "populate_entrypoint_if_not_exists"
    ) as populate_entrypoint_if_not_exists_mock:
        yield populate_entrypoint_if_not_exists_mock


@pytest.fixture
def is_prebuilt_prediction_container_uri_is_true_mock():
    with mock.patch.object(
        helpers, "is_prebuilt_prediction_container_uri"
    ) as is_prebuilt_prediction_container_uri_is_true_mock:
        is_prebuilt_prediction_container_uri_is_false_mock.return_value = True
        yield is_prebuilt_prediction_container_uri_is_true_mock


@pytest.fixture
def is_prebuilt_prediction_container_uri_is_false_mock():
    with mock.patch.object(
        helpers, "is_prebuilt_prediction_container_uri"
    ) as is_prebuilt_prediction_container_uri_is_false_mock:
        is_prebuilt_prediction_container_uri_is_false_mock.return_value = False
        yield is_prebuilt_prediction_container_uri_is_false_mock


@pytest.fixture
def build_image_mock():
    with mock.patch.object(build, "build_image") as build_image_mock:
        build_image_mock.return_value = None
        yield build_image_mock
>>>>>>> 6beeb234


class TestPredictor:
    def test_preprocess(self):
        prediction_input = {"x": [1]}
        predictor = get_test_predictor()

        result = predictor().preprocess(prediction_input)

        assert result == prediction_input

    def test_postprocess(self):
        prediction_results = {"x": [1]}
        predictor = get_test_predictor()

        result = predictor().postprocess(prediction_results)

        assert result == prediction_results


class TestDefaultSerializer:
    def test_deserialize_application_json(self):
        data = b'{"instances": [1, 2, 3]}'

        deserialized_data = DefaultSerializer.deserialize(
            data, content_type="application/json"
        )

        assert deserialized_data == {"instances": [1, 2, 3]}

    def test_deserialize_unsupported_content_type_throws_exception(self):
        content_type = "unsupported_type"
        expected_message = (
            f"Unsupported content type of the request: {content_type}.\n"
            f'Currently supported content-type in DefaultSerializer: "application/json".'
        )
        data = b'{"instances": [1, 2, 3]}'

        with pytest.raises(HTTPException) as exception:
            DefaultSerializer.deserialize(data, content_type=content_type)

        assert exception.value.status_code == 400
        assert exception.value.detail == expected_message

    def test_deserialize_invalid_json(self):
        data = b"instances"
        expected_message = "JSON deserialization failed for the request data"

        with pytest.raises(HTTPException) as exception:
            DefaultSerializer.deserialize(data, content_type="application/json")

        assert exception.value.status_code == 400
        assert expected_message in exception.value.detail

    def test_serialize_application_json(self):
        prediction = {}

        serialized_prediction = DefaultSerializer.serialize(
            prediction, accept="application/json"
        )

        assert serialized_prediction == "{}"

    def test_serialize_unsupported_accept_throws_exception(self):
        accept = "unsupported_type"
        expected_message = (
            f"Unsupported accept of the response: {accept}.\n"
            f'Currently supported accept in DefaultSerializer: "application/json".'
        )
        prediction = {}

        with pytest.raises(HTTPException) as exception:
            DefaultSerializer.serialize(prediction, accept=accept)

        assert exception.value.status_code == 400
        assert exception.value.detail == expected_message

    def test_serialize_invalid_json(self):
        data = b"instances"
        expected_message = "JSON serialization failed for the prediction result"

        with pytest.raises(HTTPException) as exception:
            DefaultSerializer.serialize(data, accept="application/json")

        assert exception.value.status_code == 400
        assert expected_message in exception.value.detail


class TestPredictionHandler:
    def test_init(self, predictor_mock):
        handler = PredictionHandler(_TEST_GCS_ARTIFACTS_URI, predictor=predictor_mock)

        assert handler._predictor == predictor_mock()
        predictor_mock().load.assert_called_once_with(_TEST_GCS_ARTIFACTS_URI)

    def test_init_no_predictor_raises_exception(self):
        expected_message = (
            "PredictionHandler must have a predictor class passed to the init function."
        )

        with pytest.raises(ValueError) as exception:
            _ = PredictionHandler(_TEST_GCS_ARTIFACTS_URI)

        assert str(exception.value) == expected_message

    @pytest.mark.asyncio
    async def test_handle(self, deserialize_mock, predictor_mock, serialize_mock):
        handler = PredictionHandler(_TEST_GCS_ARTIFACTS_URI, predictor=predictor_mock)

        response = await handler.handle(get_test_request())

        assert response.status_code == 200
        assert response.body == _TEST_SERIALIZED_OUTPUT

        deserialize_mock.assert_called_once_with(_TEST_INPUT, _APPLICATION_JSON)
        predictor_mock().preprocess.assert_called_once_with(_TEST_DESERIALIZED_INPUT)
        predictor_mock().predict.assert_called_once_with(_TEST_DESERIALIZED_INPUT)
        predictor_mock().postprocess.assert_called_once_with(_TEST_PREDICTION_OUTPUT)
        serialize_mock.assert_called_once_with(
            _TEST_SERIALIZED_OUTPUT, _APPLICATION_JSON
        )

    @pytest.mark.asyncio
    async def test_handle_deserialize_raises_exception(
        self, deserialize_exception_mock, predictor_mock, serialize_mock
    ):
        handler = PredictionHandler(_TEST_GCS_ARTIFACTS_URI, predictor=predictor_mock)

        with pytest.raises(HTTPException):
            await handler.handle(get_test_request())

        deserialize_exception_mock.assert_called_once_with(
            _TEST_INPUT, _APPLICATION_JSON
        )
        assert not predictor_mock().preprocess.called
        assert not predictor_mock().predict.called
        assert not predictor_mock().postprocess.called
        assert not serialize_mock.called

    @pytest.mark.asyncio
    async def test_handle_predictor_raises_exception(
        self, deserialize_mock, serialize_mock
    ):
        preprocess_mock = mock.MagicMock(return_value=_TEST_DESERIALIZED_INPUT)
        predict_mock = mock.MagicMock(side_effect=Exception())
        postprocess_mock = mock.MagicMock(return_value=_TEST_SERIALIZED_OUTPUT)
        handler = PredictionHandler(
            _TEST_GCS_ARTIFACTS_URI, predictor=get_test_predictor()
        )

        with mock.patch.multiple(
            handler._predictor,
            preprocess=preprocess_mock,
            predict=predict_mock,
            postprocess=postprocess_mock,
        ):
            with pytest.raises(Exception):
                await handler.handle(get_test_request())

            deserialize_mock.assert_called_once_with(_TEST_INPUT, _APPLICATION_JSON)
            preprocess_mock.assert_called_once_with(_TEST_DESERIALIZED_INPUT)
            predict_mock.assert_called_once_with(_TEST_DESERIALIZED_INPUT)
            assert not postprocess_mock.called
            assert not serialize_mock.called

    @pytest.mark.asyncio
    async def test_handle_serialize_raises_exception(
        self, deserialize_mock, predictor_mock, serialize_exception_mock
    ):
        handler = PredictionHandler(_TEST_GCS_ARTIFACTS_URI, predictor=predictor_mock)

        with pytest.raises(HTTPException):
            await handler.handle(get_test_request())

        deserialize_mock.assert_called_once_with(_TEST_INPUT, _APPLICATION_JSON)
        predictor_mock().preprocess.assert_called_once_with(_TEST_DESERIALIZED_INPUT)
        predictor_mock().predict.assert_called_once_with(_TEST_DESERIALIZED_INPUT)
        predictor_mock().postprocess.assert_called_once_with(_TEST_PREDICTION_OUTPUT)
        serialize_exception_mock.assert_called_once_with(
            _TEST_SERIALIZED_OUTPUT, _APPLICATION_JSON
        )


class TestHandlerUtils:
    @pytest.mark.parametrize(
        "header_keys",
        [
            "Content-Type",
            "content-Type",
            "content-type",
            "Content-type",
            "ContentType",
            "contentType",
            "contenttype",
            "Contenttype",
        ],
    )
    def test_get_content_type_from_headers(self, header_keys):
        expected_content_type = "content_type"
        headers = Headers({header_keys: expected_content_type})

        content_type = handler_utils.get_content_type_from_headers(headers)

        assert content_type == expected_content_type

    def test_get_content_type_from_headers_no_headers(self):
        headers = Headers({})

        content_type = handler_utils.get_content_type_from_headers(headers)

        assert content_type is None

    def test_get_content_type_from_headers_none(self):
        content_type = handler_utils.get_content_type_from_headers(None)

        assert content_type is None

    @pytest.mark.parametrize("header_keys", ["Accept", "accept"])
    def test_get_accept_from_headers(self, header_keys):
        expected_accept = "accept"
        headers = Headers({header_keys: expected_accept})

        accept = handler_utils.get_accept_from_headers(headers)

        assert accept == expected_accept

    def test_get_accept_from_headers_no_headers(self):
        headers = Headers({})

        accept = handler_utils.get_accept_from_headers(headers)

        assert accept == handler_utils.DEFAULT_ACCEPT

    def test_get_accept_from_headers_accept_is_any(self):
        headers = Headers({"Accept": handler_utils.ANY})

        accept = handler_utils.get_accept_from_headers(headers)

        assert accept == handler_utils.DEFAULT_ACCEPT

    def test_get_accept_from_headers_none(self):
        accept = handler_utils.get_accept_from_headers(None)

        assert accept == handler_utils.DEFAULT_ACCEPT


class TestModelServer:
    def test_init(self, model_server_env_mock):
        model_server = ModelServer(Handler(_TEST_GCS_ARTIFACTS_URI))

        assert model_server.http_port == int(_TEST_AIP_HTTP_PORT)
        assert model_server.health_route == _TEST_AIP_HEALTH_ROUTE
        assert model_server.predict_route == _TEST_AIP_PREDICT_ROUTE

    @mock.patch.dict(
        os.environ,
        {
            "AIP_HEALTH_ROUTE": _TEST_AIP_HEALTH_ROUTE,
            "AIP_PREDICT_ROUTE": _TEST_AIP_PREDICT_ROUTE,
        },
    )
    def test_init_raises_exception_without_port(self):
        expected_message = (
            "The environment variable AIP_HTTP_PORT needs to be specified."
        )

        with pytest.raises(ValueError) as exception:
            ModelServer(Handler(_TEST_GCS_ARTIFACTS_URI))

        assert str(exception.value) == expected_message

    @mock.patch.dict(
        os.environ,
        {
            "AIP_HTTP_PORT": _TEST_AIP_HTTP_PORT,
            "AIP_PREDICT_ROUTE": _TEST_AIP_PREDICT_ROUTE,
        },
    )
    def test_init_raises_exception_without_health_route(self):
        expected_message = (
            "Both of the environment variables AIP_HEALTH_ROUTE and "
            "AIP_PREDICT_ROUTE need to be specified."
        )

        with pytest.raises(ValueError) as exception:
            ModelServer(Handler(_TEST_GCS_ARTIFACTS_URI))

        assert str(exception.value) == expected_message

    @mock.patch.dict(
        os.environ,
        {
            "AIP_HTTP_PORT": _TEST_AIP_HTTP_PORT,
            "AIP_HEALTH_ROUTE": _TEST_AIP_HEALTH_ROUTE,
        },
    )
    def test_init_raises_exception_without_predict_route(self):
        expected_message = (
            "Both of the environment variables AIP_HEALTH_ROUTE and "
            "AIP_PREDICT_ROUTE need to be specified."
        )

        with pytest.raises(ValueError) as exception:
            ModelServer(Handler(_TEST_GCS_ARTIFACTS_URI))

        assert str(exception.value) == expected_message

    def test_health(self, model_server_env_mock):
        model_server = ModelServer(Handler(_TEST_GCS_ARTIFACTS_URI))
        client = TestClient(model_server.app)

        response = client.get(_TEST_AIP_HEALTH_ROUTE)

        assert response.status_code == 200

    def test_predict(self, model_server_env_mock):
        handler = PredictionHandler(
            _TEST_GCS_ARTIFACTS_URI, predictor=get_test_predictor()
        )
        model_server = ModelServer(handler)

        client = TestClient(model_server.app)

        with mock.patch.object(model_server.handler, "handle") as handle_mock:
            future = asyncio.Future()
            future.set_result(Response())

            handle_mock.return_value = future

            response = client.post(_TEST_AIP_PREDICT_ROUTE, json={"x": [1]})

        assert response.status_code == 200

    def test_predict_handler_throws_http_exception(self, model_server_env_mock):
        expected_message = "A test HTTP exception."
        handler = PredictionHandler(
            _TEST_GCS_ARTIFACTS_URI, predictor=get_test_predictor()
        )
        model_server = ModelServer(handler)

        client = TestClient(model_server.app)

        with mock.patch.object(model_server.handler, "handle") as handle_mock:
            handle_mock.side_effect = HTTPException(
                status_code=400, detail=expected_message
            )

            response = client.post(_TEST_AIP_PREDICT_ROUTE, json={"x": [1]})

        assert response.status_code == 400
        assert json.loads(response.content)["detail"] == expected_message

    def test_predict_handler_throws_exception_other_than_http_exception(
        self, model_server_env_mock
    ):
        expected_message = (
            "An exception ValueError occurred. Arguments: ('Not a correct value.',)."
        )
        handler = PredictionHandler(
            _TEST_GCS_ARTIFACTS_URI, predictor=get_test_predictor()
        )
        model_server = ModelServer(handler)

        client = TestClient(model_server.app)

        with mock.patch.object(model_server.handler, "handle") as handle_mock:
            handle_mock.side_effect = ValueError("Not a correct value.")

            response = client.post(_TEST_AIP_PREDICT_ROUTE, json={"x": [1]})

        assert response.status_code == 500
        assert json.loads(response.content)["detail"] == expected_message


class TestLocalModel:
<<<<<<< HEAD
    def setup_method(self):
        importlib.reload(initializer)
        importlib.reload(aiplatform)
        aiplatform.init(project=_TEST_PROJECT, location=_TEST_LOCATION)

    def teardown_method(self):
        initializer.global_pool.shutdown(wait=True)

    def test_create_creates_and_gets_localmodel(self):
        local_model = LocalModel.create(
            serving_container_image_uri=_TEST_SERVING_CONTAINER_IMAGE,
            serving_container_predict_route=_TEST_SERVING_CONTAINER_PREDICTION_ROUTE,
            serving_container_health_route=_TEST_SERVING_CONTAINER_HEALTH_ROUTE,
        )

        container_spec = gca_model.ModelContainerSpec(
            image_uri=_TEST_SERVING_CONTAINER_IMAGE,
            predict_route=_TEST_SERVING_CONTAINER_PREDICTION_ROUTE,
            health_route=_TEST_SERVING_CONTAINER_HEALTH_ROUTE,
        )

        assert local_model.serving_container_spec.image_uri == container_spec.image_uri
        assert (
            local_model.serving_container_spec.predict_route
            == container_spec.predict_route
        )
        assert (
            local_model.serving_container_spec.health_route
            == container_spec.health_route
        )

    def test_create_creates_and_gets_localmodel_with_all_args(self):
        local_model = LocalModel.create(
            serving_container_image_uri=_TEST_SERVING_CONTAINER_IMAGE,
            serving_container_predict_route=_TEST_SERVING_CONTAINER_PREDICTION_ROUTE,
            serving_container_health_route=_TEST_SERVING_CONTAINER_HEALTH_ROUTE,
            serving_container_command=_TEST_SERVING_CONTAINER_COMMAND,
            serving_container_args=_TEST_SERVING_CONTAINER_ARGS,
            serving_container_environment_variables=_TEST_SERVING_CONTAINER_ENVIRONMENT_VARIABLES,
            serving_container_ports=_TEST_SERVING_CONTAINER_PORTS,
        )

        env = [
            gca_env_var.EnvVar(name=str(key), value=str(value))
            for key, value in _TEST_SERVING_CONTAINER_ENVIRONMENT_VARIABLES.items()
        ]

        ports = [
            gca_model.Port(container_port=port)
            for port in _TEST_SERVING_CONTAINER_PORTS
        ]

        container_spec = gca_model.ModelContainerSpec(
            image_uri=_TEST_SERVING_CONTAINER_IMAGE,
            predict_route=_TEST_SERVING_CONTAINER_PREDICTION_ROUTE,
            health_route=_TEST_SERVING_CONTAINER_HEALTH_ROUTE,
            command=_TEST_SERVING_CONTAINER_COMMAND,
            args=_TEST_SERVING_CONTAINER_ARGS,
            env=env,
            ports=ports,
        )

        assert local_model.serving_container_spec.image_uri == container_spec.image_uri
        assert (
            local_model.serving_container_spec.predict_route
            == container_spec.predict_route
        )
        assert (
            local_model.serving_container_spec.health_route
            == container_spec.health_route
        )
        assert local_model.serving_container_spec.command == container_spec.command
        assert local_model.serving_container_spec.args == container_spec.args
        assert local_model.serving_container_spec.env == container_spec.env
        assert local_model.serving_container_spec.ports == container_spec.ports

    @pytest.mark.parametrize("sync", [True, False])
    def test_upload_uploads_and_gets_model(
        self, upload_model_mock, get_model_mock, sync
    ):

        container_spec = gca_model.ModelContainerSpec(
            image_uri=_TEST_SERVING_CONTAINER_IMAGE,
            predict_route=_TEST_SERVING_CONTAINER_PREDICTION_ROUTE,
            health_route=_TEST_SERVING_CONTAINER_HEALTH_ROUTE,
        )

        local_model = LocalModel(container_spec)

        my_model = local_model.upload(display_name=_TEST_MODEL_NAME, sync=sync,)

        if not sync:
            my_model.wait()

        managed_model = gca_model.Model(
            display_name=_TEST_MODEL_NAME, container_spec=container_spec,
        )

        upload_model_mock.assert_called_once_with(
            parent=initializer.global_config.common_location_path(),
            model=managed_model,
        )

        get_model_mock.assert_called_once_with(
            name=_TEST_MODEL_RESOURCE_NAME, retry=base._DEFAULT_RETRY
        )

    @pytest.mark.parametrize("sync", [True, False])
    def test_upload_uploads_and_gets_model_with_all_args(
        self, upload_model_mock, get_model_mock, sync
    ):

        env = [
            gca_env_var.EnvVar(name=str(key), value=str(value))
            for key, value in _TEST_SERVING_CONTAINER_ENVIRONMENT_VARIABLES.items()
        ]

        ports = [
            gca_model.Port(container_port=port)
            for port in _TEST_SERVING_CONTAINER_PORTS
        ]

        container_spec = gca_model.ModelContainerSpec(
            image_uri=_TEST_SERVING_CONTAINER_IMAGE,
            predict_route=_TEST_SERVING_CONTAINER_PREDICTION_ROUTE,
            health_route=_TEST_SERVING_CONTAINER_HEALTH_ROUTE,
            command=_TEST_SERVING_CONTAINER_COMMAND,
            args=_TEST_SERVING_CONTAINER_ARGS,
            env=env,
            ports=ports,
        )

        local_model = LocalModel(container_spec)

        my_model = local_model.upload(
            display_name=_TEST_MODEL_NAME,
            artifact_uri=_TEST_ARTIFACT_URI,
            instance_schema_uri=_TEST_INSTANCE_SCHEMA_URI,
            parameters_schema_uri=_TEST_PARAMETERS_SCHEMA_URI,
            prediction_schema_uri=_TEST_PREDICTION_SCHEMA_URI,
            description=_TEST_DESCRIPTION,
            explanation_metadata=_TEST_EXPLANATION_METADATA,
            explanation_parameters=_TEST_EXPLANATION_PARAMETERS,
            labels=_TEST_LABEL,
            sync=sync,
        )

        if not sync:
            my_model.wait()

        managed_model = gca_model.Model(
            display_name=_TEST_MODEL_NAME,
            description=_TEST_DESCRIPTION,
            artifact_uri=_TEST_ARTIFACT_URI,
            container_spec=container_spec,
            predict_schemata=gca_model.PredictSchemata(
                instance_schema_uri=_TEST_INSTANCE_SCHEMA_URI,
                parameters_schema_uri=_TEST_PARAMETERS_SCHEMA_URI,
                prediction_schema_uri=_TEST_PREDICTION_SCHEMA_URI,
            ),
            explanation_spec=gca_model.explanation.ExplanationSpec(
                metadata=_TEST_EXPLANATION_METADATA,
                parameters=_TEST_EXPLANATION_PARAMETERS,
            ),
            labels=_TEST_LABEL,
        )

        upload_model_mock.assert_called_once_with(
            parent=initializer.global_config.common_location_path(),
            model=managed_model,
        )
        get_model_mock.assert_called_once_with(
            name=_TEST_MODEL_RESOURCE_NAME, retry=base._DEFAULT_RETRY
=======
    def _load_module(self, name, location):
        spec = importlib.util.spec_from_file_location(name, location)
        return importlib.util.module_from_spec(spec)

    def test_create_cpr_model_creates_and_get_localmodel(
        self,
        tmp_path,
        populate_entrypoint_if_not_exists_mock,
        is_prebuilt_prediction_container_uri_is_false_mock,
        build_image_mock,
    ):
        src_dir = tmp_path / _TEST_SRC_DIR
        src_dir.mkdir()
        predictor = src_dir / _TEST_PREDICTOR_FILE
        predictor.write_text(
            textwrap.dedent(
                """
            class MyPredictor:
                pass
            """
            )
        )
        my_predictor = self._load_module("MyPredictor", str(predictor))
        entrypoint = f"{_TEST_SRC_DIR}/{_ENTRYPOINT_FILE}"

        local_model = LocalModel.create_cpr_model(
            _TEST_SRC_DIR, _TEST_OUTPUT_IMAGE, predictor=my_predictor,
        )

        assert local_model.serving_container_spec.image_uri == _TEST_OUTPUT_IMAGE
        assert local_model.serving_container_spec.predict_route == DEFAULT_PREDICT_ROUTE
        assert local_model.serving_container_spec.health_route == DEFAULT_HEALTH_ROUTE

        populate_entrypoint_if_not_exists_mock.assert_called_once_with(
            _TEST_SRC_DIR,
            _ENTRYPOINT_FILE,
            predictor=my_predictor,
            handler=PredictionHandler,
        )
        is_prebuilt_prediction_container_uri_is_false_mock.assert_called_once_with(
            _DEFAULT_BASE_IMAGE
        )
        build_image_mock.assert_called_once_with(
            _DEFAULT_BASE_IMAGE,
            _TEST_SRC_DIR,
            entrypoint,
            _TEST_OUTPUT_IMAGE,
            requirements_path=None,
            exposed_ports=[DEFAULT_HTTP_PORT],
            pip_command="pip",
            python_command="python",
        )

    def test_create_cpr_model_creates_and_get_localmodel_base_is_prebuilt(
        self,
        tmp_path,
        populate_entrypoint_if_not_exists_mock,
        is_prebuilt_prediction_container_uri_is_true_mock,
        build_image_mock,
    ):
        src_dir = tmp_path / _TEST_SRC_DIR
        src_dir.mkdir()
        predictor = src_dir / _TEST_PREDICTOR_FILE
        predictor.write_text(
            textwrap.dedent(
                """
            class MyPredictor:
                pass
            """
            )
        )
        my_predictor = self._load_module("MyPredictor", str(predictor))
        entrypoint = f"{_TEST_SRC_DIR}/{_ENTRYPOINT_FILE}"

        local_model = LocalModel.create_cpr_model(
            _TEST_SRC_DIR, _TEST_OUTPUT_IMAGE, predictor=my_predictor,
        )

        assert local_model.serving_container_spec.image_uri == _TEST_OUTPUT_IMAGE
        assert local_model.serving_container_spec.predict_route == DEFAULT_PREDICT_ROUTE
        assert local_model.serving_container_spec.health_route == DEFAULT_HEALTH_ROUTE

        populate_entrypoint_if_not_exists_mock.assert_called_once_with(
            _TEST_SRC_DIR,
            _ENTRYPOINT_FILE,
            predictor=my_predictor,
            handler=PredictionHandler,
        )
        is_prebuilt_prediction_container_uri_is_true_mock.assert_called_once_with(
            _DEFAULT_BASE_IMAGE
        )
        build_image_mock.assert_called_once_with(
            _DEFAULT_BASE_IMAGE,
            _TEST_SRC_DIR,
            entrypoint,
            _TEST_OUTPUT_IMAGE,
            requirements_path=None,
            exposed_ports=[DEFAULT_HTTP_PORT],
            pip_command="pip3",
            python_command="python3",
        )

    def test_create_cpr_model_creates_and_get_localmodel_with_requirements_path(
        self,
        tmp_path,
        populate_entrypoint_if_not_exists_mock,
        is_prebuilt_prediction_container_uri_is_false_mock,
        build_image_mock,
    ):
        src_dir = tmp_path / _TEST_SRC_DIR
        src_dir.mkdir()
        predictor = src_dir / _TEST_PREDICTOR_FILE
        predictor.write_text(
            textwrap.dedent(
                """
            class MyPredictor:
                pass
            """
            )
        )
        my_predictor = self._load_module("MyPredictor", str(predictor))
        entrypoint = f"{_TEST_SRC_DIR}/{_ENTRYPOINT_FILE}"
        requirements_path = f"{_TEST_SRC_DIR}/requirements.txt"

        local_model = LocalModel.create_cpr_model(
            _TEST_SRC_DIR,
            _TEST_OUTPUT_IMAGE,
            predictor=my_predictor,
            requirements_path=requirements_path,
        )

        assert local_model.serving_container_spec.image_uri == _TEST_OUTPUT_IMAGE
        assert local_model.serving_container_spec.predict_route == DEFAULT_PREDICT_ROUTE
        assert local_model.serving_container_spec.health_route == DEFAULT_HEALTH_ROUTE

        populate_entrypoint_if_not_exists_mock.assert_called_once_with(
            _TEST_SRC_DIR,
            _ENTRYPOINT_FILE,
            predictor=my_predictor,
            handler=PredictionHandler,
        )
        is_prebuilt_prediction_container_uri_is_false_mock.assert_called_once_with(
            _DEFAULT_BASE_IMAGE
        )
        build_image_mock.assert_called_once_with(
            _DEFAULT_BASE_IMAGE,
            _TEST_SRC_DIR,
            entrypoint,
            _TEST_OUTPUT_IMAGE,
            requirements_path=requirements_path,
            exposed_ports=[DEFAULT_HTTP_PORT],
            pip_command="pip",
            python_command="python",
>>>>>>> 6beeb234
        )<|MERGE_RESOLUTION|>--- conflicted
+++ resolved
@@ -29,20 +29,17 @@
 from starlette.datastructures import Headers
 from starlette.testclient import TestClient
 
-<<<<<<< HEAD
 from google.api_core import operation as ga_operation
 
 from google.cloud import aiplatform
 from google.cloud.aiplatform import base
+from google.cloud.aiplatform import helpers
 from google.cloud.aiplatform import initializer
 
-=======
-from google.cloud.aiplatform import helpers
 from google.cloud.aiplatform.docker_utils import build
 from google.cloud.aiplatform.prediction import DEFAULT_HEALTH_ROUTE
 from google.cloud.aiplatform.prediction import DEFAULT_HTTP_PORT
 from google.cloud.aiplatform.prediction import DEFAULT_PREDICT_ROUTE
->>>>>>> 6beeb234
 from google.cloud.aiplatform.prediction import LocalModel
 from google.cloud.aiplatform.prediction import handler_utils
 from google.cloud.aiplatform.prediction.handler import Handler
@@ -73,7 +70,6 @@
 _TEST_AIP_HEALTH_ROUTE = "/health"
 _TEST_AIP_PREDICT_ROUTE = "/predict"
 
-<<<<<<< HEAD
 _TEST_PROJECT = "test-project"
 _TEST_LOCATION = "us-central1"
 _TEST_MODEL_NAME = "test-model"
@@ -114,13 +110,12 @@
 _TEST_MODEL_RESOURCE_NAME = model_service_client.ModelServiceClient.model_path(
     _TEST_PROJECT, _TEST_LOCATION, _TEST_ID
 )
-=======
+
 _DEFAULT_BASE_IMAGE = "python:3.7"
 _ENTRYPOINT_FILE = "entrypoint.py"
 _TEST_SRC_DIR = "user_code"
 _TEST_PREDICTOR_FILE = "predictor.py"
 _TEST_OUTPUT_IMAGE = "cpr_image:latest"
->>>>>>> 6beeb234
 
 
 @pytest.fixture
@@ -210,7 +205,6 @@
 
 
 @pytest.fixture
-<<<<<<< HEAD
 def get_model_mock():
     with mock.patch.object(
         model_service_client.ModelServiceClient, "get_model"
@@ -232,7 +226,9 @@
         )
         upload_model_mock.return_value = mock_lro
         yield upload_model_mock
-=======
+
+
+@pytest.fixture
 def populate_entrypoint_if_not_exists_mock():
     with mock.patch.object(
         prediction_utils, "populate_entrypoint_if_not_exists"
@@ -263,7 +259,6 @@
     with mock.patch.object(build, "build_image") as build_image_mock:
         build_image_mock.return_value = None
         yield build_image_mock
->>>>>>> 6beeb234
 
 
 class TestPredictor:
@@ -639,7 +634,6 @@
 
 
 class TestLocalModel:
-<<<<<<< HEAD
     def setup_method(self):
         importlib.reload(initializer)
         importlib.reload(aiplatform)
@@ -647,6 +641,10 @@
 
     def teardown_method(self):
         initializer.global_pool.shutdown(wait=True)
+
+    def _load_module(self, name, location):
+        spec = importlib.util.spec_from_file_location(name, location)
+        return importlib.util.module_from_spec(spec)
 
     def test_create_creates_and_gets_localmodel(self):
         local_model = LocalModel.create(
@@ -813,10 +811,7 @@
         )
         get_model_mock.assert_called_once_with(
             name=_TEST_MODEL_RESOURCE_NAME, retry=base._DEFAULT_RETRY
-=======
-    def _load_module(self, name, location):
-        spec = importlib.util.spec_from_file_location(name, location)
-        return importlib.util.module_from_spec(spec)
+        )
 
     def test_create_cpr_model_creates_and_get_localmodel(
         self,
@@ -967,5 +962,4 @@
             exposed_ports=[DEFAULT_HTTP_PORT],
             pip_command="pip",
             python_command="python",
->>>>>>> 6beeb234
         )