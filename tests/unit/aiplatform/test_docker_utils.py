# -*- coding: utf-8 -*-

# Copyright 2022 Google LLC
#
# Licensed under the Apache License, Version 2.0 (the "License");
# you may not use this file except in compliance with the License.
# You may obtain a copy of the License at
#
#     http://www.apache.org/licenses/LICENSE-2.0
#
# Unless required by applicable law or agreed to in writing, software
# distributed under the License is distributed on an "AS IS" BASIS,
# WITHOUT WARRANTIES OR CONDITIONS OF ANY KIND, either express or implied.
# See the License for the specific language governing permissions and
# limitations under the License.
#

<<<<<<< HEAD
import io
=======
>>>>>>> 0aa21ea1
import os
import pytest
import textwrap
from unittest import mock

from google.cloud.aiplatform.constants import prediction
<<<<<<< HEAD
from google.cloud.aiplatform.docker_utils import build
from google.cloud.aiplatform.docker_utils import errors
from google.cloud.aiplatform.docker_utils import local_util
from google.cloud.aiplatform.docker_utils import run
from google.cloud.aiplatform.docker_utils import utils
=======
from google.cloud.aiplatform.docker_utils import errors
from google.cloud.aiplatform.docker_utils import run
>>>>>>> 0aa21ea1


_TEST_CONTAINER_LOGS = b"line1\nline2\nline3\n"
_TEST_CONTAINER_LOGS_LEN = 3


@pytest.fixture
<<<<<<< HEAD
def execute_command_mock():
    with mock.patch.object(local_util, "execute_command") as execute_command_mock:
        execute_command_mock.return_value = 0
        yield execute_command_mock


class MockedPopen:
    def __init__(self, args, **kwargs):
        self.args = args
        self.returncode = 0
        self.stdin = mock.Mock()
        self.stdout = mock.Mock()

    def __enter__(self):
        return self

    def __exit__(self, exe_type, value, traceback):
        pass

    def communicate(self, input=None, timeout=None):
        return "", ""


@pytest.fixture
def textiowrapper_mock():
    with mock.patch.object(io, "TextIOWrapper") as textiowrapper_mock:
        textiowrapper_mock.return_value = io.TextIOWrapper(io.BytesIO(b""))
        yield textiowrapper_mock


@pytest.fixture
=======
>>>>>>> 0aa21ea1
def docker_client_mock():
    with mock.patch("docker.from_env") as from_env_mock:
        client = from_env_mock.return_value
        client().containers.run.return_value = None
        yield client


@pytest.fixture
def docker_container_mock():
    container = mock.MagicMock()
    container.logs.return_value = _TEST_CONTAINER_LOGS
    return container


<<<<<<< HEAD
class TestBuild:
    BASE_IMAGE = "python:3.7"
    HOST_WORKDIR_BASENAME = "user_code"
    HOST_WORKDIR = f"./src/{HOST_WORKDIR_BASENAME}"
    HOME = build._DEFAULT_HOME
    WORKDIR = build._DEFAULT_WORKDIR
    SCRIPT = "./user_code/entrypoint.py"
    MAIN_SCRIPT = f"{HOST_WORKDIR}/entrypoint.py"
    PACKAGE = utils.Package(
        script=SCRIPT, package_path=HOST_WORKDIR, python_module=None
    )
    OUTPUT_IMAGE_NAME = "test_image:latest"

    def test_make_dockerfile(self):
        result = build.make_dockerfile(
            self.BASE_IMAGE, self.PACKAGE, self.WORKDIR, self.HOME
        )

        assert f"FROM {self.BASE_IMAGE}\n" in result
        assert f"WORKDIR {self.WORKDIR}\n" in result
        assert f"ENV HOME={self.HOME}\n" in result
        assert f'COPY [".", "{self.HOST_WORKDIR_BASENAME}"]\n' in result
        assert f'ENTRYPOINT ["python", "{self.SCRIPT}"]' in result

    def test_make_dockerfile_with_requirements_path(self):
        requirements_path = "./requirements.txt"

        result = build.make_dockerfile(
            self.BASE_IMAGE,
            self.PACKAGE,
            self.WORKDIR,
            self.HOME,
            requirements_path=requirements_path,
        )

        assert f"FROM {self.BASE_IMAGE}\n" in result
        assert f"WORKDIR {self.WORKDIR}\n" in result
        assert f"ENV HOME={self.HOME}\n" in result
        assert f'COPY [".", "{self.HOST_WORKDIR_BASENAME}"]\n' in result
        assert f'ENTRYPOINT ["python", "{self.SCRIPT}"]' in result
        assert f'COPY ["{requirements_path}", "./requirements.txt"]\n' in result
        assert "RUN pip install --no-cache-dir -r ./requirements.txt\n" in result

    def test_make_dockerfile_with_setup_path(self):
        setup_path = "./custom_setup.py"

        result = build.make_dockerfile(
            self.BASE_IMAGE,
            self.PACKAGE,
            self.WORKDIR,
            self.HOME,
            setup_path=setup_path,
        )

        assert f"FROM {self.BASE_IMAGE}\n" in result
        assert f"WORKDIR {self.WORKDIR}\n" in result
        assert f"ENV HOME={self.HOME}\n" in result
        assert f'COPY [".", "{self.HOST_WORKDIR_BASENAME}"]\n' in result
        assert f'ENTRYPOINT ["python", "{self.SCRIPT}"]' in result
        assert f'COPY ["{setup_path}", "./setup.py"]\n' in result
        assert "RUN pip install --no-cache-dir .\n" in result

    def test_make_dockerfile_with_extra_requirements(self):
        extra_requirement = "custom_package==1.0"

        result = build.make_dockerfile(
            self.BASE_IMAGE,
            self.PACKAGE,
            self.WORKDIR,
            self.HOME,
            extra_requirements=[extra_requirement],
        )

        assert f"FROM {self.BASE_IMAGE}\n" in result
        assert f"WORKDIR {self.WORKDIR}\n" in result
        assert f"ENV HOME={self.HOME}\n" in result
        assert f'COPY [".", "{self.HOST_WORKDIR_BASENAME}"]\n' in result
        assert f'ENTRYPOINT ["python", "{self.SCRIPT}"]' in result
        assert (
            f"RUN pip install --no-cache-dir {extra_requirement}\n" in result
        )

    def test_make_dockerfile_with_extra_packages(self):
        extra_package_basename = "custom_package"
        extra_package = f"./{extra_package_basename}"

        result = build.make_dockerfile(
            self.BASE_IMAGE,
            self.PACKAGE,
            self.WORKDIR,
            self.HOME,
            extra_packages=[extra_package],
        )

        assert f"FROM {self.BASE_IMAGE}\n" in result
        assert f"WORKDIR {self.WORKDIR}\n" in result
        assert f"ENV HOME={self.HOME}\n" in result
        assert f'COPY [".", "{self.HOST_WORKDIR_BASENAME}"]\n' in result
        assert f'ENTRYPOINT ["python", "{self.SCRIPT}"]' in result
        assert f'COPY ["{extra_package}", "{extra_package_basename}"]\n'
        assert f"RUN pip install --no-cache-dir {extra_package_basename}\n" in result

    def test_make_dockerfile_with_extra_dirs(self):
        extra_dir = "./subdir"

        result = build.make_dockerfile(
            self.BASE_IMAGE,
            self.PACKAGE,
            self.WORKDIR,
            self.HOME,
            extra_dirs=[extra_dir],
        )

        assert f"FROM {self.BASE_IMAGE}\n" in result
        assert f"WORKDIR {self.WORKDIR}\n" in result
        assert f"ENV HOME={self.HOME}\n" in result
        assert f'COPY [".", "{self.HOST_WORKDIR_BASENAME}"]\n' in result
        assert f'ENTRYPOINT ["python", "{self.SCRIPT}"]' in result
        assert f'COPY ["{extra_dir}", "{extra_dir}"]\n' in result

    def test_make_dockerfile_with_exposed_ports(self):
        exposed_port = 8080

        result = build.make_dockerfile(
            self.BASE_IMAGE,
            self.PACKAGE,
            self.WORKDIR,
            self.HOME,
            exposed_ports=[exposed_port],
        )

        assert f"FROM {self.BASE_IMAGE}\n" in result
        assert f"WORKDIR {self.WORKDIR}\n" in result
        assert f"ENV HOME={self.HOME}\n" in result
        assert f'COPY [".", "{self.HOST_WORKDIR_BASENAME}"]\n' in result
        assert f'ENTRYPOINT ["python", "{self.SCRIPT}"]' in result
        assert f"EXPOSE {exposed_port}\n" in result

    def test_build_image(self, execute_command_mock):
        image = build.build_image(
            self.BASE_IMAGE, self.HOST_WORKDIR, self.MAIN_SCRIPT, self.OUTPUT_IMAGE_NAME
        )

        assert image.name == self.OUTPUT_IMAGE_NAME
        assert image.default_home == self.HOME
        assert image.default_workdir == self.WORKDIR

    def test_build_image_with_python_module(self, execute_command_mock):
        image = build.build_image(
            self.BASE_IMAGE,
            self.HOST_WORKDIR,
            self.MAIN_SCRIPT,
            self.OUTPUT_IMAGE_NAME,
            python_module="custom.python.module",
        )

        assert image.name == self.OUTPUT_IMAGE_NAME
        assert image.default_home == self.HOME
        assert image.default_workdir == self.WORKDIR

    def test_build_image_with_requirements(self, execute_command_mock):
        image = build.build_image(
            self.BASE_IMAGE,
            self.HOST_WORKDIR,
            self.MAIN_SCRIPT,
            self.OUTPUT_IMAGE_NAME,
            requirements=["custom_package==1.0"],
        )

        assert image.name == self.OUTPUT_IMAGE_NAME
        assert image.default_home == self.HOME
        assert image.default_workdir == self.WORKDIR

    def test_build_image_with_requirements_path(self, execute_command_mock):
        image = build.build_image(
            self.BASE_IMAGE,
            self.HOST_WORKDIR,
            self.MAIN_SCRIPT,
            self.OUTPUT_IMAGE_NAME,
            requirements_path=f"{self.HOST_WORKDIR}/requirements.txt",
        )

        assert image.name == self.OUTPUT_IMAGE_NAME
        assert image.default_home == self.HOME
        assert image.default_workdir == self.WORKDIR

    def test_build_image_invalid_requirements_path(self):
        requirements_path = "./another_src/requirements.txt"
        expected_message = f'The requirements_path "{requirements_path}" must be in "{self.HOST_WORKDIR}".'

        with pytest.raises(ValueError) as exception:
            _ = build.build_image(
                self.BASE_IMAGE,
                self.HOST_WORKDIR,
                self.MAIN_SCRIPT,
                self.OUTPUT_IMAGE_NAME,
                requirements_path=requirements_path,
            )

        assert str(exception.value) == expected_message

    def test_build_image_with_setup_path(self, execute_command_mock):
        image = build.build_image(
            self.BASE_IMAGE,
            self.HOST_WORKDIR,
            self.MAIN_SCRIPT,
            self.OUTPUT_IMAGE_NAME,
            setup_path=f"{self.HOST_WORKDIR}/setup.py",
        )

        assert image.name == self.OUTPUT_IMAGE_NAME
        assert image.default_home == self.HOME
        assert image.default_workdir == self.WORKDIR

    def test_build_image_invalid_setup_path(self):
        setup_path = "./another_src/setup.py"
        expected_message = (
            f'The setup_path "{setup_path}" must be in "{self.HOST_WORKDIR}".'
        )

        with pytest.raises(ValueError) as exception:
            _ = build.build_image(
                self.BASE_IMAGE,
                self.HOST_WORKDIR,
                self.MAIN_SCRIPT,
                self.OUTPUT_IMAGE_NAME,
                setup_path=setup_path,
            )

        assert str(exception.value) == expected_message

    def test_build_image_with_extra_packages(self, execute_command_mock):
        image = build.build_image(
            self.BASE_IMAGE,
            self.HOST_WORKDIR,
            self.MAIN_SCRIPT,
            self.OUTPUT_IMAGE_NAME,
            extra_packages=["./another_src/custom_package"],
        )

        assert image.name == self.OUTPUT_IMAGE_NAME
        assert image.default_home == self.HOME
        assert image.default_workdir == self.WORKDIR

    def test_build_image_with_container_workdir(self, execute_command_mock):
        container_workdir = "/custom_workdir"

        image = build.build_image(
            self.BASE_IMAGE,
            self.HOST_WORKDIR,
            self.MAIN_SCRIPT,
            self.OUTPUT_IMAGE_NAME,
            container_workdir=container_workdir,
        )

        assert image.name == self.OUTPUT_IMAGE_NAME
        assert image.default_home == self.HOME
        assert image.default_workdir == container_workdir

    def test_build_image_with_container_home(self, execute_command_mock):
        container_home = "/custom_home"

        image = build.build_image(
            self.BASE_IMAGE,
            self.HOST_WORKDIR,
            self.MAIN_SCRIPT,
            self.OUTPUT_IMAGE_NAME,
            container_home=container_home,
        )

        assert image.name == self.OUTPUT_IMAGE_NAME
        assert image.default_home == container_home
        assert image.default_workdir == self.WORKDIR

    def test_build_image_with_extra_dirs(self, execute_command_mock):
        image = build.build_image(
            self.BASE_IMAGE,
            self.HOST_WORKDIR,
            self.MAIN_SCRIPT,
            self.OUTPUT_IMAGE_NAME,
            extra_dirs=["./another_src"],
        )

        assert image.name == self.OUTPUT_IMAGE_NAME
        assert image.default_home == self.HOME
        assert image.default_workdir == self.WORKDIR

    def test_build_image_with_exposed_ports(self, execute_command_mock):
        image = build.build_image(
            self.BASE_IMAGE,
            self.HOST_WORKDIR,
            self.MAIN_SCRIPT,
            self.OUTPUT_IMAGE_NAME,
            exposed_ports=[8080],
        )

        assert image.name == self.OUTPUT_IMAGE_NAME
        assert image.default_home == self.HOME
        assert image.default_workdir == self.WORKDIR


class TestLocalUtil:
    @mock.patch("subprocess.Popen", MockedPopen)
    def test_execute_command(self, textiowrapper_mock):
        return_code = local_util.execute_command(["ls"])

        assert return_code == 0

    @mock.patch("subprocess.Popen", MockedPopen)
    def test_execute_command_with_input_str(self, textiowrapper_mock):
        return_code = local_util.execute_command(["ls"], "Test string.")

        assert return_code == 0


=======
>>>>>>> 0aa21ea1
class TestRun:
    IMAGE_URI = "test_image:latest"

    @mock.patch.dict(os.environ, {}, clear=True)
    def test_run_prediction_container(self, docker_client_mock):
        run.run_prediction_container(self.IMAGE_URI)

        docker_client_mock.containers.run.assert_called_once_with(
            self.IMAGE_URI,
            command=None,
            ports={prediction.DEFAULT_AIP_HTTP_PORT: None},
            environment={
                prediction.AIP_HTTP_PORT: prediction.DEFAULT_AIP_HTTP_PORT,
                prediction.AIP_HEALTH_ROUTE: None,
                prediction.AIP_PREDICT_ROUTE: None,
<<<<<<< HEAD
                prediction.AIP_STORAGE_URI: None,
=======
                prediction.AIP_STORAGE_URI: "",
>>>>>>> 0aa21ea1
                run._ADC_ENVIRONMENT_VARIABLE: run._DEFAULT_CONTAINER_CRED_KEY_PATH,
            },
            volumes=[],
            detach=True,
        )

    def test_run_prediction_container_with_all_parameters(
        self, tmp_path, docker_client_mock
    ):
        artifact_uri = "gs://myproject/mymodel"
        serving_container_predict_route = "/custom_predict"
        serving_container_health_route = "/custom_health"
        serving_container_command = ["echo", "hello"]
        serving_container_args = [">", "tmp.log"]
        serving_container_environment_variables = {"custom_key": "custom_value"}
        serving_container_ports = [5555]
        credential_path = tmp_path / "key.json"
        credential_path.write_text("")
        host_port = 6666
        environment = {k: v for k, v in serving_container_environment_variables.items()}
        environment[prediction.AIP_HTTP_PORT] = serving_container_ports[0]
        environment[prediction.AIP_HEALTH_ROUTE] = serving_container_health_route
        environment[prediction.AIP_PREDICT_ROUTE] = serving_container_predict_route
        environment[prediction.AIP_STORAGE_URI] = artifact_uri
        environment[
            run._ADC_ENVIRONMENT_VARIABLE
        ] = run._DEFAULT_CONTAINER_CRED_KEY_PATH
        volumes = [f"{credential_path}:{run._DEFAULT_CONTAINER_CRED_KEY_PATH}"]

        run.run_prediction_container(
            self.IMAGE_URI,
            artifact_uri=artifact_uri,
            serving_container_predict_route=serving_container_predict_route,
            serving_container_health_route=serving_container_health_route,
            serving_container_command=serving_container_command,
            serving_container_args=serving_container_args,
            serving_container_environment_variables=serving_container_environment_variables,
            serving_container_ports=serving_container_ports,
            credential_path=credential_path,
            host_port=host_port,
        )

        docker_client_mock.containers.run.assert_called_once_with(
            self.IMAGE_URI,
            command=serving_container_command + serving_container_args,
            ports={serving_container_ports[0]: host_port},
            environment=environment,
            volumes=volumes,
            detach=True,
        )

    def test_run_prediction_container_credential_from_adc(
        self, tmp_path, docker_client_mock
    ):
        credential_path = tmp_path / "key.json"
        credential_path.write_text("")
        volumes = [f"{credential_path}:{run._DEFAULT_CONTAINER_CRED_KEY_PATH}"]

        with mock.patch.dict(
            os.environ, {run._ADC_ENVIRONMENT_VARIABLE: credential_path.as_posix()}
        ):
            run.run_prediction_container(self.IMAGE_URI)

        docker_client_mock.containers.run.assert_called_once_with(
            self.IMAGE_URI,
            command=None,
            ports={prediction.DEFAULT_AIP_HTTP_PORT: None},
            environment={
                prediction.AIP_HTTP_PORT: prediction.DEFAULT_AIP_HTTP_PORT,
                prediction.AIP_HEALTH_ROUTE: None,
                prediction.AIP_PREDICT_ROUTE: None,
<<<<<<< HEAD
                prediction.AIP_STORAGE_URI: None,
=======
                prediction.AIP_STORAGE_URI: "",
>>>>>>> 0aa21ea1
                run._ADC_ENVIRONMENT_VARIABLE: run._DEFAULT_CONTAINER_CRED_KEY_PATH,
            },
            volumes=volumes,
            detach=True,
        )

    def test_run_prediction_container_artifact_uri_is_not_gcs(self, docker_client_mock):
        artifact_uri = "./models"
        expected_message = (
            f'artifact_uri must be a GCS path but it is "{artifact_uri}".'
        )

        with pytest.raises(ValueError) as exception:
            run.run_prediction_container(self.IMAGE_URI, artifact_uri=artifact_uri)

        assert str(exception.value) == expected_message

    def test_run_prediction_container_credential_path_not_exists(
        self, docker_client_mock
    ):
        credential_path = "key.json"
        expected_message = f'credential_path does not exist: "{credential_path}".'

        with pytest.raises(ValueError) as exception:
            run.run_prediction_container(
                self.IMAGE_URI, credential_path=credential_path
            )

        assert str(exception.value) == expected_message

    @mock.patch.dict(os.environ, {run._ADC_ENVIRONMENT_VARIABLE: "key.json"})
    def test_run_prediction_container_adc_value_not_exists(self, docker_client_mock):
        expected_message = (
            f"The file from the environment variable {run._ADC_ENVIRONMENT_VARIABLE} does "
            f'not exist: "key.json".'
        )

        with pytest.raises(ValueError) as exception:
            run.run_prediction_container(self.IMAGE_URI)

        assert str(exception.value) == expected_message

    def test_print_container_logs(self, docker_container_mock):
        with mock.patch(
            "google.cloud.aiplatform.docker_utils.run._logger"
        ) as logger_mock:
            logs_len = run.print_container_logs(docker_container_mock)

        assert logs_len == _TEST_CONTAINER_LOGS_LEN
        assert docker_container_mock.logs.called
        assert logger_mock.info.call_count == _TEST_CONTAINER_LOGS_LEN

    def test_print_container_logs_with_start_index(self, docker_container_mock):
        start_index = 1
        with mock.patch(
            "google.cloud.aiplatform.docker_utils.run._logger"
        ) as logger_mock:
            logs_len = run.print_container_logs(
                docker_container_mock, start_index=start_index
            )

        assert logs_len == _TEST_CONTAINER_LOGS_LEN
        assert docker_container_mock.logs.called
        assert logger_mock.info.call_count == (_TEST_CONTAINER_LOGS_LEN - start_index)

<<<<<<< HEAD

=======
>>>>>>> 0aa21ea1
    def test_print_container_logs_with_message(self, docker_container_mock):
        with mock.patch(
            "google.cloud.aiplatform.docker_utils.run._logger"
        ) as logger_mock:
            logs_len = run.print_container_logs(
                docker_container_mock, message="Test message:"
            )

        assert logs_len == _TEST_CONTAINER_LOGS_LEN
        assert docker_container_mock.logs.called
        assert logger_mock.info.call_count == _TEST_CONTAINER_LOGS_LEN + 1


class TestErrors:
    def test_raise_docker_error_with_command(self):
        command = ["ls", "-l"]
        return_code = 1
        expected_message = textwrap.dedent(
            """
            Docker failed with error code {return_code}.
            Command: {command}
            """.format(
                return_code=return_code, command=" ".join(command)
            )
        )

        with pytest.raises(errors.DockerError) as exception:
            errors.raise_docker_error_with_command(command, return_code)

        assert exception.value.message == expected_message
        assert exception.value.cmd == command
        assert exception.value.exit_code == return_code<|MERGE_RESOLUTION|>--- conflicted
+++ resolved
@@ -15,26 +15,18 @@
 # limitations under the License.
 #
 
-<<<<<<< HEAD
 import io
-=======
->>>>>>> 0aa21ea1
 import os
 import pytest
 import textwrap
 from unittest import mock
 
 from google.cloud.aiplatform.constants import prediction
-<<<<<<< HEAD
 from google.cloud.aiplatform.docker_utils import build
 from google.cloud.aiplatform.docker_utils import errors
 from google.cloud.aiplatform.docker_utils import local_util
 from google.cloud.aiplatform.docker_utils import run
 from google.cloud.aiplatform.docker_utils import utils
-=======
-from google.cloud.aiplatform.docker_utils import errors
-from google.cloud.aiplatform.docker_utils import run
->>>>>>> 0aa21ea1
 
 
 _TEST_CONTAINER_LOGS = b"line1\nline2\nline3\n"
@@ -42,7 +34,6 @@
 
 
 @pytest.fixture
-<<<<<<< HEAD
 def execute_command_mock():
     with mock.patch.object(local_util, "execute_command") as execute_command_mock:
         execute_command_mock.return_value = 0
@@ -74,8 +65,6 @@
 
 
 @pytest.fixture
-=======
->>>>>>> 0aa21ea1
 def docker_client_mock():
     with mock.patch("docker.from_env") as from_env_mock:
         client = from_env_mock.return_value
@@ -90,7 +79,6 @@
     return container
 
 
-<<<<<<< HEAD
 class TestBuild:
     BASE_IMAGE = "python:3.7"
     HOST_WORKDIR_BASENAME = "user_code"
@@ -406,8 +394,6 @@
         assert return_code == 0
 
 
-=======
->>>>>>> 0aa21ea1
 class TestRun:
     IMAGE_URI = "test_image:latest"
 
@@ -423,11 +409,7 @@
                 prediction.AIP_HTTP_PORT: prediction.DEFAULT_AIP_HTTP_PORT,
                 prediction.AIP_HEALTH_ROUTE: None,
                 prediction.AIP_PREDICT_ROUTE: None,
-<<<<<<< HEAD
-                prediction.AIP_STORAGE_URI: None,
-=======
                 prediction.AIP_STORAGE_URI: "",
->>>>>>> 0aa21ea1
                 run._ADC_ENVIRONMENT_VARIABLE: run._DEFAULT_CONTAINER_CRED_KEY_PATH,
             },
             volumes=[],
@@ -499,11 +481,7 @@
                 prediction.AIP_HTTP_PORT: prediction.DEFAULT_AIP_HTTP_PORT,
                 prediction.AIP_HEALTH_ROUTE: None,
                 prediction.AIP_PREDICT_ROUTE: None,
-<<<<<<< HEAD
-                prediction.AIP_STORAGE_URI: None,
-=======
                 prediction.AIP_STORAGE_URI: "",
->>>>>>> 0aa21ea1
                 run._ADC_ENVIRONMENT_VARIABLE: run._DEFAULT_CONTAINER_CRED_KEY_PATH,
             },
             volumes=volumes,
@@ -569,10 +547,7 @@
         assert docker_container_mock.logs.called
         assert logger_mock.info.call_count == (_TEST_CONTAINER_LOGS_LEN - start_index)
 
-<<<<<<< HEAD
-
-=======
->>>>>>> 0aa21ea1
+
     def test_print_container_logs_with_message(self, docker_container_mock):
         with mock.patch(
             "google.cloud.aiplatform.docker_utils.run._logger"
