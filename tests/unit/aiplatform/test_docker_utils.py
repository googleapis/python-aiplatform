--- conflicted
+++ resolved
@@ -547,7 +547,19 @@
         assert docker_container_mock.logs.called
         assert logger_mock.info.call_count == (_TEST_CONTAINER_LOGS_LEN - start_index)
 
-<<<<<<< HEAD
+
+    def test_print_container_logs_with_message(self, docker_container_mock):
+        with mock.patch(
+            "google.cloud.aiplatform.docker_utils.run._logger"
+        ) as logger_mock:
+            logs_len = run.print_container_logs(
+                docker_container_mock, message="Test message:"
+            )
+
+        assert logs_len == _TEST_CONTAINER_LOGS_LEN
+        assert docker_container_mock.logs.called
+        assert logger_mock.info.call_count == _TEST_CONTAINER_LOGS_LEN + 1
+
 
 class TestErrors:
     def test_raise_docker_error_with_command(self):
@@ -567,17 +579,4 @@
 
         assert exception.value.message == expected_message
         assert exception.value.cmd == command
-        assert exception.value.exit_code == return_code
-=======
-    def test_print_container_logs_with_message(self, docker_container_mock):
-        with mock.patch(
-            "google.cloud.aiplatform.docker_utils.run._logger"
-        ) as logger_mock:
-            logs_len = run.print_container_logs(
-                docker_container_mock, message="Test message:"
-            )
-
-        assert logs_len == _TEST_CONTAINER_LOGS_LEN
-        assert docker_container_mock.logs.called
-        assert logger_mock.info.call_count == _TEST_CONTAINER_LOGS_LEN + 1
->>>>>>> 2025819d
+        assert exception.value.exit_code == return_code