# -*- coding: utf-8 -*-

# Copyright 2020 Google LLC
#
# Licensed under the Apache License, Version 2.0 (the "License");
# you may not use this file except in compliance with the License.
# You may obtain a copy of the License at
#
#     http://www.apache.org/licenses/LICENSE-2.0
#
# Unless required by applicable law or agreed to in writing, software
# distributed under the License is distributed on an "AS IS" BASIS,
# WITHOUT WARRANTIES OR CONDITIONS OF ANY KIND, either express or implied.
# See the License for the specific language governing permissions and
# limitations under the License.
#

import importlib
from concurrent import futures
import pytest
from unittest import mock
from datetime import datetime, timedelta

from google.api_core import operation as ga_operation
from google.auth import credentials as auth_credentials

from google.cloud import aiplatform

from google.cloud.aiplatform import initializer
from google.cloud.aiplatform import models
from google.cloud.aiplatform import utils

from google.cloud.aiplatform_v1beta1.services.endpoint_service import (
    client as endpoint_service_client_v1beta1,
)
from google.cloud.aiplatform_v1beta1.services.job_service import (
    client as job_service_client_v1beta1,
)
from google.cloud.aiplatform_v1beta1.services.model_service import (
    client as model_service_client_v1beta1,
)
from google.cloud.aiplatform_v1beta1.types import (
    batch_prediction_job as gca_batch_prediction_job_v1beta1,
    env_var as gca_env_var_v1beta1,
    explanation as gca_explanation_v1beta1,
    io as gca_io_v1beta1,
    model as gca_model_v1beta1,
    endpoint as gca_endpoint_v1beta1,
    machine_resources as gca_machine_resources_v1beta1,
    model_service as gca_model_service_v1beta1,
    endpoint_service as gca_endpoint_service_v1beta1,
    encryption_spec as gca_encryption_spec_v1beta1,
)

from google.cloud.aiplatform_v1.services.endpoint_service import (
    client as endpoint_service_client,
)
from google.cloud.aiplatform_v1.services.job_service import client as job_service_client
from google.cloud.aiplatform_v1.services.model_service import (
    client as model_service_client,
)
from google.cloud.aiplatform_v1.types import (
    batch_prediction_job as gca_batch_prediction_job,
    io as gca_io,
    job_state as gca_job_state,
    model as gca_model,
    endpoint as gca_endpoint,
    machine_resources as gca_machine_resources,
    model_service as gca_model_service,
    endpoint_service as gca_endpoint_service,
    encryption_spec as gca_encryption_spec,
)


from test_endpoints import create_endpoint_mock  # noqa: F401

_TEST_PROJECT = "test-project"
_TEST_PROJECT_2 = "test-project-2"
_TEST_LOCATION = "us-central1"
_TEST_LOCATION_2 = "europe-west4"
_TEST_PARENT = f"projects/{_TEST_PROJECT}/locations/{_TEST_LOCATION}"
_TEST_MODEL_NAME = "test-model"
_TEST_ARTIFACT_URI = "gs://test/artifact/uri"
_TEST_SERVING_CONTAINER_IMAGE = "gcr.io/test-serving/container:image"
_TEST_SERVING_CONTAINER_PREDICTION_ROUTE = "predict"
_TEST_SERVING_CONTAINER_HEALTH_ROUTE = "metadata"
_TEST_DESCRIPTION = "test description"
_TEST_SERVING_CONTAINER_COMMAND = ["python3", "run_my_model.py"]
_TEST_SERVING_CONTAINER_ARGS = ["--test", "arg"]
_TEST_SERVING_CONTAINER_ENVIRONMENT_VARIABLES = {
    "learning_rate": 0.01,
    "loss_fn": "mse",
}
_TEST_SERVING_CONTAINER_PORTS = [8888, 10000]
_TEST_ID = "1028944691210842416"
_TEST_LABEL = {"team": "experimentation", "trial_id": "x435"}

_TEST_MACHINE_TYPE = "n1-standard-4"
_TEST_ACCELERATOR_TYPE = "NVIDIA_TESLA_P100"
_TEST_ACCELERATOR_COUNT = 2
_TEST_STARTING_REPLICA_COUNT = 2
_TEST_MAX_REPLICA_COUNT = 12

_TEST_BATCH_PREDICTION_GCS_SOURCE = "gs://example-bucket/folder/instance.jsonl"
_TEST_BATCH_PREDICTION_GCS_SOURCE_LIST = [
    "gs://example-bucket/folder/instance1.jsonl",
    "gs://example-bucket/folder/instance2.jsonl",
]
_TEST_BATCH_PREDICTION_GCS_DEST_PREFIX = "gs://example-bucket/folder/output"
_TEST_BATCH_PREDICTION_BQ_PREFIX = "ucaip-sample-tests"
_TEST_BATCH_PREDICTION_BQ_DEST_PREFIX_WITH_PROTOCOL = (
    f"bq://{_TEST_BATCH_PREDICTION_BQ_PREFIX}"
)
_TEST_BATCH_PREDICTION_DISPLAY_NAME = "test-batch-prediction-job"
_TEST_BATCH_PREDICTION_JOB_NAME = job_service_client.JobServiceClient.batch_prediction_job_path(
    project=_TEST_PROJECT, location=_TEST_LOCATION, batch_prediction_job=_TEST_ID
)

_TEST_INSTANCE_SCHEMA_URI = "gs://test/schema/instance.yaml"
_TEST_PARAMETERS_SCHEMA_URI = "gs://test/schema/parameters.yaml"
_TEST_PREDICTION_SCHEMA_URI = "gs://test/schema/predictions.yaml"

_TEST_CREDENTIALS = mock.Mock(spec=auth_credentials.AnonymousCredentials())

_TEST_EXPLANATION_METADATA = aiplatform.explain.ExplanationMetadata(
    inputs={
        "features": {
            "input_tensor_name": "dense_input",
            "encoding": "BAG_OF_FEATURES",
            "modality": "numeric",
            "index_feature_mapping": ["abc", "def", "ghj"],
        }
    },
    outputs={"medv": {"output_tensor_name": "dense_2"}},
)
_TEST_EXPLANATION_PARAMETERS = aiplatform.explain.ExplanationParameters(
    {"sampled_shapley_attribution": {"path_count": 10}}
)

# CMEK encryption
_TEST_ENCRYPTION_KEY_NAME = "key_1234"
_TEST_ENCRYPTION_SPEC = gca_encryption_spec.EncryptionSpec(
    kms_key_name=_TEST_ENCRYPTION_KEY_NAME
)
_TEST_ENCRYPTION_SPEC_V1BETA1 = gca_encryption_spec_v1beta1.EncryptionSpec(
    kms_key_name=_TEST_ENCRYPTION_KEY_NAME
)

_TEST_MODEL_RESOURCE_NAME = model_service_client.ModelServiceClient.model_path(
    _TEST_PROJECT, _TEST_LOCATION, _TEST_ID
)
_TEST_MODEL_RESOURCE_NAME_CUSTOM_PROJECT = model_service_client.ModelServiceClient.model_path(
    _TEST_PROJECT_2, _TEST_LOCATION, _TEST_ID
)
_TEST_MODEL_RESOURCE_NAME_CUSTOM_LOCATION = model_service_client.ModelServiceClient.model_path(
    _TEST_PROJECT, _TEST_LOCATION_2, _TEST_ID
)

_TEST_OUTPUT_DIR = "gs://my-output-bucket"

_TEST_MODEL_LIST = [
    gca_model.Model(
        display_name="aac", create_time=datetime.now() - timedelta(minutes=15)
    ),
    gca_model.Model(
        display_name="aab", create_time=datetime.now() - timedelta(minutes=5)
    ),
    gca_model.Model(
        display_name="aaa", create_time=datetime.now() - timedelta(minutes=10)
    ),
]

_TEST_LIST_FILTER = 'display_name="abc"'
_TEST_LIST_ORDER_BY_CREATE_TIME = "create_time desc"
_TEST_LIST_ORDER_BY_DISPLAY_NAME = "display_name"


@pytest.fixture
def get_endpoint_mock():
    with mock.patch.object(
        endpoint_service_client.EndpointServiceClient, "get_endpoint"
    ) as get_endpoint_mock:
        test_endpoint_resource_name = endpoint_service_client.EndpointServiceClient.endpoint_path(
            _TEST_PROJECT, _TEST_LOCATION, _TEST_ID
        )
        get_endpoint_mock.return_value = gca_endpoint.Endpoint(
            display_name=_TEST_MODEL_NAME, name=test_endpoint_resource_name,
        )
        yield get_endpoint_mock


@pytest.fixture
def get_model_mock():
    with mock.patch.object(
        model_service_client.ModelServiceClient, "get_model"
    ) as get_model_mock:
        get_model_mock.return_value = gca_model.Model(
            display_name=_TEST_MODEL_NAME, name=_TEST_MODEL_RESOURCE_NAME,
        )
        yield get_model_mock


@pytest.fixture
def get_model_with_explanations_mock():
    with mock.patch.object(
        model_service_client_v1beta1.ModelServiceClient, "get_model"
    ) as get_model_mock:
        get_model_mock.return_value = gca_model_v1beta1.Model(
            display_name=_TEST_MODEL_NAME, name=_TEST_MODEL_RESOURCE_NAME,
        )
        yield get_model_mock


@pytest.fixture
def get_model_with_custom_location_mock():
    with mock.patch.object(
        model_service_client.ModelServiceClient, "get_model"
    ) as get_model_mock:
        get_model_mock.return_value = gca_model.Model(
            display_name=_TEST_MODEL_NAME,
            name=_TEST_MODEL_RESOURCE_NAME_CUSTOM_LOCATION,
        )
        yield get_model_mock


@pytest.fixture
def get_model_with_custom_project_mock():
    with mock.patch.object(
        model_service_client.ModelServiceClient, "get_model"
    ) as get_model_mock:
        get_model_mock.return_value = gca_model.Model(
            display_name=_TEST_MODEL_NAME,
            name=_TEST_MODEL_RESOURCE_NAME_CUSTOM_PROJECT,
        )
        yield get_model_mock


@pytest.fixture
def upload_model_mock():
    with mock.patch.object(
        model_service_client.ModelServiceClient, "upload_model"
    ) as upload_model_mock:
        mock_lro = mock.Mock(ga_operation.Operation)
        mock_lro.result.return_value = gca_model_service.UploadModelResponse(
            model=_TEST_MODEL_RESOURCE_NAME
        )
        upload_model_mock.return_value = mock_lro
        yield upload_model_mock


@pytest.fixture
def upload_model_with_explanations_mock():
    with mock.patch.object(
        model_service_client_v1beta1.ModelServiceClient, "upload_model"
    ) as upload_model_mock:
        mock_lro = mock.Mock(ga_operation.Operation)
        mock_lro.result.return_value = gca_model_service_v1beta1.UploadModelResponse(
            model=_TEST_MODEL_RESOURCE_NAME
        )
        upload_model_mock.return_value = mock_lro
        yield upload_model_mock


@pytest.fixture
def upload_model_with_custom_project_mock():
    with mock.patch.object(
        model_service_client.ModelServiceClient, "upload_model"
    ) as upload_model_mock:
        mock_lro = mock.Mock(ga_operation.Operation)
        mock_lro.result.return_value = gca_model_service.UploadModelResponse(
            model=_TEST_MODEL_RESOURCE_NAME_CUSTOM_PROJECT
        )
        upload_model_mock.return_value = mock_lro
        yield upload_model_mock


@pytest.fixture
def upload_model_with_custom_location_mock():
    with mock.patch.object(
        model_service_client.ModelServiceClient, "upload_model"
    ) as upload_model_mock:
        mock_lro = mock.Mock(ga_operation.Operation)
        mock_lro.result.return_value = gca_model_service.UploadModelResponse(
            model=_TEST_MODEL_RESOURCE_NAME_CUSTOM_LOCATION
        )
        upload_model_mock.return_value = mock_lro
        yield upload_model_mock


@pytest.fixture
def delete_model_mock():
    with mock.patch.object(
        model_service_client.ModelServiceClient, "delete_model"
    ) as delete_model_mock:
        delete_model_lro_mock = mock.Mock(ga_operation.Operation)
        delete_model_lro_mock.result.return_value = (
            gca_model_service.DeleteModelRequest()
        )
        delete_model_mock.return_value = delete_model_lro_mock
        yield delete_model_mock


@pytest.fixture
def list_models_mock():
    with mock.patch.object(ModelServiceClient, "list_models") as list_models_mock:
        list_models_mock.return_value = _TEST_MODEL_LIST
        yield list_models_mock


@pytest.fixture
def deploy_model_mock():
    with mock.patch.object(
        endpoint_service_client.EndpointServiceClient, "deploy_model"
    ) as deploy_model_mock:
        deployed_model = gca_endpoint.DeployedModel(
            model=_TEST_MODEL_RESOURCE_NAME, display_name=_TEST_MODEL_NAME,
        )
        deploy_model_lro_mock = mock.Mock(ga_operation.Operation)
        deploy_model_lro_mock.result.return_value = gca_endpoint_service.DeployModelResponse(
            deployed_model=deployed_model,
        )
        deploy_model_mock.return_value = deploy_model_lro_mock
        yield deploy_model_mock


@pytest.fixture
def deploy_model_with_explanations_mock():
    with mock.patch.object(
        endpoint_service_client_v1beta1.EndpointServiceClient, "deploy_model"
    ) as deploy_model_mock:
        deployed_model = gca_endpoint_v1beta1.DeployedModel(
            model=_TEST_MODEL_RESOURCE_NAME, display_name=_TEST_MODEL_NAME,
        )
        deploy_model_lro_mock = mock.Mock(ga_operation.Operation)
        deploy_model_lro_mock.result.return_value = gca_endpoint_service_v1beta1.DeployModelResponse(
            deployed_model=deployed_model,
        )
        deploy_model_mock.return_value = deploy_model_lro_mock
        yield deploy_model_mock


@pytest.fixture
def get_batch_prediction_job_mock():
    with mock.patch.object(
        job_service_client.JobServiceClient, "get_batch_prediction_job"
    ) as get_batch_prediction_job_mock:
        batch_prediction_mock = mock.Mock(
            spec=gca_batch_prediction_job.BatchPredictionJob
        )
        batch_prediction_mock.state = gca_job_state.JobState.JOB_STATE_SUCCEEDED
        batch_prediction_mock.name = _TEST_BATCH_PREDICTION_JOB_NAME
        get_batch_prediction_job_mock.return_value = batch_prediction_mock
        yield get_batch_prediction_job_mock


@pytest.fixture
def create_batch_prediction_job_mock():
    with mock.patch.object(
        job_service_client.JobServiceClient, "create_batch_prediction_job"
    ) as create_batch_prediction_job_mock:
        batch_prediction_job_mock = mock.Mock(
            spec=gca_batch_prediction_job.BatchPredictionJob
        )
        batch_prediction_job_mock.name = _TEST_BATCH_PREDICTION_JOB_NAME
        create_batch_prediction_job_mock.return_value = batch_prediction_job_mock
        yield create_batch_prediction_job_mock


@pytest.fixture
def create_batch_prediction_job_with_explanations_mock():
    with mock.patch.object(
        job_service_client_v1beta1.JobServiceClient, "create_batch_prediction_job"
    ) as create_batch_prediction_job_mock:
        batch_prediction_job_mock = mock.Mock(
            spec=gca_batch_prediction_job_v1beta1.BatchPredictionJob
        )
        batch_prediction_job_mock.name = _TEST_BATCH_PREDICTION_JOB_NAME
        create_batch_prediction_job_mock.return_value = batch_prediction_job_mock
        yield create_batch_prediction_job_mock


@pytest.fixture
def create_client_mock():
    with mock.patch.object(
        initializer.global_config, "create_client"
    ) as create_client_mock:
        api_client_mock = mock.Mock(spec=model_service_client.ModelServiceClient)
        create_client_mock.return_value = api_client_mock
        yield create_client_mock


class TestModel:
    def setup_method(self):
        importlib.reload(initializer)
        importlib.reload(aiplatform)
        aiplatform.init(project=_TEST_PROJECT, location=_TEST_LOCATION)

    def teardown_method(self):
        initializer.global_pool.shutdown(wait=True)

    def test_constructor_creates_client(self, create_client_mock):
        aiplatform.init(
            project=_TEST_PROJECT,
            location=_TEST_LOCATION,
            credentials=_TEST_CREDENTIALS,
        )
        models.Model(_TEST_ID)
        create_client_mock.assert_called_once_with(
            client_class=utils.ModelClientWithOverride,
            credentials=initializer.global_config.credentials,
            location_override=_TEST_LOCATION,
            prediction_client=False,
        )

    def test_constructor_create_client_with_custom_location(self, create_client_mock):
        aiplatform.init(
            project=_TEST_PROJECT,
            location=_TEST_LOCATION,
            credentials=_TEST_CREDENTIALS,
        )
        models.Model(_TEST_ID, location=_TEST_LOCATION_2)
        create_client_mock.assert_called_once_with(
            client_class=utils.ModelClientWithOverride,
            credentials=initializer.global_config.credentials,
            location_override=_TEST_LOCATION_2,
            prediction_client=False,
        )

<<<<<<< HEAD
    def test_constructor_creates_client_with_custom_credentials(self):

        with mock.patch.object(
            initializer.global_config, "create_client"
        ) as create_client_mock:
            api_client_mock = mock.Mock(spec=ModelServiceClient)
            create_client_mock.return_value = api_client_mock
            creds = auth_credentials.AnonymousCredentials()
            models.Model(_TEST_ID, credentials=creds)
            create_client_mock.assert_called_once_with(
                client_class=ModelServiceClient,
                credentials=creds,
                location_override=_TEST_LOCATION,
                prediction_client=False,
            )

    def test_constructor_gets_model(self):

        with mock.patch.object(
            initializer.global_config, "create_client"
        ) as create_client_mock:
            api_client_mock = mock.Mock(spec=ModelServiceClient)
            create_client_mock.return_value = api_client_mock

            models.Model(_TEST_ID)
            test_model_resource_name = ModelServiceClient.model_path(
                _TEST_PROJECT, _TEST_LOCATION, _TEST_ID
            )
            api_client_mock.get_model.assert_called_once_with(
                name=test_model_resource_name
            )

    def test_constructor_gets_model_with_custom_project(self):

        with mock.patch.object(
            initializer.global_config, "create_client"
        ) as create_client_mock:
            api_client_mock = mock.Mock(spec=ModelServiceClient)
            create_client_mock.return_value = api_client_mock
            models.Model(_TEST_ID, project=_TEST_PROJECT_2)
            test_model_resource_name = ModelServiceClient.model_path(
                _TEST_PROJECT_2, _TEST_LOCATION, _TEST_ID
            )
            api_client_mock.get_model.assert_called_once_with(
                name=test_model_resource_name
            )

    def test_constructor_gets_model_with_custom_location(self):

        with mock.patch.object(
            initializer.global_config, "create_client"
        ) as create_client_mock:
            api_client_mock = mock.Mock(spec=ModelServiceClient)
            create_client_mock.return_value = api_client_mock
            models.Model(_TEST_ID, location=_TEST_LOCATION_2)
            test_model_resource_name = ModelServiceClient.model_path(
                _TEST_PROJECT, _TEST_LOCATION_2, _TEST_ID
            )
            api_client_mock.get_model.assert_called_once_with(
                name=test_model_resource_name
            )
=======
    def test_constructor_creates_client_with_custom_credentials(
        self, create_client_mock
    ):
        aiplatform.init(project=_TEST_PROJECT, location=_TEST_LOCATION)
        creds = auth_credentials.AnonymousCredentials()
        models.Model(_TEST_ID, credentials=creds)
        create_client_mock.assert_called_once_with(
            client_class=utils.ModelClientWithOverride,
            credentials=creds,
            location_override=_TEST_LOCATION,
            prediction_client=False,
        )

    def test_constructor_gets_model(self, get_model_mock):
        aiplatform.init(project=_TEST_PROJECT, location=_TEST_LOCATION)
        models.Model(_TEST_ID)
        get_model_mock.assert_called_once_with(name=_TEST_MODEL_RESOURCE_NAME)

    def test_constructor_gets_model_with_custom_project(self, get_model_mock):
        aiplatform.init(project=_TEST_PROJECT, location=_TEST_LOCATION)
        models.Model(_TEST_ID, project=_TEST_PROJECT_2)
        test_model_resource_name = model_service_client.ModelServiceClient.model_path(
            _TEST_PROJECT_2, _TEST_LOCATION, _TEST_ID
        )
        get_model_mock.assert_called_once_with(name=test_model_resource_name)

    def test_constructor_gets_model_with_custom_location(self, get_model_mock):
        aiplatform.init(project=_TEST_PROJECT, location=_TEST_LOCATION)
        models.Model(_TEST_ID, location=_TEST_LOCATION_2)
        test_model_resource_name = model_service_client.ModelServiceClient.model_path(
            _TEST_PROJECT, _TEST_LOCATION_2, _TEST_ID
        )
        get_model_mock.assert_called_once_with(name=test_model_resource_name)
>>>>>>> 10b89e23

    @pytest.mark.parametrize("sync", [True, False])
    def test_upload_uploads_and_gets_model(
        self, upload_model_mock, get_model_mock, sync
    ):

<<<<<<< HEAD
        with mock.patch.object(
            initializer.global_config, "create_client"
        ) as create_client_mock:
            api_client_mock = mock.Mock(spec=ModelServiceClient)
            mock_lro = mock.Mock(ga_operation.Operation)
            test_model_resource_name = ModelServiceClient.model_path(
                _TEST_PROJECT, _TEST_LOCATION, _TEST_ID
            )
            mock_lro.result.return_value = model_service.UploadModelResponse(
                model=test_model_resource_name
            )
            api_client_mock.upload_model.return_value = mock_lro
            create_client_mock.return_value = api_client_mock

            # Custom Container workflow, does not pass `artifact_uri`
            my_model = models.Model.upload(
                display_name=_TEST_MODEL_NAME,
                serving_container_image_uri=_TEST_SERVING_CONTAINER_IMAGE,
                serving_container_predict_route=_TEST_SERVING_CONTAINER_PREDICTION_ROUTE,
                serving_container_health_route=_TEST_SERVING_CONTAINER_HEALTH_ROUTE,
                sync=sync,
            )
=======
        aiplatform.init(project=_TEST_PROJECT, location=_TEST_LOCATION)
        my_model = models.Model.upload(
            display_name=_TEST_MODEL_NAME,
            serving_container_image_uri=_TEST_SERVING_CONTAINER_IMAGE,
            serving_container_predict_route=_TEST_SERVING_CONTAINER_PREDICTION_ROUTE,
            serving_container_health_route=_TEST_SERVING_CONTAINER_HEALTH_ROUTE,
            sync=sync,
        )
>>>>>>> 10b89e23

        if not sync:
            my_model.wait()

        container_spec = gca_model.ModelContainerSpec(
            image_uri=_TEST_SERVING_CONTAINER_IMAGE,
            predict_route=_TEST_SERVING_CONTAINER_PREDICTION_ROUTE,
            health_route=_TEST_SERVING_CONTAINER_HEALTH_ROUTE,
        )

        managed_model = gca_model.Model(
            display_name=_TEST_MODEL_NAME, container_spec=container_spec,
        )

        upload_model_mock.assert_called_once_with(
            parent=initializer.global_config.common_location_path(),
            model=managed_model,
        )

        get_model_mock.assert_called_once_with(name=_TEST_MODEL_RESOURCE_NAME)

    def test_upload_raises_with_impartial_explanation_spec(self):

        with pytest.raises(ValueError) as e:
            models.Model.upload(
                display_name=_TEST_MODEL_NAME,
                artifact_uri=_TEST_ARTIFACT_URI,
                serving_container_image_uri=_TEST_SERVING_CONTAINER_IMAGE,
                explanation_parameters=_TEST_EXPLANATION_PARAMETERS
                # Missing the required explanations_metadata field
            )

        assert e.match(regexp=r"`explanation_parameters` should be specified or None.")

    @pytest.mark.parametrize("sync", [True, False])
    def test_upload_uploads_and_gets_model_with_all_args(
        self, upload_model_with_explanations_mock, get_model_mock, sync
    ):

<<<<<<< HEAD
        with mock.patch.object(
            initializer.global_config, "create_client"
        ) as create_client_mock:
            api_client_mock = mock.Mock(spec=ModelServiceClient)
            mock_lro = mock.Mock(ga_operation.Operation)
            test_model_resource_name = ModelServiceClient.model_path(
                _TEST_PROJECT, _TEST_LOCATION, _TEST_ID
            )
            mock_lro.result.return_value = model_service.UploadModelResponse(
                model=test_model_resource_name
            )
            api_client_mock.upload_model.return_value = mock_lro
            create_client_mock.return_value = api_client_mock
=======
        aiplatform.init(project=_TEST_PROJECT, location=_TEST_LOCATION)
>>>>>>> 10b89e23

        my_model = models.Model.upload(
            display_name=_TEST_MODEL_NAME,
            artifact_uri=_TEST_ARTIFACT_URI,
            serving_container_image_uri=_TEST_SERVING_CONTAINER_IMAGE,
            serving_container_predict_route=_TEST_SERVING_CONTAINER_PREDICTION_ROUTE,
            serving_container_health_route=_TEST_SERVING_CONTAINER_HEALTH_ROUTE,
            instance_schema_uri=_TEST_INSTANCE_SCHEMA_URI,
            parameters_schema_uri=_TEST_PARAMETERS_SCHEMA_URI,
            prediction_schema_uri=_TEST_PREDICTION_SCHEMA_URI,
            description=_TEST_DESCRIPTION,
            serving_container_command=_TEST_SERVING_CONTAINER_COMMAND,
            serving_container_args=_TEST_SERVING_CONTAINER_ARGS,
            serving_container_environment_variables=_TEST_SERVING_CONTAINER_ENVIRONMENT_VARIABLES,
            serving_container_ports=_TEST_SERVING_CONTAINER_PORTS,
            explanation_metadata=_TEST_EXPLANATION_METADATA,
            explanation_parameters=_TEST_EXPLANATION_PARAMETERS,
            sync=sync,
        )

        if not sync:
            my_model.wait()

        env = [
            gca_env_var_v1beta1.EnvVar(name=str(key), value=str(value))
            for key, value in _TEST_SERVING_CONTAINER_ENVIRONMENT_VARIABLES.items()
        ]

        ports = [
            gca_model_v1beta1.Port(container_port=port)
            for port in _TEST_SERVING_CONTAINER_PORTS
        ]

        container_spec = gca_model_v1beta1.ModelContainerSpec(
            image_uri=_TEST_SERVING_CONTAINER_IMAGE,
            predict_route=_TEST_SERVING_CONTAINER_PREDICTION_ROUTE,
            health_route=_TEST_SERVING_CONTAINER_HEALTH_ROUTE,
            command=_TEST_SERVING_CONTAINER_COMMAND,
            args=_TEST_SERVING_CONTAINER_ARGS,
            env=env,
            ports=ports,
        )

        managed_model = gca_model_v1beta1.Model(
            display_name=_TEST_MODEL_NAME,
            description=_TEST_DESCRIPTION,
            artifact_uri=_TEST_ARTIFACT_URI,
            container_spec=container_spec,
            predict_schemata=gca_model_v1beta1.PredictSchemata(
                instance_schema_uri=_TEST_INSTANCE_SCHEMA_URI,
                parameters_schema_uri=_TEST_PARAMETERS_SCHEMA_URI,
                prediction_schema_uri=_TEST_PREDICTION_SCHEMA_URI,
            ),
            explanation_spec=gca_model_v1beta1.explanation.ExplanationSpec(
                metadata=_TEST_EXPLANATION_METADATA,
                parameters=_TEST_EXPLANATION_PARAMETERS,
            ),
        )

        upload_model_with_explanations_mock.assert_called_once_with(
            parent=initializer.global_config.common_location_path(),
            model=managed_model,
        )
        get_model_mock.assert_called_once_with(name=_TEST_MODEL_RESOURCE_NAME)

    @pytest.mark.usefixtures("get_model_with_custom_project_mock")
    @pytest.mark.parametrize("sync", [True, False])
    def test_upload_uploads_and_gets_model_with_custom_project(
        self,
        upload_model_with_custom_project_mock,
        get_model_with_custom_project_mock,
        sync,
    ):

<<<<<<< HEAD
        with mock.patch.object(
            initializer.global_config, "create_client"
        ) as create_client_mock:
            api_client_mock = mock.Mock(spec=ModelServiceClient)
            mock_lro = mock.Mock(ga_operation.Operation)
            test_model_resource_name = ModelServiceClient.model_path(
                _TEST_PROJECT_2, _TEST_LOCATION, _TEST_ID
            )
            mock_lro.result.return_value = model_service.UploadModelResponse(
                model=test_model_resource_name
            )
            api_client_mock.upload_model.return_value = mock_lro
            create_client_mock.return_value = api_client_mock
=======
        aiplatform.init(project=_TEST_PROJECT, location=_TEST_LOCATION)
>>>>>>> 10b89e23

        test_model_resource_name = model_service_client.ModelServiceClient.model_path(
            _TEST_PROJECT_2, _TEST_LOCATION, _TEST_ID
        )

        my_model = models.Model.upload(
            display_name=_TEST_MODEL_NAME,
            artifact_uri=_TEST_ARTIFACT_URI,
            serving_container_image_uri=_TEST_SERVING_CONTAINER_IMAGE,
            serving_container_predict_route=_TEST_SERVING_CONTAINER_PREDICTION_ROUTE,
            serving_container_health_route=_TEST_SERVING_CONTAINER_HEALTH_ROUTE,
            project=_TEST_PROJECT_2,
            sync=sync,
        )

        if not sync:
            my_model.wait()

        container_spec = gca_model.ModelContainerSpec(
            image_uri=_TEST_SERVING_CONTAINER_IMAGE,
            predict_route=_TEST_SERVING_CONTAINER_PREDICTION_ROUTE,
            health_route=_TEST_SERVING_CONTAINER_HEALTH_ROUTE,
        )

        managed_model = gca_model.Model(
            display_name=_TEST_MODEL_NAME,
            artifact_uri=_TEST_ARTIFACT_URI,
            container_spec=container_spec,
        )

        upload_model_with_custom_project_mock.assert_called_once_with(
            parent=f"projects/{_TEST_PROJECT_2}/locations/{_TEST_LOCATION}",
            model=managed_model,
        )

        get_model_with_custom_project_mock.assert_called_once_with(
            name=test_model_resource_name
        )

    @pytest.mark.usefixtures("get_model_with_custom_location_mock")
    @pytest.mark.parametrize("sync", [True, False])
<<<<<<< HEAD
    def test_upload_uploads_and_gets_model_with_custom_location(self, sync):

        with mock.patch.object(
            initializer.global_config, "create_client"
        ) as create_client_mock:
            api_client_mock = mock.Mock(spec=ModelServiceClient)
            mock_lro = mock.Mock(ga_operation.Operation)
            test_model_resource_name = ModelServiceClient.model_path(
                _TEST_PROJECT, _TEST_LOCATION_2, _TEST_ID
            )
            mock_lro.result.return_value = model_service.UploadModelResponse(
                model=test_model_resource_name
            )
            api_client_mock.upload_model.return_value = mock_lro
            create_client_mock.return_value = api_client_mock
=======
    def test_upload_uploads_and_gets_model_with_custom_location(
        self,
        upload_model_with_custom_location_mock,
        get_model_with_custom_location_mock,
        sync,
    ):
        aiplatform.init(project=_TEST_PROJECT, location=_TEST_LOCATION)
        test_model_resource_name = model_service_client.ModelServiceClient.model_path(
            _TEST_PROJECT, _TEST_LOCATION_2, _TEST_ID
        )
>>>>>>> 10b89e23

        my_model = models.Model.upload(
            display_name=_TEST_MODEL_NAME,
            artifact_uri=_TEST_ARTIFACT_URI,
            serving_container_image_uri=_TEST_SERVING_CONTAINER_IMAGE,
            serving_container_predict_route=_TEST_SERVING_CONTAINER_PREDICTION_ROUTE,
            serving_container_health_route=_TEST_SERVING_CONTAINER_HEALTH_ROUTE,
            location=_TEST_LOCATION_2,
            sync=sync,
        )

        if not sync:
            my_model.wait()

        container_spec = gca_model.ModelContainerSpec(
            image_uri=_TEST_SERVING_CONTAINER_IMAGE,
            predict_route=_TEST_SERVING_CONTAINER_PREDICTION_ROUTE,
            health_route=_TEST_SERVING_CONTAINER_HEALTH_ROUTE,
        )

        managed_model = gca_model.Model(
            display_name=_TEST_MODEL_NAME,
            artifact_uri=_TEST_ARTIFACT_URI,
            container_spec=container_spec,
        )

        upload_model_with_custom_location_mock.assert_called_once_with(
            parent=f"projects/{_TEST_PROJECT}/locations/{_TEST_LOCATION_2}",
            model=managed_model,
        )

        get_model_with_custom_location_mock.assert_called_once_with(
            name=test_model_resource_name
        )

    @pytest.mark.usefixtures("get_endpoint_mock", "get_model_mock")
    @pytest.mark.parametrize("sync", [True, False])
    def test_deploy(self, deploy_model_mock, sync):

        test_model = models.Model(_TEST_ID)
        test_endpoint = models.Endpoint(_TEST_ID)

        assert test_model.deploy(test_endpoint, sync=sync,) == test_endpoint

        if not sync:
            test_endpoint.wait()

        automatic_resources = gca_machine_resources.AutomaticResources(
            min_replica_count=1, max_replica_count=1,
        )
        deployed_model = gca_endpoint.DeployedModel(
            automatic_resources=automatic_resources,
            model=test_model.resource_name,
            display_name=None,
        )
        deploy_model_mock.assert_called_once_with(
            endpoint=test_endpoint.resource_name,
            deployed_model=deployed_model,
            traffic_split={"0": 100},
            metadata=(),
        )

    @pytest.mark.usefixtures(
        "get_endpoint_mock", "get_model_mock", "create_endpoint_mock"
    )
    @pytest.mark.parametrize("sync", [True, False])
    def test_deploy_no_endpoint(self, deploy_model_mock, sync):

        test_model = models.Model(_TEST_ID)
        test_endpoint = test_model.deploy(sync=sync)

        if not sync:
            test_endpoint.wait()

        automatic_resources = gca_machine_resources.AutomaticResources(
            min_replica_count=1, max_replica_count=1,
        )
        deployed_model = gca_endpoint.DeployedModel(
            automatic_resources=automatic_resources,
            model=test_model.resource_name,
            display_name=None,
        )
        deploy_model_mock.assert_called_once_with(
            endpoint=test_endpoint.resource_name,
            deployed_model=deployed_model,
            traffic_split={"0": 100},
            metadata=(),
        )

    @pytest.mark.usefixtures(
        "get_endpoint_mock", "get_model_mock", "create_endpoint_mock"
    )
    @pytest.mark.parametrize("sync", [True, False])
    def test_deploy_no_endpoint_dedicated_resources(self, deploy_model_mock, sync):

        test_model = models.Model(_TEST_ID)
        test_endpoint = test_model.deploy(
            machine_type=_TEST_MACHINE_TYPE,
            accelerator_type=_TEST_ACCELERATOR_TYPE,
            accelerator_count=_TEST_ACCELERATOR_COUNT,
            sync=sync,
        )

        if not sync:
            test_endpoint.wait()

        expected_machine_spec = gca_machine_resources.MachineSpec(
            machine_type=_TEST_MACHINE_TYPE,
            accelerator_type=_TEST_ACCELERATOR_TYPE,
            accelerator_count=_TEST_ACCELERATOR_COUNT,
        )
        expected_dedicated_resources = gca_machine_resources.DedicatedResources(
            machine_spec=expected_machine_spec, min_replica_count=1, max_replica_count=1
        )
        expected_deployed_model = gca_endpoint.DeployedModel(
            dedicated_resources=expected_dedicated_resources,
            model=test_model.resource_name,
            display_name=None,
        )
        deploy_model_mock.assert_called_once_with(
            endpoint=test_endpoint.resource_name,
            deployed_model=expected_deployed_model,
            traffic_split={"0": 100},
            metadata=(),
        )

    @pytest.mark.usefixtures(
        "get_endpoint_mock", "get_model_mock", "create_endpoint_mock"
    )
    @pytest.mark.parametrize("sync", [True, False])
<<<<<<< HEAD
    def test_deploy_no_endpoint_with_explanations(self, deploy_model_mock, sync):

=======
    def test_deploy_no_endpoint_with_explanations(
        self, deploy_model_with_explanations_mock, sync
    ):
        aiplatform.init(project=_TEST_PROJECT, location=_TEST_LOCATION)
>>>>>>> 10b89e23
        test_model = models.Model(_TEST_ID)
        test_endpoint = test_model.deploy(
            machine_type=_TEST_MACHINE_TYPE,
            accelerator_type=_TEST_ACCELERATOR_TYPE,
            accelerator_count=_TEST_ACCELERATOR_COUNT,
            explanation_metadata=_TEST_EXPLANATION_METADATA,
            explanation_parameters=_TEST_EXPLANATION_PARAMETERS,
            sync=sync,
        )

        if not sync:
            test_endpoint.wait()

        expected_machine_spec = gca_machine_resources_v1beta1.MachineSpec(
            machine_type=_TEST_MACHINE_TYPE,
            accelerator_type=_TEST_ACCELERATOR_TYPE,
            accelerator_count=_TEST_ACCELERATOR_COUNT,
        )
        expected_dedicated_resources = gca_machine_resources_v1beta1.DedicatedResources(
            machine_spec=expected_machine_spec, min_replica_count=1, max_replica_count=1
        )
        expected_deployed_model = gca_endpoint_v1beta1.DeployedModel(
            dedicated_resources=expected_dedicated_resources,
            model=test_model.resource_name,
            display_name=None,
            explanation_spec=gca_endpoint_v1beta1.explanation.ExplanationSpec(
                metadata=_TEST_EXPLANATION_METADATA,
                parameters=_TEST_EXPLANATION_PARAMETERS,
            ),
        )
        deploy_model_with_explanations_mock.assert_called_once_with(
            endpoint=test_endpoint.resource_name,
            deployed_model=expected_deployed_model,
            traffic_split={"0": 100},
            metadata=(),
        )

    @pytest.mark.usefixtures(
        "get_endpoint_mock", "get_model_mock", "create_endpoint_mock"
    )
    def test_deploy_raises_with_impartial_explanation_spec(self):

        test_model = models.Model(_TEST_ID)

        with pytest.raises(ValueError) as e:
            test_model.deploy(
                machine_type=_TEST_MACHINE_TYPE,
                accelerator_type=_TEST_ACCELERATOR_TYPE,
                accelerator_count=_TEST_ACCELERATOR_COUNT,
                explanation_metadata=_TEST_EXPLANATION_METADATA,
                # Missing required `explanation_parameters` argument
            )

        assert e.match(regexp=r"`explanation_parameters` should be specified or None.")

    @pytest.mark.parametrize("sync", [True, False])
    @pytest.mark.usefixtures("get_model_mock", "get_batch_prediction_job_mock")
    def test_init_aiplatform_with_encryption_key_name_and_batch_predict_gcs_source_and_dest(
        self, create_batch_prediction_job_mock, sync
    ):
        aiplatform.init(
            project=_TEST_PROJECT,
            location=_TEST_LOCATION,
            encryption_spec_key_name=_TEST_ENCRYPTION_KEY_NAME,
        )
        test_model = models.Model(_TEST_ID)

        # Make SDK batch_predict method call
        batch_prediction_job = test_model.batch_predict(
            job_display_name=_TEST_BATCH_PREDICTION_DISPLAY_NAME,
            gcs_source=_TEST_BATCH_PREDICTION_GCS_SOURCE,
            gcs_destination_prefix=_TEST_BATCH_PREDICTION_GCS_DEST_PREFIX,
            sync=sync,
        )

        if not sync:
            batch_prediction_job.wait()

        # Construct expected request
        expected_gapic_batch_prediction_job = gca_batch_prediction_job.BatchPredictionJob(
            display_name=_TEST_BATCH_PREDICTION_DISPLAY_NAME,
            model=model_service_client.ModelServiceClient.model_path(
                _TEST_PROJECT, _TEST_LOCATION, _TEST_ID
            ),
            input_config=gca_batch_prediction_job.BatchPredictionJob.InputConfig(
                instances_format="jsonl",
                gcs_source=gca_io.GcsSource(uris=[_TEST_BATCH_PREDICTION_GCS_SOURCE]),
            ),
            output_config=gca_batch_prediction_job.BatchPredictionJob.OutputConfig(
                gcs_destination=gca_io.GcsDestination(
                    output_uri_prefix=_TEST_BATCH_PREDICTION_GCS_DEST_PREFIX
                ),
                predictions_format="jsonl",
            ),
            encryption_spec=_TEST_ENCRYPTION_SPEC,
        )

        create_batch_prediction_job_mock.assert_called_once_with(
            parent=_TEST_PARENT,
            batch_prediction_job=expected_gapic_batch_prediction_job,
        )

    @pytest.mark.parametrize("sync", [True, False])
    @pytest.mark.usefixtures("get_model_mock", "get_batch_prediction_job_mock")
    def test_batch_predict_gcs_source_and_dest(
        self, create_batch_prediction_job_mock, sync
    ):

        test_model = models.Model(_TEST_ID)

        # Make SDK batch_predict method call
        batch_prediction_job = test_model.batch_predict(
            job_display_name=_TEST_BATCH_PREDICTION_DISPLAY_NAME,
            gcs_source=_TEST_BATCH_PREDICTION_GCS_SOURCE,
            gcs_destination_prefix=_TEST_BATCH_PREDICTION_GCS_DEST_PREFIX,
            sync=sync,
        )

        if not sync:
            batch_prediction_job.wait()

        # Construct expected request
        expected_gapic_batch_prediction_job = gca_batch_prediction_job.BatchPredictionJob(
            display_name=_TEST_BATCH_PREDICTION_DISPLAY_NAME,
            model=model_service_client.ModelServiceClient.model_path(
                _TEST_PROJECT, _TEST_LOCATION, _TEST_ID
            ),
            input_config=gca_batch_prediction_job.BatchPredictionJob.InputConfig(
                instances_format="jsonl",
                gcs_source=gca_io.GcsSource(uris=[_TEST_BATCH_PREDICTION_GCS_SOURCE]),
            ),
            output_config=gca_batch_prediction_job.BatchPredictionJob.OutputConfig(
                gcs_destination=gca_io.GcsDestination(
                    output_uri_prefix=_TEST_BATCH_PREDICTION_GCS_DEST_PREFIX
                ),
                predictions_format="jsonl",
            ),
        )

        create_batch_prediction_job_mock.assert_called_once_with(
            parent=_TEST_PARENT,
            batch_prediction_job=expected_gapic_batch_prediction_job,
        )

    @pytest.mark.parametrize("sync", [True, False])
    @pytest.mark.usefixtures("get_model_mock", "get_batch_prediction_job_mock")
    def test_batch_predict_gcs_source_bq_dest(
        self, create_batch_prediction_job_mock, sync
    ):

        test_model = models.Model(_TEST_ID)

        # Make SDK batch_predict method call
        batch_prediction_job = test_model.batch_predict(
            job_display_name=_TEST_BATCH_PREDICTION_DISPLAY_NAME,
            gcs_source=_TEST_BATCH_PREDICTION_GCS_SOURCE,
            bigquery_destination_prefix=_TEST_BATCH_PREDICTION_BQ_PREFIX,
            sync=sync,
        )

        if not sync:
            batch_prediction_job.wait()

        # Construct expected request
        expected_gapic_batch_prediction_job = gca_batch_prediction_job.BatchPredictionJob(
            display_name=_TEST_BATCH_PREDICTION_DISPLAY_NAME,
            model=model_service_client.ModelServiceClient.model_path(
                _TEST_PROJECT, _TEST_LOCATION, _TEST_ID
            ),
            input_config=gca_batch_prediction_job.BatchPredictionJob.InputConfig(
                instances_format="jsonl",
                gcs_source=gca_io.GcsSource(uris=[_TEST_BATCH_PREDICTION_GCS_SOURCE]),
            ),
            output_config=gca_batch_prediction_job.BatchPredictionJob.OutputConfig(
                bigquery_destination=gca_io.BigQueryDestination(
                    output_uri=_TEST_BATCH_PREDICTION_BQ_DEST_PREFIX_WITH_PROTOCOL
                ),
                predictions_format="bigquery",
            ),
        )

        create_batch_prediction_job_mock.assert_called_once_with(
            parent=_TEST_PARENT,
            batch_prediction_job=expected_gapic_batch_prediction_job,
        )

    @pytest.mark.parametrize("sync", [True, False])
    @pytest.mark.usefixtures("get_model_mock", "get_batch_prediction_job_mock")
<<<<<<< HEAD
    def test_batch_predict_with_all_args(self, create_batch_prediction_job_mock, sync):

=======
    def test_batch_predict_with_all_args(
        self, create_batch_prediction_job_with_explanations_mock, sync
    ):
        aiplatform.init(project=_TEST_PROJECT, location=_TEST_LOCATION)
>>>>>>> 10b89e23
        test_model = models.Model(_TEST_ID)
        creds = auth_credentials.AnonymousCredentials()

        # Make SDK batch_predict method call passing all arguments
        batch_prediction_job = test_model.batch_predict(
            job_display_name=_TEST_BATCH_PREDICTION_DISPLAY_NAME,
            gcs_source=_TEST_BATCH_PREDICTION_GCS_SOURCE,
            gcs_destination_prefix=_TEST_BATCH_PREDICTION_GCS_DEST_PREFIX,
            predictions_format="csv",
            model_parameters={},
            machine_type=_TEST_MACHINE_TYPE,
            accelerator_type=_TEST_ACCELERATOR_TYPE,
            accelerator_count=_TEST_ACCELERATOR_COUNT,
            starting_replica_count=_TEST_STARTING_REPLICA_COUNT,
            max_replica_count=_TEST_MAX_REPLICA_COUNT,
            generate_explanation=True,
            explanation_metadata=_TEST_EXPLANATION_METADATA,
            explanation_parameters=_TEST_EXPLANATION_PARAMETERS,
            labels=_TEST_LABEL,
            credentials=creds,
            encryption_spec_key_name=_TEST_ENCRYPTION_KEY_NAME,
            sync=sync,
        )

        if not sync:
            batch_prediction_job.wait()

        # Construct expected request
        expected_gapic_batch_prediction_job = gca_batch_prediction_job_v1beta1.BatchPredictionJob(
            display_name=_TEST_BATCH_PREDICTION_DISPLAY_NAME,
            model=model_service_client_v1beta1.ModelServiceClient.model_path(
                _TEST_PROJECT, _TEST_LOCATION, _TEST_ID
            ),
            input_config=gca_batch_prediction_job_v1beta1.BatchPredictionJob.InputConfig(
                instances_format="jsonl",
                gcs_source=gca_io_v1beta1.GcsSource(
                    uris=[_TEST_BATCH_PREDICTION_GCS_SOURCE]
                ),
            ),
            output_config=gca_batch_prediction_job_v1beta1.BatchPredictionJob.OutputConfig(
                gcs_destination=gca_io_v1beta1.GcsDestination(
                    output_uri_prefix=_TEST_BATCH_PREDICTION_GCS_DEST_PREFIX
                ),
                predictions_format="csv",
            ),
            dedicated_resources=gca_machine_resources_v1beta1.BatchDedicatedResources(
                machine_spec=gca_machine_resources_v1beta1.MachineSpec(
                    machine_type=_TEST_MACHINE_TYPE,
                    accelerator_type=_TEST_ACCELERATOR_TYPE,
                    accelerator_count=_TEST_ACCELERATOR_COUNT,
                ),
                starting_replica_count=_TEST_STARTING_REPLICA_COUNT,
                max_replica_count=_TEST_MAX_REPLICA_COUNT,
            ),
            generate_explanation=True,
            explanation_spec=gca_explanation_v1beta1.ExplanationSpec(
                metadata=_TEST_EXPLANATION_METADATA,
                parameters=_TEST_EXPLANATION_PARAMETERS,
            ),
            labels=_TEST_LABEL,
            encryption_spec=_TEST_ENCRYPTION_SPEC_V1BETA1,
        )

        create_batch_prediction_job_with_explanations_mock.assert_called_once_with(
            parent=f"projects/{_TEST_PROJECT}/locations/{_TEST_LOCATION}",
            batch_prediction_job=expected_gapic_batch_prediction_job,
        )

    @pytest.mark.usefixtures("get_model_mock", "get_batch_prediction_job_mock")
    def test_batch_predict_no_source(self, create_batch_prediction_job_mock):

        test_model = models.Model(_TEST_ID)

        # Make SDK batch_predict method call without source
        with pytest.raises(ValueError) as e:
            test_model.batch_predict(
                job_display_name=_TEST_BATCH_PREDICTION_DISPLAY_NAME,
                bigquery_destination_prefix=_TEST_BATCH_PREDICTION_BQ_PREFIX,
            )

        assert e.match(regexp=r"source")

    @pytest.mark.usefixtures("get_model_mock", "get_batch_prediction_job_mock")
    def test_batch_predict_two_sources(self, create_batch_prediction_job_mock):

        test_model = models.Model(_TEST_ID)

        # Make SDK batch_predict method call with two sources
        with pytest.raises(ValueError) as e:
            test_model.batch_predict(
                job_display_name=_TEST_BATCH_PREDICTION_DISPLAY_NAME,
                gcs_source=_TEST_BATCH_PREDICTION_GCS_SOURCE,
                bigquery_source=_TEST_BATCH_PREDICTION_BQ_PREFIX,
                bigquery_destination_prefix=_TEST_BATCH_PREDICTION_BQ_PREFIX,
            )

        assert e.match(regexp=r"source")

    @pytest.mark.usefixtures("get_model_mock", "get_batch_prediction_job_mock")
    def test_batch_predict_no_destination(self):

        test_model = models.Model(_TEST_ID)

        # Make SDK batch_predict method call without destination
        with pytest.raises(ValueError) as e:
            test_model.batch_predict(
                job_display_name=_TEST_BATCH_PREDICTION_DISPLAY_NAME,
                gcs_source=_TEST_BATCH_PREDICTION_GCS_SOURCE,
            )

        assert e.match(regexp=r"destination")

    @pytest.mark.usefixtures("get_model_mock", "get_batch_prediction_job_mock")
    def test_batch_predict_wrong_instance_format(self):

        test_model = models.Model(_TEST_ID)

        # Make SDK batch_predict method call
        with pytest.raises(ValueError) as e:
            test_model.batch_predict(
                job_display_name=_TEST_BATCH_PREDICTION_DISPLAY_NAME,
                gcs_source=_TEST_BATCH_PREDICTION_GCS_SOURCE,
                instances_format="wrong",
                bigquery_destination_prefix=_TEST_BATCH_PREDICTION_BQ_PREFIX,
            )

        assert e.match(regexp=r"accepted instances format")

    @pytest.mark.usefixtures("get_model_mock", "get_batch_prediction_job_mock")
    def test_batch_predict_wrong_prediction_format(self):

        test_model = models.Model(_TEST_ID)

        # Make SDK batch_predict method call
        with pytest.raises(ValueError) as e:
            test_model.batch_predict(
                job_display_name=_TEST_BATCH_PREDICTION_DISPLAY_NAME,
                gcs_source=_TEST_BATCH_PREDICTION_GCS_SOURCE,
                predictions_format="wrong",
                bigquery_destination_prefix=_TEST_BATCH_PREDICTION_BQ_PREFIX,
            )

        assert e.match(regexp=r"accepted prediction format")

    @pytest.mark.usefixtures("get_model_mock")
    @pytest.mark.parametrize("sync", [True, False])
    def test_delete_model(self, delete_model_mock, sync):

        test_model = models.Model(_TEST_ID)
        test_model.delete(sync=sync)

        if not sync:
            test_model.wait()

        delete_model_mock.assert_called_once_with(name=test_model.resource_name)

    def test_list_model_order_by_time(self, list_models_mock):
        """Test call to Model.list() and ensure list is returned in descending order of create_time"""

        ds_list = aiplatform.Model.list(
            filter=_TEST_LIST_FILTER, order_by=_TEST_LIST_ORDER_BY_CREATE_TIME
        )

        # `order_by` is not passed to API since it is not an accepted field
        list_models_mock.assert_called_once_with(
            request={"parent": _TEST_PARENT, "filter": _TEST_LIST_FILTER}
        )

        assert len(ds_list) == len(_TEST_MODEL_LIST)

        for ds in ds_list:
            assert type(ds) == aiplatform.Model

        assert ds_list[0].create_time > ds_list[1].create_time > ds_list[2].create_time

    def test_list_model_order_by_display_name(self, list_models_mock):
        """Test call to Model.list() and ensure list is returned in order of display_name"""

        ds_list = aiplatform.Model.list(
            filter=_TEST_LIST_FILTER, order_by=_TEST_LIST_ORDER_BY_DISPLAY_NAME
        )

        # `order_by` is not passed to API since it is not an accepted field
        list_models_mock.assert_called_once_with(
            request={"parent": _TEST_PARENT, "filter": _TEST_LIST_FILTER}
        )

        assert len(ds_list) == len(_TEST_MODEL_LIST)

        for ds in ds_list:
            assert type(ds) == aiplatform.Model

        assert (
            ds_list[0].display_name < ds_list[1].display_name < ds_list[2].display_name
        )

    @pytest.mark.usefixtures("get_model_mock")
    def test_print_model(self):
        aiplatform.init(project=_TEST_PROJECT, location=_TEST_LOCATION)
        test_model = models.Model(_TEST_ID)
        assert (
            repr(test_model)
            == f"{object.__repr__(test_model)} \nresource name: {test_model.resource_name}"
        )

    @pytest.mark.usefixtures("get_model_mock")
    def test_print_model_if_waiting(self):
        aiplatform.init(project=_TEST_PROJECT, location=_TEST_LOCATION)
        test_model = models.Model(_TEST_ID)
        test_model._gca_resource = None
        test_model._latest_future = futures.Future()
        assert (
            repr(test_model)
            == f"{object.__repr__(test_model)} is waiting for upstream dependencies to complete."
        )

    @pytest.mark.usefixtures("get_model_mock")
    def test_print_model_if_exception(self):
        aiplatform.init(project=_TEST_PROJECT, location=_TEST_LOCATION)
        test_model = models.Model(_TEST_ID)
        test_model._gca_resource = None
        mock_exception = Exception("mock exception")
        test_model._exception = mock_exception
        assert (
            repr(test_model)
            == f"{object.__repr__(test_model)} failed with {str(mock_exception)}"
        )<|MERGE_RESOLUTION|>--- conflicted
+++ resolved
@@ -426,69 +426,6 @@
             prediction_client=False,
         )
 
-<<<<<<< HEAD
-    def test_constructor_creates_client_with_custom_credentials(self):
-
-        with mock.patch.object(
-            initializer.global_config, "create_client"
-        ) as create_client_mock:
-            api_client_mock = mock.Mock(spec=ModelServiceClient)
-            create_client_mock.return_value = api_client_mock
-            creds = auth_credentials.AnonymousCredentials()
-            models.Model(_TEST_ID, credentials=creds)
-            create_client_mock.assert_called_once_with(
-                client_class=ModelServiceClient,
-                credentials=creds,
-                location_override=_TEST_LOCATION,
-                prediction_client=False,
-            )
-
-    def test_constructor_gets_model(self):
-
-        with mock.patch.object(
-            initializer.global_config, "create_client"
-        ) as create_client_mock:
-            api_client_mock = mock.Mock(spec=ModelServiceClient)
-            create_client_mock.return_value = api_client_mock
-
-            models.Model(_TEST_ID)
-            test_model_resource_name = ModelServiceClient.model_path(
-                _TEST_PROJECT, _TEST_LOCATION, _TEST_ID
-            )
-            api_client_mock.get_model.assert_called_once_with(
-                name=test_model_resource_name
-            )
-
-    def test_constructor_gets_model_with_custom_project(self):
-
-        with mock.patch.object(
-            initializer.global_config, "create_client"
-        ) as create_client_mock:
-            api_client_mock = mock.Mock(spec=ModelServiceClient)
-            create_client_mock.return_value = api_client_mock
-            models.Model(_TEST_ID, project=_TEST_PROJECT_2)
-            test_model_resource_name = ModelServiceClient.model_path(
-                _TEST_PROJECT_2, _TEST_LOCATION, _TEST_ID
-            )
-            api_client_mock.get_model.assert_called_once_with(
-                name=test_model_resource_name
-            )
-
-    def test_constructor_gets_model_with_custom_location(self):
-
-        with mock.patch.object(
-            initializer.global_config, "create_client"
-        ) as create_client_mock:
-            api_client_mock = mock.Mock(spec=ModelServiceClient)
-            create_client_mock.return_value = api_client_mock
-            models.Model(_TEST_ID, location=_TEST_LOCATION_2)
-            test_model_resource_name = ModelServiceClient.model_path(
-                _TEST_PROJECT, _TEST_LOCATION_2, _TEST_ID
-            )
-            api_client_mock.get_model.assert_called_once_with(
-                name=test_model_resource_name
-            )
-=======
     def test_constructor_creates_client_with_custom_credentials(
         self, create_client_mock
     ):
@@ -522,37 +459,12 @@
             _TEST_PROJECT, _TEST_LOCATION_2, _TEST_ID
         )
         get_model_mock.assert_called_once_with(name=test_model_resource_name)
->>>>>>> 10b89e23
 
     @pytest.mark.parametrize("sync", [True, False])
     def test_upload_uploads_and_gets_model(
         self, upload_model_mock, get_model_mock, sync
     ):
 
-<<<<<<< HEAD
-        with mock.patch.object(
-            initializer.global_config, "create_client"
-        ) as create_client_mock:
-            api_client_mock = mock.Mock(spec=ModelServiceClient)
-            mock_lro = mock.Mock(ga_operation.Operation)
-            test_model_resource_name = ModelServiceClient.model_path(
-                _TEST_PROJECT, _TEST_LOCATION, _TEST_ID
-            )
-            mock_lro.result.return_value = model_service.UploadModelResponse(
-                model=test_model_resource_name
-            )
-            api_client_mock.upload_model.return_value = mock_lro
-            create_client_mock.return_value = api_client_mock
-
-            # Custom Container workflow, does not pass `artifact_uri`
-            my_model = models.Model.upload(
-                display_name=_TEST_MODEL_NAME,
-                serving_container_image_uri=_TEST_SERVING_CONTAINER_IMAGE,
-                serving_container_predict_route=_TEST_SERVING_CONTAINER_PREDICTION_ROUTE,
-                serving_container_health_route=_TEST_SERVING_CONTAINER_HEALTH_ROUTE,
-                sync=sync,
-            )
-=======
         aiplatform.init(project=_TEST_PROJECT, location=_TEST_LOCATION)
         my_model = models.Model.upload(
             display_name=_TEST_MODEL_NAME,
@@ -561,7 +473,6 @@
             serving_container_health_route=_TEST_SERVING_CONTAINER_HEALTH_ROUTE,
             sync=sync,
         )
->>>>>>> 10b89e23
 
         if not sync:
             my_model.wait()
@@ -601,23 +512,7 @@
         self, upload_model_with_explanations_mock, get_model_mock, sync
     ):
 
-<<<<<<< HEAD
-        with mock.patch.object(
-            initializer.global_config, "create_client"
-        ) as create_client_mock:
-            api_client_mock = mock.Mock(spec=ModelServiceClient)
-            mock_lro = mock.Mock(ga_operation.Operation)
-            test_model_resource_name = ModelServiceClient.model_path(
-                _TEST_PROJECT, _TEST_LOCATION, _TEST_ID
-            )
-            mock_lro.result.return_value = model_service.UploadModelResponse(
-                model=test_model_resource_name
-            )
-            api_client_mock.upload_model.return_value = mock_lro
-            create_client_mock.return_value = api_client_mock
-=======
-        aiplatform.init(project=_TEST_PROJECT, location=_TEST_LOCATION)
->>>>>>> 10b89e23
+        aiplatform.init(project=_TEST_PROJECT, location=_TEST_LOCATION)
 
         my_model = models.Model.upload(
             display_name=_TEST_MODEL_NAME,
@@ -692,56 +587,8 @@
         sync,
     ):
 
-<<<<<<< HEAD
-        with mock.patch.object(
-            initializer.global_config, "create_client"
-        ) as create_client_mock:
-            api_client_mock = mock.Mock(spec=ModelServiceClient)
-            mock_lro = mock.Mock(ga_operation.Operation)
-            test_model_resource_name = ModelServiceClient.model_path(
-                _TEST_PROJECT_2, _TEST_LOCATION, _TEST_ID
-            )
-            mock_lro.result.return_value = model_service.UploadModelResponse(
-                model=test_model_resource_name
-            )
-            api_client_mock.upload_model.return_value = mock_lro
-            create_client_mock.return_value = api_client_mock
-=======
-        aiplatform.init(project=_TEST_PROJECT, location=_TEST_LOCATION)
->>>>>>> 10b89e23
-
-        test_model_resource_name = model_service_client.ModelServiceClient.model_path(
-            _TEST_PROJECT_2, _TEST_LOCATION, _TEST_ID
-        )
-
-        my_model = models.Model.upload(
-            display_name=_TEST_MODEL_NAME,
-            artifact_uri=_TEST_ARTIFACT_URI,
-            serving_container_image_uri=_TEST_SERVING_CONTAINER_IMAGE,
-            serving_container_predict_route=_TEST_SERVING_CONTAINER_PREDICTION_ROUTE,
-            serving_container_health_route=_TEST_SERVING_CONTAINER_HEALTH_ROUTE,
-            project=_TEST_PROJECT_2,
-            sync=sync,
-        )
-
-        if not sync:
-            my_model.wait()
-
-        container_spec = gca_model.ModelContainerSpec(
-            image_uri=_TEST_SERVING_CONTAINER_IMAGE,
-            predict_route=_TEST_SERVING_CONTAINER_PREDICTION_ROUTE,
-            health_route=_TEST_SERVING_CONTAINER_HEALTH_ROUTE,
-        )
-
-        managed_model = gca_model.Model(
-            display_name=_TEST_MODEL_NAME,
-            artifact_uri=_TEST_ARTIFACT_URI,
-            container_spec=container_spec,
-        )
-
-        upload_model_with_custom_project_mock.assert_called_once_with(
+        aiplatform.init(project=_TEST_PROJECT, location=_TEST_LOCATION)
             parent=f"projects/{_TEST_PROJECT_2}/locations/{_TEST_LOCATION}",
-            model=managed_model,
         )
 
         get_model_with_custom_project_mock.assert_called_once_with(
@@ -750,23 +597,6 @@
 
     @pytest.mark.usefixtures("get_model_with_custom_location_mock")
     @pytest.mark.parametrize("sync", [True, False])
-<<<<<<< HEAD
-    def test_upload_uploads_and_gets_model_with_custom_location(self, sync):
-
-        with mock.patch.object(
-            initializer.global_config, "create_client"
-        ) as create_client_mock:
-            api_client_mock = mock.Mock(spec=ModelServiceClient)
-            mock_lro = mock.Mock(ga_operation.Operation)
-            test_model_resource_name = ModelServiceClient.model_path(
-                _TEST_PROJECT, _TEST_LOCATION_2, _TEST_ID
-            )
-            mock_lro.result.return_value = model_service.UploadModelResponse(
-                model=test_model_resource_name
-            )
-            api_client_mock.upload_model.return_value = mock_lro
-            create_client_mock.return_value = api_client_mock
-=======
     def test_upload_uploads_and_gets_model_with_custom_location(
         self,
         upload_model_with_custom_location_mock,
@@ -777,7 +607,6 @@
         test_model_resource_name = model_service_client.ModelServiceClient.model_path(
             _TEST_PROJECT, _TEST_LOCATION_2, _TEST_ID
         )
->>>>>>> 10b89e23
 
         my_model = models.Model.upload(
             display_name=_TEST_MODEL_NAME,
@@ -908,15 +737,10 @@
         "get_endpoint_mock", "get_model_mock", "create_endpoint_mock"
     )
     @pytest.mark.parametrize("sync", [True, False])
-<<<<<<< HEAD
-    def test_deploy_no_endpoint_with_explanations(self, deploy_model_mock, sync):
-
-=======
     def test_deploy_no_endpoint_with_explanations(
         self, deploy_model_with_explanations_mock, sync
     ):
         aiplatform.init(project=_TEST_PROJECT, location=_TEST_LOCATION)
->>>>>>> 10b89e23
         test_model = models.Model(_TEST_ID)
         test_endpoint = test_model.deploy(
             machine_type=_TEST_MACHINE_TYPE,
@@ -1105,15 +929,10 @@
 
     @pytest.mark.parametrize("sync", [True, False])
     @pytest.mark.usefixtures("get_model_mock", "get_batch_prediction_job_mock")
-<<<<<<< HEAD
-    def test_batch_predict_with_all_args(self, create_batch_prediction_job_mock, sync):
-
-=======
     def test_batch_predict_with_all_args(
         self, create_batch_prediction_job_with_explanations_mock, sync
     ):
         aiplatform.init(project=_TEST_PROJECT, location=_TEST_LOCATION)
->>>>>>> 10b89e23
         test_model = models.Model(_TEST_ID)
         creds = auth_credentials.AnonymousCredentials()
 
