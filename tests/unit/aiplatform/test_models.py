# -*- coding: utf-8 -*-

# Copyright 2022 Google LLC
#
# Licensed under the Apache License, Version 2.0 (the "License");
# you may not use this file except in compliance with the License.
# You may obtain a copy of the License at
#
#     http://www.apache.org/licenses/LICENSE-2.0
#
# Unless required by applicable law or agreed to in writing, software
# distributed under the License is distributed on an "AS IS" BASIS,
# WITHOUT WARRANTIES OR CONDITIONS OF ANY KIND, either express or implied.
# See the License for the specific language governing permissions and
# limitations under the License.
#

import importlib
from concurrent import futures
import pathlib
import pytest
from unittest import mock
from unittest.mock import patch

from google.api_core import operation as ga_operation
from google.api_core import exceptions as api_exceptions
from google.auth import credentials as auth_credentials

from google.cloud import aiplatform
from google.cloud.aiplatform import base, explain
from google.cloud.aiplatform import initializer
from google.cloud.aiplatform import models
from google.cloud.aiplatform import utils

from google.cloud.aiplatform.compat.services import (
    endpoint_service_client,
    model_service_client,
    job_service_client,
<<<<<<< HEAD
    pipeline_service_client,
)

=======
)
from google.cloud.aiplatform.compat.services import pipeline_service_client
>>>>>>> a33999f7
from google.cloud.aiplatform.compat.types import (
    batch_prediction_job as gca_batch_prediction_job,
    io as gca_io,
    job_state as gca_job_state,
    model as gca_model,
    endpoint as gca_endpoint,
    env_var as gca_env_var,
    explanation as gca_explanation,
    machine_resources as gca_machine_resources,
    manual_batch_tuning_parameters as gca_manual_batch_tuning_parameters_compat,
    model_service as gca_model_service,
    model_evaluation as gca_model_evaluation,
    endpoint_service as gca_endpoint_service,
    encryption_spec as gca_encryption_spec,
)

from google.protobuf import field_mask_pb2, timestamp_pb2

from test_endpoints import create_endpoint_mock  # noqa: F401

_TEST_PROJECT = "test-project"
_TEST_PROJECT_2 = "test-project-2"
_TEST_LOCATION = "us-central1"
_TEST_LOCATION_2 = "europe-west4"
_TEST_PARENT = f"projects/{_TEST_PROJECT}/locations/{_TEST_LOCATION}"
_TEST_MODEL_NAME = "123"
_TEST_MODEL_NAME_ALT = "456"
_TEST_MODEL_PARENT = (
    f"projects/{_TEST_PROJECT}/locations/{_TEST_LOCATION}/models/{_TEST_MODEL_NAME}"
)
_TEST_MODEL_PARENT_ALT = (
    f"projects/{_TEST_PROJECT}/locations/{_TEST_LOCATION}/models/{_TEST_MODEL_NAME_ALT}"
)
_TEST_ARTIFACT_URI = "gs://test/artifact/uri"
_TEST_SERVING_CONTAINER_IMAGE = "gcr.io/test-serving/container:image"
_TEST_SERVING_CONTAINER_PREDICTION_ROUTE = "predict"
_TEST_SERVING_CONTAINER_HEALTH_ROUTE = "metadata"
_TEST_DESCRIPTION = "test description"
_TEST_SERVING_CONTAINER_COMMAND = ["python3", "run_my_model.py"]
_TEST_SERVING_CONTAINER_ARGS = ["--test", "arg"]
_TEST_SERVING_CONTAINER_ENVIRONMENT_VARIABLES = {
    "learning_rate": 0.01,
    "loss_fn": "mse",
}
_TEST_SERVING_CONTAINER_PORTS = [8888, 10000]
_TEST_ID = "1028944691210842416"
_TEST_LABEL = {"team": "experimentation", "trial_id": "x435"}

_TEST_MACHINE_TYPE = "n1-standard-4"
_TEST_ACCELERATOR_TYPE = "NVIDIA_TESLA_P100"
_TEST_ACCELERATOR_COUNT = 2
_TEST_STARTING_REPLICA_COUNT = 2
_TEST_MAX_REPLICA_COUNT = 12

_TEST_BATCH_SIZE = 16

_TEST_PIPELINE_RESOURCE_NAME = (
    "projects/my-project/locations/us-central1/trainingPipeline/12345"
)

_TEST_BATCH_PREDICTION_GCS_SOURCE = "gs://example-bucket/folder/instance.jsonl"
_TEST_BATCH_PREDICTION_GCS_SOURCE_LIST = [
    "gs://example-bucket/folder/instance1.jsonl",
    "gs://example-bucket/folder/instance2.jsonl",
]
_TEST_BATCH_PREDICTION_GCS_DEST_PREFIX = "gs://example-bucket/folder/output"
_TEST_BATCH_PREDICTION_BQ_PREFIX = "ucaip-sample-tests"
_TEST_BATCH_PREDICTION_BQ_DEST_PREFIX_WITH_PROTOCOL = (
    f"bq://{_TEST_BATCH_PREDICTION_BQ_PREFIX}"
)
_TEST_BATCH_PREDICTION_DISPLAY_NAME = "test-batch-prediction-job"
_TEST_BATCH_PREDICTION_JOB_NAME = (
    job_service_client.JobServiceClient.batch_prediction_job_path(
        project=_TEST_PROJECT, location=_TEST_LOCATION, batch_prediction_job=_TEST_ID
    )
)

_TEST_INSTANCE_SCHEMA_URI = "gs://test/schema/instance.yaml"
_TEST_PARAMETERS_SCHEMA_URI = "gs://test/schema/parameters.yaml"
_TEST_PREDICTION_SCHEMA_URI = "gs://test/schema/predictions.yaml"

_TEST_CREDENTIALS = mock.Mock(spec=auth_credentials.AnonymousCredentials())
_TEST_SERVICE_ACCOUNT = "vinnys@my-project.iam.gserviceaccount.com"


_TEST_EXPLANATION_METADATA = explain.ExplanationMetadata(
    inputs={
        "features": {
            "input_tensor_name": "dense_input",
            "encoding": "BAG_OF_FEATURES",
            "modality": "numeric",
            "index_feature_mapping": ["abc", "def", "ghj"],
        }
    },
    outputs={"medv": {"output_tensor_name": "dense_2"}},
)
_TEST_EXPLANATION_PARAMETERS = explain.ExplanationParameters(
    {"sampled_shapley_attribution": {"path_count": 10}}
)

# CMEK encryption
_TEST_ENCRYPTION_KEY_NAME = "key_1234"
_TEST_ENCRYPTION_SPEC = gca_encryption_spec.EncryptionSpec(
    kms_key_name=_TEST_ENCRYPTION_KEY_NAME
)

_TEST_MODEL_RESOURCE_NAME = model_service_client.ModelServiceClient.model_path(
    _TEST_PROJECT, _TEST_LOCATION, _TEST_ID
)
_TEST_MODEL_RESOURCE_NAME_CUSTOM_PROJECT = (
    model_service_client.ModelServiceClient.model_path(
        _TEST_PROJECT_2, _TEST_LOCATION, _TEST_ID
    )
)
_TEST_MODEL_RESOURCE_NAME_CUSTOM_LOCATION = (
    model_service_client.ModelServiceClient.model_path(
        _TEST_PROJECT, _TEST_LOCATION_2, _TEST_ID
    )
)

_TEST_OUTPUT_DIR = "gs://my-output-bucket"
_TEST_CONTAINER_REGISTRY_DESTINATION = (
    "us-central1-docker.pkg.dev/projectId/repoName/imageName"
)

_TEST_EXPORT_FORMAT_ID_IMAGE = "custom-trained"
_TEST_EXPORT_FORMAT_ID_ARTIFACT = "tf-saved-model"

_TEST_SUPPORTED_EXPORT_FORMATS_IMAGE = [
    gca_model.Model.ExportFormat(
        id=_TEST_EXPORT_FORMAT_ID_IMAGE,
        exportable_contents=[gca_model.Model.ExportFormat.ExportableContent.IMAGE],
    )
]

_TEST_SUPPORTED_EXPORT_FORMATS_ARTIFACT = [
    gca_model.Model.ExportFormat(
        id=_TEST_EXPORT_FORMAT_ID_ARTIFACT,
        exportable_contents=[gca_model.Model.ExportFormat.ExportableContent.ARTIFACT],
    )
]

_TEST_SUPPORTED_EXPORT_FORMATS_BOTH = [
    gca_model.Model.ExportFormat(
        id=_TEST_EXPORT_FORMAT_ID_ARTIFACT,
        exportable_contents=[
            gca_model.Model.ExportFormat.ExportableContent.ARTIFACT,
            gca_model.Model.ExportFormat.ExportableContent.IMAGE,
        ],
    )
]

_TEST_SUPPORTED_EXPORT_FORMATS_UNSUPPORTED = []
_TEST_CONTAINER_REGISTRY_DESTINATION

# Model Evaluation
_TEST_MODEL_EVAL_RESOURCE_NAME = f"{_TEST_MODEL_RESOURCE_NAME}/evaluations/{_TEST_ID}"
_TEST_MODEL_EVAL_METRICS = {
    "auPrc": 0.80592036,
    "auRoc": 0.8100363,
    "logLoss": 0.53061414,
    "confidenceMetrics": [
        {
            "confidenceThreshold": -0.01,
            "recall": 1.0,
            "precision": 0.5,
            "falsePositiveRate": 1.0,
            "f1Score": 0.6666667,
            "recallAt1": 1.0,
            "precisionAt1": 0.5,
            "falsePositiveRateAt1": 1.0,
            "f1ScoreAt1": 0.6666667,
            "truePositiveCount": "415",
            "falsePositiveCount": "415",
        },
        {
            "recall": 1.0,
            "precision": 0.5,
            "falsePositiveRate": 1.0,
            "f1Score": 0.6666667,
            "recallAt1": 0.74216866,
            "precisionAt1": 0.74216866,
            "falsePositiveRateAt1": 0.25783134,
            "f1ScoreAt1": 0.74216866,
            "truePositiveCount": "415",
            "falsePositiveCount": "415",
        },
    ],
}

_TEST_MODEL_EVAL_LIST = [
    gca_model_evaluation.ModelEvaluation(
        name=_TEST_MODEL_EVAL_RESOURCE_NAME,
    ),
    gca_model_evaluation.ModelEvaluation(
        name=_TEST_MODEL_EVAL_RESOURCE_NAME,
    ),
    gca_model_evaluation.ModelEvaluation(
        name=_TEST_MODEL_EVAL_RESOURCE_NAME,
    ),
]

_TEST_VERSION_ID = "2"
_TEST_VERSION_ALIAS_1 = "myalias"
_TEST_VERSION_ALIAS_2 = "youralias"
_TEST_MODEL_VERSION_DESCRIPTION = "My version description"

_TEST_MODEL_VERSIONS_LIST = [
    gca_model.Model(
        version_id="1",
        create_time=timestamp_pb2.Timestamp(),
        update_time=timestamp_pb2.Timestamp(),
        display_name=_TEST_MODEL_NAME,
        name=_TEST_MODEL_PARENT,
        version_aliases=["default"],
        version_description=_TEST_MODEL_VERSION_DESCRIPTION,
    ),
    gca_model.Model(
        version_id="2",
        create_time=timestamp_pb2.Timestamp(),
        update_time=timestamp_pb2.Timestamp(),
        display_name=_TEST_MODEL_NAME,
        name=_TEST_MODEL_PARENT,
        version_aliases=[_TEST_VERSION_ALIAS_1, _TEST_VERSION_ALIAS_2],
        version_description=_TEST_MODEL_VERSION_DESCRIPTION,
    ),
    gca_model.Model(
        version_id="3",
        create_time=timestamp_pb2.Timestamp(),
        update_time=timestamp_pb2.Timestamp(),
        display_name=_TEST_MODEL_NAME,
        name=_TEST_MODEL_PARENT,
        version_aliases=[],
        version_description=_TEST_MODEL_VERSION_DESCRIPTION,
    ),
]

_TEST_MODELS_LIST = _TEST_MODEL_VERSIONS_LIST + [
    gca_model.Model(
        version_id="1",
        create_time=timestamp_pb2.Timestamp(),
        update_time=timestamp_pb2.Timestamp(),
        display_name=_TEST_MODEL_NAME_ALT,
        name=_TEST_MODEL_PARENT_ALT,
        version_aliases=["default"],
        version_description=_TEST_MODEL_VERSION_DESCRIPTION,
    ),
]

_TEST_MODEL_OBJ_WITH_VERSION = gca_model.Model(
    version_id=_TEST_VERSION_ID,
    create_time=timestamp_pb2.Timestamp(),
    update_time=timestamp_pb2.Timestamp(),
    display_name=_TEST_MODEL_NAME,
    name=f"{_TEST_MODEL_PARENT}@{_TEST_VERSION_ID}",
    version_aliases=[_TEST_VERSION_ALIAS_1, _TEST_VERSION_ALIAS_2],
    version_description=_TEST_MODEL_VERSION_DESCRIPTION,
)


@pytest.fixture
def mock_model():
    model = mock.MagicMock(models.Model)
    model.name = _TEST_ID
    model._latest_future = None
    model._exception = None
    model._gca_resource = gca_model.Model(
        display_name=_TEST_MODEL_NAME, description=_TEST_DESCRIPTION, labels=_TEST_LABEL
    )
    yield model


@pytest.fixture
def update_model_mock(mock_model):
    with patch.object(model_service_client.ModelServiceClient, "update_model") as mock:
        mock.return_value = mock_model
        yield mock


@pytest.fixture
def get_endpoint_mock():
    with mock.patch.object(
        endpoint_service_client.EndpointServiceClient, "get_endpoint"
    ) as get_endpoint_mock:
        test_endpoint_resource_name = (
            endpoint_service_client.EndpointServiceClient.endpoint_path(
                _TEST_PROJECT, _TEST_LOCATION, _TEST_ID
            )
        )
        get_endpoint_mock.return_value = gca_endpoint.Endpoint(
            display_name=_TEST_MODEL_NAME,
            name=test_endpoint_resource_name,
        )
        yield get_endpoint_mock


@pytest.fixture
def get_model_mock():
    with mock.patch.object(
        model_service_client.ModelServiceClient, "get_model"
    ) as get_model_mock:
        get_model_mock.return_value = gca_model.Model(
            display_name=_TEST_MODEL_NAME,
            name=_TEST_MODEL_RESOURCE_NAME,
        )

        yield get_model_mock


@pytest.fixture
def get_model_with_custom_location_mock():
    with mock.patch.object(
        model_service_client.ModelServiceClient, "get_model"
    ) as get_model_mock:
        get_model_mock.return_value = gca_model.Model(
            display_name=_TEST_MODEL_NAME,
            name=_TEST_MODEL_RESOURCE_NAME_CUSTOM_LOCATION,
        )
        yield get_model_mock


@pytest.fixture
def get_model_with_custom_project_mock():
    with mock.patch.object(
        model_service_client.ModelServiceClient, "get_model"
    ) as get_model_mock:
        get_model_mock.return_value = gca_model.Model(
            display_name=_TEST_MODEL_NAME,
            name=_TEST_MODEL_RESOURCE_NAME_CUSTOM_PROJECT,
            artifact_uri=_TEST_ARTIFACT_URI,
            description=_TEST_DESCRIPTION,
        )
        yield get_model_mock


@pytest.fixture
def get_model_with_training_job():
    with mock.patch.object(
        model_service_client.ModelServiceClient, "get_model"
    ) as get_model_mock:
        get_model_mock.return_value = gca_model.Model(
            display_name=_TEST_MODEL_NAME,
            name=_TEST_MODEL_RESOURCE_NAME_CUSTOM_PROJECT,
            training_pipeline=_TEST_PIPELINE_RESOURCE_NAME,
        )
        yield get_model_mock


@pytest.fixture
def get_model_with_supported_export_formats_image():
    with mock.patch.object(
        model_service_client.ModelServiceClient, "get_model"
    ) as get_model_mock:
        get_model_mock.return_value = gca_model.Model(
            display_name=_TEST_MODEL_NAME,
            name=_TEST_MODEL_RESOURCE_NAME,
            supported_export_formats=_TEST_SUPPORTED_EXPORT_FORMATS_IMAGE,
        )
        yield get_model_mock


@pytest.fixture
def get_model_with_supported_export_formats_artifact():
    with mock.patch.object(
        model_service_client.ModelServiceClient, "get_model"
    ) as get_model_mock:
        get_model_mock.return_value = gca_model.Model(
            display_name=_TEST_MODEL_NAME,
            name=_TEST_MODEL_RESOURCE_NAME,
            supported_export_formats=_TEST_SUPPORTED_EXPORT_FORMATS_ARTIFACT,
        )
        yield get_model_mock


@pytest.fixture
def get_model_with_supported_export_formats_artifact_and_version():
    with mock.patch.object(
        model_service_client.ModelServiceClient, "get_model"
    ) as get_model_mock:
        get_model_mock.return_value = gca_model.Model(
            display_name=_TEST_MODEL_NAME,
            name=_TEST_MODEL_RESOURCE_NAME,
            supported_export_formats=_TEST_SUPPORTED_EXPORT_FORMATS_ARTIFACT,
            version_id=_TEST_VERSION_ID,
        )
        yield get_model_mock


@pytest.fixture
def get_model_with_both_supported_export_formats():
    with mock.patch.object(
        model_service_client.ModelServiceClient, "get_model"
    ) as get_model_mock:
        get_model_mock.return_value = gca_model.Model(
            display_name=_TEST_MODEL_NAME,
            name=_TEST_MODEL_RESOURCE_NAME,
            supported_export_formats=_TEST_SUPPORTED_EXPORT_FORMATS_BOTH,
        )
        yield get_model_mock


@pytest.fixture
def get_model_with_unsupported_export_formats():
    with mock.patch.object(
        model_service_client.ModelServiceClient, "get_model"
    ) as get_model_mock:
        get_model_mock.return_value = gca_model.Model(
            display_name=_TEST_MODEL_NAME,
            name=_TEST_MODEL_RESOURCE_NAME,
            supported_export_formats=_TEST_SUPPORTED_EXPORT_FORMATS_UNSUPPORTED,
        )
        yield get_model_mock


@pytest.fixture
def get_model_with_version():
    with mock.patch.object(
        model_service_client.ModelServiceClient, "get_model"
    ) as get_model_mock:
        get_model_mock.return_value = _TEST_MODEL_OBJ_WITH_VERSION
        yield get_model_mock


@pytest.fixture
def upload_model_mock():
    with mock.patch.object(
        model_service_client.ModelServiceClient, "upload_model"
    ) as upload_model_mock:
        mock_lro = mock.Mock(ga_operation.Operation)
        mock_lro.result.return_value = gca_model_service.UploadModelResponse(
            model=_TEST_MODEL_RESOURCE_NAME
        )
        upload_model_mock.return_value = mock_lro
        yield upload_model_mock


@pytest.fixture
def upload_model_with_version_mock():
    with mock.patch.object(
        model_service_client.ModelServiceClient, "upload_model"
    ) as upload_model_mock:
        mock_lro = mock.Mock(ga_operation.Operation)
        mock_lro.result.return_value = gca_model_service.UploadModelResponse(
            model=_TEST_MODEL_RESOURCE_NAME, model_version_id=_TEST_VERSION_ID
        )
        upload_model_mock.return_value = mock_lro
        yield upload_model_mock


@pytest.fixture
def upload_model_with_custom_project_mock():
    with mock.patch.object(
        model_service_client.ModelServiceClient, "upload_model"
    ) as upload_model_mock:
        mock_lro = mock.Mock(ga_operation.Operation)
        mock_lro.result.return_value = gca_model_service.UploadModelResponse(
            model=_TEST_MODEL_RESOURCE_NAME_CUSTOM_PROJECT
        )
        upload_model_mock.return_value = mock_lro
        yield upload_model_mock


@pytest.fixture
def upload_model_with_custom_location_mock():
    with mock.patch.object(
        model_service_client.ModelServiceClient, "upload_model"
    ) as upload_model_mock:
        mock_lro = mock.Mock(ga_operation.Operation)
        mock_lro.result.return_value = gca_model_service.UploadModelResponse(
            model=_TEST_MODEL_RESOURCE_NAME_CUSTOM_LOCATION
        )
        upload_model_mock.return_value = mock_lro
        yield upload_model_mock


@pytest.fixture
def export_model_mock():
    with mock.patch.object(
        model_service_client.ModelServiceClient, "export_model"
    ) as export_model_mock:
        export_model_lro_mock = mock.Mock(ga_operation.Operation)
        export_model_lro_mock.metadata = gca_model_service.ExportModelOperationMetadata(
            output_info=gca_model_service.ExportModelOperationMetadata.OutputInfo(
                artifact_output_uri=_TEST_OUTPUT_DIR
            )
        )
        export_model_lro_mock.result.return_value = None
        export_model_mock.return_value = export_model_lro_mock
        yield export_model_mock


@pytest.fixture
def delete_model_mock():
    with mock.patch.object(
        model_service_client.ModelServiceClient, "delete_model"
    ) as delete_model_mock:
        delete_model_lro_mock = mock.Mock(ga_operation.Operation)
        delete_model_lro_mock.result.return_value = (
            gca_model_service.DeleteModelRequest()
        )
        delete_model_mock.return_value = delete_model_lro_mock
        yield delete_model_mock


@pytest.fixture
def deploy_model_mock():
    with mock.patch.object(
        endpoint_service_client.EndpointServiceClient, "deploy_model"
    ) as deploy_model_mock:
        deployed_model = gca_endpoint.DeployedModel(
            model=_TEST_MODEL_RESOURCE_NAME,
            display_name=_TEST_MODEL_NAME,
        )
        deploy_model_lro_mock = mock.Mock(ga_operation.Operation)
        deploy_model_lro_mock.result.return_value = (
            gca_endpoint_service.DeployModelResponse(
                deployed_model=deployed_model,
            )
        )
        deploy_model_mock.return_value = deploy_model_lro_mock
        yield deploy_model_mock


@pytest.fixture
def get_batch_prediction_job_mock():
    with mock.patch.object(
        job_service_client.JobServiceClient, "get_batch_prediction_job"
    ) as get_batch_prediction_job_mock:
        batch_prediction_mock = mock.Mock(
            spec=gca_batch_prediction_job.BatchPredictionJob
        )
        batch_prediction_mock.state = gca_job_state.JobState.JOB_STATE_SUCCEEDED
        batch_prediction_mock.name = _TEST_BATCH_PREDICTION_JOB_NAME
        get_batch_prediction_job_mock.return_value = batch_prediction_mock
        yield get_batch_prediction_job_mock


@pytest.fixture
def create_batch_prediction_job_mock():
    with mock.patch.object(
        job_service_client.JobServiceClient, "create_batch_prediction_job"
    ) as create_batch_prediction_job_mock:
        batch_prediction_job_mock = mock.Mock(
            spec=gca_batch_prediction_job.BatchPredictionJob
        )
        batch_prediction_job_mock.name = _TEST_BATCH_PREDICTION_JOB_NAME
        create_batch_prediction_job_mock.return_value = batch_prediction_job_mock
        yield create_batch_prediction_job_mock


@pytest.fixture
def get_training_job_non_existent_mock():
    with patch.object(
        pipeline_service_client.PipelineServiceClient, "get_training_pipeline"
    ) as get_training_job_non_existent_mock:
        get_training_job_non_existent_mock.side_effect = api_exceptions.NotFound("404")

        yield get_training_job_non_existent_mock


@pytest.fixture
def create_client_mock():
    with mock.patch.object(
        initializer.global_config, "create_client"
    ) as create_client_mock:
        api_client_mock = mock.Mock(spec=model_service_client.ModelServiceClient)
        create_client_mock.return_value = api_client_mock
        yield create_client_mock


@pytest.fixture
def mock_storage_blob_upload_from_filename():
    with patch(
        "google.cloud.storage.Blob.upload_from_filename"
    ) as mock_blob_upload_from_filename, patch(
        "google.cloud.storage.Bucket.exists", return_value=True
    ):
        yield mock_blob_upload_from_filename


# ModelEvaluation mocks
@pytest.fixture
def mock_model_eval_get():
    with mock.patch.object(
        model_service_client.ModelServiceClient, "get_model_evaluation"
    ) as mock_get_model_eval:
        mock_get_model_eval.return_value = gca_model_evaluation.ModelEvaluation(
            name=_TEST_MODEL_EVAL_RESOURCE_NAME,
            metrics=_TEST_MODEL_EVAL_METRICS,
        )
        yield mock_get_model_eval


@pytest.fixture
def list_model_evaluations_mock():
    with mock.patch.object(
        model_service_client.ModelServiceClient, "list_model_evaluations"
    ) as list_model_evaluations_mock:
        list_model_evaluations_mock.return_value = _TEST_MODEL_EVAL_LIST
        yield list_model_evaluations_mock


<<<<<<< HEAD
@pytest.fixture
def list_model_versions_mock():
    with mock.patch.object(
        model_service_client.ModelServiceClient, "list_model_versions"
    ) as list_model_versions_mock:
        list_model_versions_mock.return_value = _TEST_MODEL_VERSIONS_LIST
        yield list_model_versions_mock


@pytest.fixture
def list_models_mock():
    with mock.patch.object(
        model_service_client.ModelServiceClient, "list_models"
    ) as list_models_mock:
        list_models_mock.return_value = _TEST_MODELS_LIST
        yield list_models_mock


@pytest.fixture
def delete_model_version_mock():
    with mock.patch.object(
        model_service_client.ModelServiceClient, "delete_model_version"
    ) as delete_model_version_mock:
        mock_lro = mock.Mock(ga_operation.Operation)
        delete_model_version_mock.return_value = mock_lro
        yield delete_model_version_mock


@pytest.fixture
def merge_version_aliases_mock():
    with mock.patch.object(
        model_service_client.ModelServiceClient, "merge_version_aliases"
    ) as merge_version_aliases_mock:
        merge_version_aliases_mock.return_value = _TEST_MODEL_OBJ_WITH_VERSION
        yield merge_version_aliases_mock


=======
@pytest.mark.usefixtures("google_auth_mock")
>>>>>>> a33999f7
class TestModel:
    def setup_method(self):
        importlib.reload(initializer)
        importlib.reload(aiplatform)
        aiplatform.init(project=_TEST_PROJECT, location=_TEST_LOCATION)

    def teardown_method(self):
        initializer.global_pool.shutdown(wait=True)

    def test_constructor_creates_client(self, create_client_mock):
        aiplatform.init(
            project=_TEST_PROJECT,
            location=_TEST_LOCATION,
            credentials=_TEST_CREDENTIALS,
        )
        models.Model(_TEST_ID)
        create_client_mock.assert_any_call(
            client_class=utils.ModelClientWithOverride,
            credentials=initializer.global_config.credentials,
            location_override=_TEST_LOCATION,
        )

    def test_constructor_create_client_with_custom_location(self, create_client_mock):
        aiplatform.init(
            project=_TEST_PROJECT,
            location=_TEST_LOCATION,
            credentials=_TEST_CREDENTIALS,
        )
        models.Model(_TEST_ID, location=_TEST_LOCATION_2)
        create_client_mock.assert_any_call(
            client_class=utils.ModelClientWithOverride,
            credentials=initializer.global_config.credentials,
            location_override=_TEST_LOCATION_2,
        )

    def test_constructor_creates_client_with_custom_credentials(
        self, create_client_mock
    ):
        creds = auth_credentials.AnonymousCredentials()
        models.Model(_TEST_ID, credentials=creds)
        create_client_mock.assert_any_call(
            client_class=utils.ModelClientWithOverride,
            credentials=creds,
            location_override=_TEST_LOCATION,
        )

    def test_constructor_gets_model(self, get_model_mock):
        models.Model(_TEST_ID)
        get_model_mock.assert_called_once_with(
            name=_TEST_MODEL_RESOURCE_NAME, retry=base._DEFAULT_RETRY
        )

    def test_constructor_gets_model_with_custom_project(self, get_model_mock):
        models.Model(_TEST_ID, project=_TEST_PROJECT_2)
        test_model_resource_name = model_service_client.ModelServiceClient.model_path(
            _TEST_PROJECT_2, _TEST_LOCATION, _TEST_ID
        )
        get_model_mock.assert_called_once_with(
            name=test_model_resource_name, retry=base._DEFAULT_RETRY
        )

    def test_constructor_gets_model_with_custom_location(self, get_model_mock):
        models.Model(_TEST_ID, location=_TEST_LOCATION_2)
        test_model_resource_name = model_service_client.ModelServiceClient.model_path(
            _TEST_PROJECT, _TEST_LOCATION_2, _TEST_ID
        )
        get_model_mock.assert_called_once_with(
            name=test_model_resource_name, retry=base._DEFAULT_RETRY
        )

    @pytest.mark.parametrize("sync", [True, False])
    def test_upload_uploads_and_gets_model(
        self, upload_model_mock, get_model_mock, sync
    ):

        my_model = models.Model.upload(
            display_name=_TEST_MODEL_NAME,
            serving_container_image_uri=_TEST_SERVING_CONTAINER_IMAGE,
            serving_container_predict_route=_TEST_SERVING_CONTAINER_PREDICTION_ROUTE,
            serving_container_health_route=_TEST_SERVING_CONTAINER_HEALTH_ROUTE,
            sync=sync,
            upload_request_timeout=None,
        )

        if not sync:
            my_model.wait()

        container_spec = gca_model.ModelContainerSpec(
            image_uri=_TEST_SERVING_CONTAINER_IMAGE,
            predict_route=_TEST_SERVING_CONTAINER_PREDICTION_ROUTE,
            health_route=_TEST_SERVING_CONTAINER_HEALTH_ROUTE,
        )

        managed_model = gca_model.Model(
            display_name=_TEST_MODEL_NAME,
            container_spec=container_spec,
            version_aliases=["default"],
        )

        upload_model_mock.assert_called_once_with(
            request=gca_model_service.UploadModelRequest(
                parent=initializer.global_config.common_location_path(),
                model=managed_model,
            ),
            timeout=None,
        )

        get_model_mock.assert_called_once_with(
            name=_TEST_MODEL_RESOURCE_NAME, retry=base._DEFAULT_RETRY
        )

    @pytest.mark.parametrize("sync", [True, False])
    def test_upload_with_timeout(self, upload_model_mock, get_model_mock, sync):
        my_model = models.Model.upload(
            display_name=_TEST_MODEL_NAME,
            serving_container_image_uri=_TEST_SERVING_CONTAINER_IMAGE,
            sync=sync,
            upload_request_timeout=180.0,
        )

        if not sync:
            my_model.wait()

        container_spec = gca_model.ModelContainerSpec(
            image_uri=_TEST_SERVING_CONTAINER_IMAGE,
        )

        managed_model = gca_model.Model(
            display_name=_TEST_MODEL_NAME,
            container_spec=container_spec,
            version_aliases=["default"],
        )

        upload_model_mock.assert_called_once_with(
            request=gca_model_service.UploadModelRequest(
                parent=initializer.global_config.common_location_path(),
                model=managed_model,
            ),
            timeout=180.0,
        )

    @pytest.mark.parametrize("sync", [True, False])
    def test_upload_with_timeout_not_explicitly_set(
        self, upload_model_mock, get_model_mock, sync
    ):
        my_model = models.Model.upload(
            display_name=_TEST_MODEL_NAME,
            serving_container_image_uri=_TEST_SERVING_CONTAINER_IMAGE,
            sync=sync,
        )

        if not sync:
            my_model.wait()

        container_spec = gca_model.ModelContainerSpec(
            image_uri=_TEST_SERVING_CONTAINER_IMAGE,
        )

        managed_model = gca_model.Model(
            display_name=_TEST_MODEL_NAME,
            container_spec=container_spec,
            version_aliases=["default"],
        )

        upload_model_mock.assert_called_once_with(
            request=gca_model_service.UploadModelRequest(
                parent=initializer.global_config.common_location_path(),
                model=managed_model,
            ),
            timeout=None,
        )

    @pytest.mark.parametrize("sync", [True, False])
    def test_upload_uploads_and_gets_model_with_labels(
        self, upload_model_mock, get_model_mock, sync
    ):

        my_model = models.Model.upload(
            display_name=_TEST_MODEL_NAME,
            serving_container_image_uri=_TEST_SERVING_CONTAINER_IMAGE,
            serving_container_predict_route=_TEST_SERVING_CONTAINER_PREDICTION_ROUTE,
            serving_container_health_route=_TEST_SERVING_CONTAINER_HEALTH_ROUTE,
            labels=_TEST_LABEL,
            upload_request_timeout=None,
            sync=sync,
        )

        if not sync:
            my_model.wait()

        container_spec = gca_model.ModelContainerSpec(
            image_uri=_TEST_SERVING_CONTAINER_IMAGE,
            predict_route=_TEST_SERVING_CONTAINER_PREDICTION_ROUTE,
            health_route=_TEST_SERVING_CONTAINER_HEALTH_ROUTE,
        )

        managed_model = gca_model.Model(
            display_name=_TEST_MODEL_NAME,
            container_spec=container_spec,
            labels=_TEST_LABEL,
            version_aliases=["default"],
        )

        upload_model_mock.assert_called_once_with(
            request=gca_model_service.UploadModelRequest(
                parent=initializer.global_config.common_location_path(),
                model=managed_model,
            ),
            timeout=None,
        )

        get_model_mock.assert_called_once_with(
            name=_TEST_MODEL_RESOURCE_NAME, retry=base._DEFAULT_RETRY
        )

    def test_upload_raises_with_impartial_explanation_spec(self):

        with pytest.raises(ValueError) as e:
            models.Model.upload(
                display_name=_TEST_MODEL_NAME,
                artifact_uri=_TEST_ARTIFACT_URI,
                serving_container_image_uri=_TEST_SERVING_CONTAINER_IMAGE,
                explanation_parameters=_TEST_EXPLANATION_PARAMETERS
                # Missing the required explanations_metadata field
            )

        assert e.match(regexp=r"`explanation_parameters` should be specified or None.")

    @pytest.mark.parametrize("sync", [True, False])
    def test_upload_uploads_and_gets_model_with_all_args(
        self, upload_model_mock, get_model_mock, sync
    ):

        my_model = models.Model.upload(
            display_name=_TEST_MODEL_NAME,
            artifact_uri=_TEST_ARTIFACT_URI,
            serving_container_image_uri=_TEST_SERVING_CONTAINER_IMAGE,
            serving_container_predict_route=_TEST_SERVING_CONTAINER_PREDICTION_ROUTE,
            serving_container_health_route=_TEST_SERVING_CONTAINER_HEALTH_ROUTE,
            instance_schema_uri=_TEST_INSTANCE_SCHEMA_URI,
            parameters_schema_uri=_TEST_PARAMETERS_SCHEMA_URI,
            prediction_schema_uri=_TEST_PREDICTION_SCHEMA_URI,
            description=_TEST_DESCRIPTION,
            serving_container_command=_TEST_SERVING_CONTAINER_COMMAND,
            serving_container_args=_TEST_SERVING_CONTAINER_ARGS,
            serving_container_environment_variables=_TEST_SERVING_CONTAINER_ENVIRONMENT_VARIABLES,
            serving_container_ports=_TEST_SERVING_CONTAINER_PORTS,
            explanation_metadata=_TEST_EXPLANATION_METADATA,
            explanation_parameters=_TEST_EXPLANATION_PARAMETERS,
            labels=_TEST_LABEL,
            sync=sync,
            upload_request_timeout=None,
        )

        if not sync:
            my_model.wait()

        env = [
            gca_env_var.EnvVar(name=str(key), value=str(value))
            for key, value in _TEST_SERVING_CONTAINER_ENVIRONMENT_VARIABLES.items()
        ]

        ports = [
            gca_model.Port(container_port=port)
            for port in _TEST_SERVING_CONTAINER_PORTS
        ]

        container_spec = gca_model.ModelContainerSpec(
            image_uri=_TEST_SERVING_CONTAINER_IMAGE,
            predict_route=_TEST_SERVING_CONTAINER_PREDICTION_ROUTE,
            health_route=_TEST_SERVING_CONTAINER_HEALTH_ROUTE,
            command=_TEST_SERVING_CONTAINER_COMMAND,
            args=_TEST_SERVING_CONTAINER_ARGS,
            env=env,
            ports=ports,
        )

        managed_model = gca_model.Model(
            display_name=_TEST_MODEL_NAME,
            description=_TEST_DESCRIPTION,
            artifact_uri=_TEST_ARTIFACT_URI,
            container_spec=container_spec,
            predict_schemata=gca_model.PredictSchemata(
                instance_schema_uri=_TEST_INSTANCE_SCHEMA_URI,
                parameters_schema_uri=_TEST_PARAMETERS_SCHEMA_URI,
                prediction_schema_uri=_TEST_PREDICTION_SCHEMA_URI,
            ),
            explanation_spec=gca_model.explanation.ExplanationSpec(
                metadata=_TEST_EXPLANATION_METADATA,
                parameters=_TEST_EXPLANATION_PARAMETERS,
            ),
            labels=_TEST_LABEL,
            version_aliases=["default"],
        )

        upload_model_mock.assert_called_once_with(
            request=gca_model_service.UploadModelRequest(
                parent=initializer.global_config.common_location_path(),
                model=managed_model,
            ),
            timeout=None,
        )
        get_model_mock.assert_called_once_with(
            name=_TEST_MODEL_RESOURCE_NAME, retry=base._DEFAULT_RETRY
        )

    @pytest.mark.usefixtures("get_model_with_custom_project_mock")
    @pytest.mark.parametrize("sync", [True, False])
    def test_upload_uploads_and_gets_model_with_custom_project(
        self,
        upload_model_with_custom_project_mock,
        get_model_with_custom_project_mock,
        sync,
    ):

        test_model_resource_name = model_service_client.ModelServiceClient.model_path(
            _TEST_PROJECT_2, _TEST_LOCATION, _TEST_ID
        )

        my_model = models.Model.upload(
            display_name=_TEST_MODEL_NAME,
            artifact_uri=_TEST_ARTIFACT_URI,
            serving_container_image_uri=_TEST_SERVING_CONTAINER_IMAGE,
            serving_container_predict_route=_TEST_SERVING_CONTAINER_PREDICTION_ROUTE,
            serving_container_health_route=_TEST_SERVING_CONTAINER_HEALTH_ROUTE,
            project=_TEST_PROJECT_2,
            sync=sync,
            upload_request_timeout=None,
        )

        if not sync:
            my_model.wait()

        container_spec = gca_model.ModelContainerSpec(
            image_uri=_TEST_SERVING_CONTAINER_IMAGE,
            predict_route=_TEST_SERVING_CONTAINER_PREDICTION_ROUTE,
            health_route=_TEST_SERVING_CONTAINER_HEALTH_ROUTE,
        )

        managed_model = gca_model.Model(
            display_name=_TEST_MODEL_NAME,
            artifact_uri=_TEST_ARTIFACT_URI,
            container_spec=container_spec,
            version_aliases=["default"],
        )

        upload_model_with_custom_project_mock.assert_called_once_with(
            request=gca_model_service.UploadModelRequest(
                parent=f"projects/{_TEST_PROJECT_2}/locations/{_TEST_LOCATION}",
                model=managed_model,
            ),
            timeout=None,
        )

        get_model_with_custom_project_mock.assert_called_once_with(
            name=test_model_resource_name, retry=base._DEFAULT_RETRY
        )

        assert my_model.uri == _TEST_ARTIFACT_URI
        assert my_model.supported_export_formats == {}
        assert my_model.supported_deployment_resources_types == []
        assert my_model.supported_input_storage_formats == []
        assert my_model.supported_output_storage_formats == []
        assert my_model.description == _TEST_DESCRIPTION

    @pytest.mark.usefixtures("get_model_with_custom_project_mock")
    def test_accessing_properties_with_no_resource_raises(
        self,
    ):

        test_model_resource_name = model_service_client.ModelServiceClient.model_path(
            _TEST_PROJECT_2, _TEST_LOCATION, _TEST_ID
        )

        my_model = models.Model(test_model_resource_name)
        my_model._gca_resource = None

        with pytest.raises(RuntimeError) as e:
            my_model.uri
        e.match(regexp=r"Model resource has not been created.")

        with pytest.raises(RuntimeError) as e:
            my_model.supported_export_formats
        e.match(regexp=r"Model resource has not been created.")

        with pytest.raises(RuntimeError) as e:
            my_model.supported_deployment_resources_types
        e.match(regexp=r"Model resource has not been created.")

        with pytest.raises(RuntimeError) as e:
            my_model.supported_input_storage_formats
        e.match(regexp=r"Model resource has not been created.")

        with pytest.raises(RuntimeError) as e:
            my_model.supported_output_storage_formats
        e.match(regexp=r"Model resource has not been created.")

        with pytest.raises(RuntimeError) as e:
            my_model.description
        e.match(regexp=r"Model resource has not been created.")

    @pytest.mark.usefixtures("get_model_with_custom_location_mock")
    @pytest.mark.parametrize("sync", [True, False])
    def test_upload_uploads_and_gets_model_with_custom_location(
        self,
        upload_model_with_custom_location_mock,
        get_model_with_custom_location_mock,
        sync,
    ):
        test_model_resource_name = model_service_client.ModelServiceClient.model_path(
            _TEST_PROJECT, _TEST_LOCATION_2, _TEST_ID
        )

        my_model = models.Model.upload(
            display_name=_TEST_MODEL_NAME,
            artifact_uri=_TEST_ARTIFACT_URI,
            serving_container_image_uri=_TEST_SERVING_CONTAINER_IMAGE,
            serving_container_predict_route=_TEST_SERVING_CONTAINER_PREDICTION_ROUTE,
            serving_container_health_route=_TEST_SERVING_CONTAINER_HEALTH_ROUTE,
            location=_TEST_LOCATION_2,
            sync=sync,
            upload_request_timeout=None,
        )

        if not sync:
            my_model.wait()

        container_spec = gca_model.ModelContainerSpec(
            image_uri=_TEST_SERVING_CONTAINER_IMAGE,
            predict_route=_TEST_SERVING_CONTAINER_PREDICTION_ROUTE,
            health_route=_TEST_SERVING_CONTAINER_HEALTH_ROUTE,
        )

        managed_model = gca_model.Model(
            display_name=_TEST_MODEL_NAME,
            artifact_uri=_TEST_ARTIFACT_URI,
            container_spec=container_spec,
            version_aliases=["default"],
        )

        upload_model_with_custom_location_mock.assert_called_once_with(
            request=gca_model_service.UploadModelRequest(
                parent=f"projects/{_TEST_PROJECT}/locations/{_TEST_LOCATION_2}",
                model=managed_model,
            ),
            timeout=None,
        )

        get_model_with_custom_location_mock.assert_called_once_with(
            name=test_model_resource_name, retry=base._DEFAULT_RETRY
        )

    @pytest.mark.usefixtures("get_endpoint_mock", "get_model_mock")
    @pytest.mark.parametrize("sync", [True, False])
    def test_deploy(self, deploy_model_mock, sync):

        test_model = models.Model(_TEST_ID)
        test_model._gca_resource.supported_deployment_resources_types.append(
            aiplatform.gapic.Model.DeploymentResourcesType.AUTOMATIC_RESOURCES
        )

        test_endpoint = models.Endpoint(_TEST_ID)

        assert (
            test_model.deploy(
                test_endpoint,
                sync=sync,
            )
            == test_endpoint
        )

        if not sync:
            test_endpoint.wait()

        automatic_resources = gca_machine_resources.AutomaticResources(
            min_replica_count=1,
            max_replica_count=1,
        )
        deployed_model = gca_endpoint.DeployedModel(
            automatic_resources=automatic_resources,
            model=test_model.resource_name,
            display_name=None,
        )
        deploy_model_mock.assert_called_once_with(
            endpoint=test_endpoint.resource_name,
            deployed_model=deployed_model,
            traffic_split={"0": 100},
            metadata=(),
            timeout=None,
        )

    @pytest.mark.usefixtures(
        "get_endpoint_mock", "get_model_mock", "create_endpoint_mock"
    )
    @pytest.mark.parametrize("sync", [True, False])
    def test_deploy_with_timeout(self, deploy_model_mock, sync):

        test_model = models.Model(_TEST_ID)
        test_model._gca_resource.supported_deployment_resources_types.append(
            aiplatform.gapic.Model.DeploymentResourcesType.AUTOMATIC_RESOURCES
        )

        test_endpoint = models.Endpoint(_TEST_ID)

        test_model.deploy(test_endpoint, sync=sync, deploy_request_timeout=180.0)

        if not sync:
            test_endpoint.wait()

        automatic_resources = gca_machine_resources.AutomaticResources(
            min_replica_count=1,
            max_replica_count=1,
        )
        deployed_model = gca_endpoint.DeployedModel(
            automatic_resources=automatic_resources,
            model=test_model.resource_name,
            display_name=None,
        )
        deploy_model_mock.assert_called_once_with(
            endpoint=test_endpoint.resource_name,
            deployed_model=deployed_model,
            traffic_split={"0": 100},
            metadata=(),
            timeout=180.0,
        )

    @pytest.mark.usefixtures(
        "get_endpoint_mock", "get_model_mock", "create_endpoint_mock"
    )
    @pytest.mark.parametrize("sync", [True, False])
    def test_deploy_with_timeout_not_explicitly_set(self, deploy_model_mock, sync):

        test_model = models.Model(_TEST_ID)
        test_model._gca_resource.supported_deployment_resources_types.append(
            aiplatform.gapic.Model.DeploymentResourcesType.AUTOMATIC_RESOURCES
        )

        test_endpoint = models.Endpoint(_TEST_ID)

        test_model.deploy(
            test_endpoint,
            sync=sync,
        )

        if not sync:
            test_endpoint.wait()

        automatic_resources = gca_machine_resources.AutomaticResources(
            min_replica_count=1,
            max_replica_count=1,
        )
        deployed_model = gca_endpoint.DeployedModel(
            automatic_resources=automatic_resources,
            model=test_model.resource_name,
            display_name=None,
        )
        deploy_model_mock.assert_called_once_with(
            endpoint=test_endpoint.resource_name,
            deployed_model=deployed_model,
            traffic_split={"0": 100},
            metadata=(),
            timeout=None,
        )

    @pytest.mark.usefixtures("get_endpoint_mock", "get_model_with_version")
    @pytest.mark.parametrize("sync", [True, False])
    def test_deploy_with_version(self, deploy_model_mock, sync):

        test_model = models.Model(_TEST_MODEL_NAME)
        test_model._gca_resource.supported_deployment_resources_types.append(
            aiplatform.gapic.Model.DeploymentResourcesType.AUTOMATIC_RESOURCES
        )
        version = _TEST_MODEL_OBJ_WITH_VERSION.version_id

        test_endpoint = models.Endpoint(_TEST_ID)

        test_endpoint = test_model.deploy(
            test_endpoint,
            sync=sync,
        )

        if not sync:
            test_endpoint.wait()

        automatic_resources = gca_machine_resources.AutomaticResources(
            min_replica_count=1,
            max_replica_count=1,
        )
        deployed_model = gca_endpoint.DeployedModel(
            automatic_resources=automatic_resources,
            model=f"{test_model.resource_name}@{version}",
            display_name=None,
        )
        deploy_model_mock.assert_called_once_with(
            endpoint=test_endpoint.resource_name,
            deployed_model=deployed_model,
            traffic_split={"0": 100},
            metadata=(),
            timeout=None,
        )

    @pytest.mark.usefixtures(
        "get_endpoint_mock", "get_model_mock", "create_endpoint_mock"
    )
    @pytest.mark.parametrize("sync", [True, False])
    def test_deploy_no_endpoint(self, deploy_model_mock, sync):

        test_model = models.Model(_TEST_ID)
        test_model._gca_resource.supported_deployment_resources_types.append(
            aiplatform.gapic.Model.DeploymentResourcesType.AUTOMATIC_RESOURCES
        )
        test_endpoint = test_model.deploy(sync=sync)

        if not sync:
            test_endpoint.wait()

        automatic_resources = gca_machine_resources.AutomaticResources(
            min_replica_count=1,
            max_replica_count=1,
        )
        deployed_model = gca_endpoint.DeployedModel(
            automatic_resources=automatic_resources,
            model=test_model.resource_name,
            display_name=None,
        )
        deploy_model_mock.assert_called_once_with(
            endpoint=test_endpoint.resource_name,
            deployed_model=deployed_model,
            traffic_split={"0": 100},
            metadata=(),
            timeout=None,
        )

    @pytest.mark.usefixtures(
        "get_endpoint_mock", "get_model_mock", "create_endpoint_mock"
    )
    @pytest.mark.parametrize("sync", [True, False])
    def test_deploy_no_endpoint_dedicated_resources(self, deploy_model_mock, sync):

        test_model = models.Model(_TEST_ID)
        test_model._gca_resource.supported_deployment_resources_types.append(
            aiplatform.gapic.Model.DeploymentResourcesType.DEDICATED_RESOURCES
        )
        test_endpoint = test_model.deploy(
            machine_type=_TEST_MACHINE_TYPE,
            accelerator_type=_TEST_ACCELERATOR_TYPE,
            accelerator_count=_TEST_ACCELERATOR_COUNT,
            service_account=_TEST_SERVICE_ACCOUNT,
            sync=sync,
            deploy_request_timeout=None,
        )

        if not sync:
            test_endpoint.wait()

        expected_machine_spec = gca_machine_resources.MachineSpec(
            machine_type=_TEST_MACHINE_TYPE,
            accelerator_type=_TEST_ACCELERATOR_TYPE,
            accelerator_count=_TEST_ACCELERATOR_COUNT,
        )
        expected_dedicated_resources = gca_machine_resources.DedicatedResources(
            machine_spec=expected_machine_spec, min_replica_count=1, max_replica_count=1
        )
        expected_deployed_model = gca_endpoint.DeployedModel(
            dedicated_resources=expected_dedicated_resources,
            model=test_model.resource_name,
            display_name=None,
            service_account=_TEST_SERVICE_ACCOUNT,
        )
        deploy_model_mock.assert_called_once_with(
            endpoint=test_endpoint.resource_name,
            deployed_model=expected_deployed_model,
            traffic_split={"0": 100},
            metadata=(),
            timeout=None,
        )

    @pytest.mark.usefixtures(
        "get_endpoint_mock", "get_model_mock", "create_endpoint_mock"
    )
    @pytest.mark.parametrize("sync", [True, False])
    def test_deploy_no_endpoint_with_explanations(self, deploy_model_mock, sync):
        test_model = models.Model(_TEST_ID)
        test_model._gca_resource.supported_deployment_resources_types.append(
            aiplatform.gapic.Model.DeploymentResourcesType.DEDICATED_RESOURCES
        )
        test_endpoint = test_model.deploy(
            machine_type=_TEST_MACHINE_TYPE,
            accelerator_type=_TEST_ACCELERATOR_TYPE,
            accelerator_count=_TEST_ACCELERATOR_COUNT,
            explanation_metadata=_TEST_EXPLANATION_METADATA,
            explanation_parameters=_TEST_EXPLANATION_PARAMETERS,
            sync=sync,
            deploy_request_timeout=None,
        )

        if not sync:
            test_endpoint.wait()

        expected_machine_spec = gca_machine_resources.MachineSpec(
            machine_type=_TEST_MACHINE_TYPE,
            accelerator_type=_TEST_ACCELERATOR_TYPE,
            accelerator_count=_TEST_ACCELERATOR_COUNT,
        )
        expected_dedicated_resources = gca_machine_resources.DedicatedResources(
            machine_spec=expected_machine_spec, min_replica_count=1, max_replica_count=1
        )
        expected_deployed_model = gca_endpoint.DeployedModel(
            dedicated_resources=expected_dedicated_resources,
            model=test_model.resource_name,
            display_name=None,
            explanation_spec=gca_endpoint.explanation.ExplanationSpec(
                metadata=_TEST_EXPLANATION_METADATA,
                parameters=_TEST_EXPLANATION_PARAMETERS,
            ),
        )
        deploy_model_mock.assert_called_once_with(
            endpoint=test_endpoint.resource_name,
            deployed_model=expected_deployed_model,
            traffic_split={"0": 100},
            metadata=(),
            timeout=None,
        )

    @pytest.mark.usefixtures(
        "get_endpoint_mock", "get_model_mock", "create_endpoint_mock"
    )
    def test_deploy_raises_with_impartial_explanation_spec(self):

        test_model = models.Model(_TEST_ID)
        test_model._gca_resource.supported_deployment_resources_types.append(
            aiplatform.gapic.Model.DeploymentResourcesType.DEDICATED_RESOURCES
        )

        with pytest.raises(ValueError) as e:
            test_model.deploy(
                machine_type=_TEST_MACHINE_TYPE,
                accelerator_type=_TEST_ACCELERATOR_TYPE,
                accelerator_count=_TEST_ACCELERATOR_COUNT,
                explanation_metadata=_TEST_EXPLANATION_METADATA,
                # Missing required `explanation_parameters` argument
            )

        assert e.match(regexp=r"`explanation_parameters` should be specified or None.")

    @pytest.mark.parametrize("sync", [True, False])
    @pytest.mark.usefixtures("get_model_mock", "get_batch_prediction_job_mock")
    def test_init_aiplatform_with_encryption_key_name_and_batch_predict_gcs_source_and_dest(
        self, create_batch_prediction_job_mock, sync
    ):
        aiplatform.init(
            project=_TEST_PROJECT,
            location=_TEST_LOCATION,
            encryption_spec_key_name=_TEST_ENCRYPTION_KEY_NAME,
        )
        test_model = models.Model(_TEST_ID)

        # Make SDK batch_predict method call
        batch_prediction_job = test_model.batch_predict(
            job_display_name=_TEST_BATCH_PREDICTION_DISPLAY_NAME,
            gcs_source=_TEST_BATCH_PREDICTION_GCS_SOURCE,
            gcs_destination_prefix=_TEST_BATCH_PREDICTION_GCS_DEST_PREFIX,
            sync=sync,
            create_request_timeout=None,
        )

        if not sync:
            batch_prediction_job.wait()

        # Construct expected request
        expected_gapic_batch_prediction_job = (
            gca_batch_prediction_job.BatchPredictionJob(
                display_name=_TEST_BATCH_PREDICTION_DISPLAY_NAME,
                model=model_service_client.ModelServiceClient.model_path(
                    _TEST_PROJECT, _TEST_LOCATION, _TEST_ID
                ),
                input_config=gca_batch_prediction_job.BatchPredictionJob.InputConfig(
                    instances_format="jsonl",
                    gcs_source=gca_io.GcsSource(
                        uris=[_TEST_BATCH_PREDICTION_GCS_SOURCE]
                    ),
                ),
                output_config=gca_batch_prediction_job.BatchPredictionJob.OutputConfig(
                    gcs_destination=gca_io.GcsDestination(
                        output_uri_prefix=_TEST_BATCH_PREDICTION_GCS_DEST_PREFIX
                    ),
                    predictions_format="jsonl",
                ),
                encryption_spec=_TEST_ENCRYPTION_SPEC,
            )
        )

        create_batch_prediction_job_mock.assert_called_once_with(
            parent=_TEST_PARENT,
            batch_prediction_job=expected_gapic_batch_prediction_job,
            timeout=None,
        )

    @pytest.mark.parametrize("sync", [True, False])
    @pytest.mark.usefixtures("get_model_mock", "get_batch_prediction_job_mock")
    def test_batch_predict_gcs_source_and_dest(
        self, create_batch_prediction_job_mock, sync
    ):

        test_model = models.Model(_TEST_ID)

        # Make SDK batch_predict method call
        batch_prediction_job = test_model.batch_predict(
            job_display_name=_TEST_BATCH_PREDICTION_DISPLAY_NAME,
            gcs_source=_TEST_BATCH_PREDICTION_GCS_SOURCE,
            gcs_destination_prefix=_TEST_BATCH_PREDICTION_GCS_DEST_PREFIX,
            sync=sync,
            create_request_timeout=None,
        )

        if not sync:
            batch_prediction_job.wait()

    @pytest.mark.parametrize("sync", [True, False])
    @pytest.mark.usefixtures("get_model_with_version", "get_batch_prediction_job_mock")
    def test_batch_predict_with_version(self, sync, create_batch_prediction_job_mock):

        test_model = models.Model(_TEST_MODEL_NAME, version=_TEST_VERSION_ALIAS_1)

        # Make SDK batch_predict method call
        batch_prediction_job = test_model.batch_predict(
            job_display_name=_TEST_BATCH_PREDICTION_DISPLAY_NAME,
            gcs_source=_TEST_BATCH_PREDICTION_GCS_SOURCE,
            gcs_destination_prefix=_TEST_BATCH_PREDICTION_GCS_DEST_PREFIX,
            sync=sync,
            create_request_timeout=None,
        )

        if not sync:
            batch_prediction_job.wait()

        # Construct expected request
        expected_gapic_batch_prediction_job = (
            gca_batch_prediction_job.BatchPredictionJob(
                display_name=_TEST_BATCH_PREDICTION_DISPLAY_NAME,
                model=f"{_TEST_MODEL_PARENT}@{_TEST_VERSION_ID}",
                input_config=gca_batch_prediction_job.BatchPredictionJob.InputConfig(
                    instances_format="jsonl",
                    gcs_source=gca_io.GcsSource(
                        uris=[_TEST_BATCH_PREDICTION_GCS_SOURCE]
                    ),
                ),
                output_config=gca_batch_prediction_job.BatchPredictionJob.OutputConfig(
                    gcs_destination=gca_io.GcsDestination(
                        output_uri_prefix=_TEST_BATCH_PREDICTION_GCS_DEST_PREFIX
                    ),
                    predictions_format="jsonl",
                ),
            )
        )

        create_batch_prediction_job_mock.assert_called_once_with(
            parent=_TEST_PARENT,
            batch_prediction_job=expected_gapic_batch_prediction_job,
            timeout=None,
        )

    @pytest.mark.parametrize("sync", [True, False])
    @pytest.mark.usefixtures("get_model_mock", "get_batch_prediction_job_mock")
    def test_batch_predict_gcs_source_bq_dest(
        self, create_batch_prediction_job_mock, sync
    ):

        test_model = models.Model(_TEST_ID)

        # Make SDK batch_predict method call
        batch_prediction_job = test_model.batch_predict(
            job_display_name=_TEST_BATCH_PREDICTION_DISPLAY_NAME,
            gcs_source=_TEST_BATCH_PREDICTION_GCS_SOURCE,
            bigquery_destination_prefix=_TEST_BATCH_PREDICTION_BQ_PREFIX,
            sync=sync,
            create_request_timeout=None,
        )

        if not sync:
            batch_prediction_job.wait()

        # Construct expected request
        expected_gapic_batch_prediction_job = (
            gca_batch_prediction_job.BatchPredictionJob(
                display_name=_TEST_BATCH_PREDICTION_DISPLAY_NAME,
                model=model_service_client.ModelServiceClient.model_path(
                    _TEST_PROJECT, _TEST_LOCATION, _TEST_ID
                ),
                input_config=gca_batch_prediction_job.BatchPredictionJob.InputConfig(
                    instances_format="jsonl",
                    gcs_source=gca_io.GcsSource(
                        uris=[_TEST_BATCH_PREDICTION_GCS_SOURCE]
                    ),
                ),
                output_config=gca_batch_prediction_job.BatchPredictionJob.OutputConfig(
                    bigquery_destination=gca_io.BigQueryDestination(
                        output_uri=_TEST_BATCH_PREDICTION_BQ_DEST_PREFIX_WITH_PROTOCOL
                    ),
                    predictions_format="bigquery",
                ),
            )
        )

        create_batch_prediction_job_mock.assert_called_once_with(
            parent=_TEST_PARENT,
            batch_prediction_job=expected_gapic_batch_prediction_job,
            timeout=None,
        )

    @pytest.mark.parametrize("sync", [True, False])
    @pytest.mark.usefixtures("get_model_mock", "get_batch_prediction_job_mock")
    def test_batch_predict_with_all_args(self, create_batch_prediction_job_mock, sync):
        test_model = models.Model(_TEST_ID)
        creds = auth_credentials.AnonymousCredentials()

        # Make SDK batch_predict method call passing all arguments
        batch_prediction_job = test_model.batch_predict(
            job_display_name=_TEST_BATCH_PREDICTION_DISPLAY_NAME,
            gcs_source=_TEST_BATCH_PREDICTION_GCS_SOURCE,
            gcs_destination_prefix=_TEST_BATCH_PREDICTION_GCS_DEST_PREFIX,
            predictions_format="csv",
            model_parameters={},
            machine_type=_TEST_MACHINE_TYPE,
            accelerator_type=_TEST_ACCELERATOR_TYPE,
            accelerator_count=_TEST_ACCELERATOR_COUNT,
            starting_replica_count=_TEST_STARTING_REPLICA_COUNT,
            max_replica_count=_TEST_MAX_REPLICA_COUNT,
            generate_explanation=True,
            explanation_metadata=_TEST_EXPLANATION_METADATA,
            explanation_parameters=_TEST_EXPLANATION_PARAMETERS,
            labels=_TEST_LABEL,
            credentials=creds,
            encryption_spec_key_name=_TEST_ENCRYPTION_KEY_NAME,
            sync=sync,
            create_request_timeout=None,
            batch_size=_TEST_BATCH_SIZE,
        )

        if not sync:
            batch_prediction_job.wait()

        # Construct expected request
        expected_gapic_batch_prediction_job = gca_batch_prediction_job.BatchPredictionJob(
            display_name=_TEST_BATCH_PREDICTION_DISPLAY_NAME,
            model=model_service_client.ModelServiceClient.model_path(
                _TEST_PROJECT, _TEST_LOCATION, _TEST_ID
            ),
            input_config=gca_batch_prediction_job.BatchPredictionJob.InputConfig(
                instances_format="jsonl",
                gcs_source=gca_io.GcsSource(uris=[_TEST_BATCH_PREDICTION_GCS_SOURCE]),
            ),
            output_config=gca_batch_prediction_job.BatchPredictionJob.OutputConfig(
                gcs_destination=gca_io.GcsDestination(
                    output_uri_prefix=_TEST_BATCH_PREDICTION_GCS_DEST_PREFIX
                ),
                predictions_format="csv",
            ),
            dedicated_resources=gca_machine_resources.BatchDedicatedResources(
                machine_spec=gca_machine_resources.MachineSpec(
                    machine_type=_TEST_MACHINE_TYPE,
                    accelerator_type=_TEST_ACCELERATOR_TYPE,
                    accelerator_count=_TEST_ACCELERATOR_COUNT,
                ),
                starting_replica_count=_TEST_STARTING_REPLICA_COUNT,
                max_replica_count=_TEST_MAX_REPLICA_COUNT,
            ),
            manual_batch_tuning_parameters=gca_manual_batch_tuning_parameters_compat.ManualBatchTuningParameters(
                batch_size=_TEST_BATCH_SIZE
            ),
            generate_explanation=True,
            explanation_spec=gca_explanation.ExplanationSpec(
                metadata=_TEST_EXPLANATION_METADATA,
                parameters=_TEST_EXPLANATION_PARAMETERS,
            ),
            labels=_TEST_LABEL,
            encryption_spec=_TEST_ENCRYPTION_SPEC,
        )

        create_batch_prediction_job_mock.assert_called_once_with(
            parent=f"projects/{_TEST_PROJECT}/locations/{_TEST_LOCATION}",
            batch_prediction_job=expected_gapic_batch_prediction_job,
            timeout=None,
        )

    @pytest.mark.usefixtures("get_model_mock", "get_batch_prediction_job_mock")
    def test_batch_predict_no_source(self, create_batch_prediction_job_mock):

        test_model = models.Model(_TEST_ID)

        # Make SDK batch_predict method call without source
        with pytest.raises(ValueError) as e:
            test_model.batch_predict(
                job_display_name=_TEST_BATCH_PREDICTION_DISPLAY_NAME,
                bigquery_destination_prefix=_TEST_BATCH_PREDICTION_BQ_PREFIX,
            )

        assert e.match(regexp=r"source")

    @pytest.mark.usefixtures("get_model_mock", "get_batch_prediction_job_mock")
    def test_batch_predict_two_sources(self, create_batch_prediction_job_mock):

        test_model = models.Model(_TEST_ID)

        # Make SDK batch_predict method call with two sources
        with pytest.raises(ValueError) as e:
            test_model.batch_predict(
                job_display_name=_TEST_BATCH_PREDICTION_DISPLAY_NAME,
                gcs_source=_TEST_BATCH_PREDICTION_GCS_SOURCE,
                bigquery_source=_TEST_BATCH_PREDICTION_BQ_PREFIX,
                bigquery_destination_prefix=_TEST_BATCH_PREDICTION_BQ_PREFIX,
            )

        assert e.match(regexp=r"source")

    @pytest.mark.usefixtures("get_model_mock", "get_batch_prediction_job_mock")
    def test_batch_predict_no_destination(self):

        test_model = models.Model(_TEST_ID)

        # Make SDK batch_predict method call without destination
        with pytest.raises(ValueError) as e:
            test_model.batch_predict(
                job_display_name=_TEST_BATCH_PREDICTION_DISPLAY_NAME,
                gcs_source=_TEST_BATCH_PREDICTION_GCS_SOURCE,
            )

        assert e.match(regexp=r"destination")

    @pytest.mark.usefixtures("get_model_mock", "get_batch_prediction_job_mock")
    def test_batch_predict_wrong_instance_format(self):

        test_model = models.Model(_TEST_ID)

        # Make SDK batch_predict method call
        with pytest.raises(ValueError) as e:
            test_model.batch_predict(
                job_display_name=_TEST_BATCH_PREDICTION_DISPLAY_NAME,
                gcs_source=_TEST_BATCH_PREDICTION_GCS_SOURCE,
                instances_format="wrong",
                bigquery_destination_prefix=_TEST_BATCH_PREDICTION_BQ_PREFIX,
            )

        assert e.match(regexp=r"accepted instances format")

    @pytest.mark.usefixtures("get_model_mock", "get_batch_prediction_job_mock")
    def test_batch_predict_wrong_prediction_format(self):

        test_model = models.Model(_TEST_ID)

        # Make SDK batch_predict method call
        with pytest.raises(ValueError) as e:
            test_model.batch_predict(
                job_display_name=_TEST_BATCH_PREDICTION_DISPLAY_NAME,
                gcs_source=_TEST_BATCH_PREDICTION_GCS_SOURCE,
                predictions_format="wrong",
                bigquery_destination_prefix=_TEST_BATCH_PREDICTION_BQ_PREFIX,
            )

        assert e.match(regexp=r"accepted prediction format")

    @pytest.mark.usefixtures("get_model_mock")
    @pytest.mark.parametrize("sync", [True, False])
    def test_delete_model(self, delete_model_mock, sync):

        test_model = models.Model(_TEST_ID)
        test_model.delete(sync=sync)

        if not sync:
            test_model.wait()

        delete_model_mock.assert_called_once_with(name=test_model.resource_name)

    @pytest.mark.usefixtures("get_model_mock")
    def test_print_model(self):
        test_model = models.Model(_TEST_ID)
        assert (
            repr(test_model)
            == f"{object.__repr__(test_model)} \nresource name: {test_model.resource_name}"
        )

    @pytest.mark.usefixtures("get_model_mock")
    def test_print_model_if_waiting(self):
        test_model = models.Model(_TEST_ID)
        test_model._gca_resource = None
        test_model._latest_future = futures.Future()
        assert (
            repr(test_model)
            == f"{object.__repr__(test_model)} is waiting for upstream dependencies to complete."
        )

    @pytest.mark.usefixtures("get_model_mock")
    def test_print_model_if_exception(self):
        test_model = models.Model(_TEST_ID)
        test_model._gca_resource = None
        mock_exception = Exception("mock exception")
        test_model._exception = mock_exception
        assert (
            repr(test_model)
            == f"{object.__repr__(test_model)} failed with {str(mock_exception)}"
        )

    @pytest.mark.parametrize("sync", [True, False])
    @pytest.mark.usefixtures("get_model_with_supported_export_formats_artifact")
    def test_export_model_as_artifact(self, export_model_mock, sync):
        test_model = models.Model(_TEST_ID)

        if not sync:
            test_model.wait()

        test_model.export_model(
            export_format_id=_TEST_EXPORT_FORMAT_ID_ARTIFACT,
            artifact_destination=_TEST_OUTPUT_DIR,
        )

        expected_output_config = gca_model_service.ExportModelRequest.OutputConfig(
            export_format_id=_TEST_EXPORT_FORMAT_ID_ARTIFACT,
            artifact_destination=gca_io.GcsDestination(
                output_uri_prefix=_TEST_OUTPUT_DIR
            ),
        )

        export_model_mock.assert_called_once_with(
            name=f"{_TEST_PARENT}/models/{_TEST_ID}",
            output_config=expected_output_config,
        )

    @pytest.mark.parametrize("sync", [True, False])
    @pytest.mark.usefixtures(
        "get_model_with_supported_export_formats_artifact_and_version"
    )
    def test_export_model_with_version(self, export_model_mock, sync):
        test_model = models.Model(f"{_TEST_ID}@{_TEST_VERSION_ID}")

        if not sync:
            test_model.wait()

        test_model.export_model(
            export_format_id=_TEST_EXPORT_FORMAT_ID_ARTIFACT,
            artifact_destination=_TEST_OUTPUT_DIR,
        )

        expected_output_config = gca_model_service.ExportModelRequest.OutputConfig(
            export_format_id=_TEST_EXPORT_FORMAT_ID_ARTIFACT,
            artifact_destination=gca_io.GcsDestination(
                output_uri_prefix=_TEST_OUTPUT_DIR
            ),
        )

        export_model_mock.assert_called_once_with(
            name=f"{_TEST_PARENT}/models/{_TEST_ID}@{_TEST_VERSION_ID}",
            output_config=expected_output_config,
        )

    @pytest.mark.parametrize("sync", [True, False])
    @pytest.mark.usefixtures("get_model_with_supported_export_formats_image")
    def test_export_model_as_image(self, export_model_mock, sync):
        test_model = models.Model(_TEST_ID)

        test_model.export_model(
            export_format_id=_TEST_EXPORT_FORMAT_ID_IMAGE,
            image_destination=_TEST_CONTAINER_REGISTRY_DESTINATION,
        )

        if not sync:
            test_model.wait()

        expected_output_config = gca_model_service.ExportModelRequest.OutputConfig(
            export_format_id=_TEST_EXPORT_FORMAT_ID_IMAGE,
            image_destination=gca_io.ContainerRegistryDestination(
                output_uri=_TEST_CONTAINER_REGISTRY_DESTINATION
            ),
        )

        export_model_mock.assert_called_once_with(
            name=f"{_TEST_PARENT}/models/{_TEST_ID}",
            output_config=expected_output_config,
        )

    @pytest.mark.parametrize("sync", [True, False])
    @pytest.mark.usefixtures("get_model_with_both_supported_export_formats")
    def test_export_model_as_both_formats(self, export_model_mock, sync):
        """Exports a 'tf-saved-model' as both an artifact and an image"""

        test_model = models.Model(_TEST_ID)

        test_model.export_model(
            export_format_id=_TEST_EXPORT_FORMAT_ID_ARTIFACT,
            image_destination=_TEST_CONTAINER_REGISTRY_DESTINATION,
            artifact_destination=_TEST_OUTPUT_DIR,
        )

        if not sync:
            test_model.wait()

        expected_output_config = gca_model_service.ExportModelRequest.OutputConfig(
            export_format_id=_TEST_EXPORT_FORMAT_ID_ARTIFACT,
            image_destination=gca_io.ContainerRegistryDestination(
                output_uri=_TEST_CONTAINER_REGISTRY_DESTINATION
            ),
            artifact_destination=gca_io.GcsDestination(
                output_uri_prefix=_TEST_OUTPUT_DIR
            ),
        )

        export_model_mock.assert_called_once_with(
            name=f"{_TEST_PARENT}/models/{_TEST_ID}",
            output_config=expected_output_config,
        )

    @pytest.mark.parametrize("sync", [True, False])
    @pytest.mark.usefixtures("get_model_with_unsupported_export_formats")
    def test_export_model_not_supported(self, export_model_mock, sync):
        test_model = models.Model(_TEST_ID)

        with pytest.raises(ValueError) as e:
            test_model.export_model(
                export_format_id=_TEST_EXPORT_FORMAT_ID_IMAGE,
                image_destination=_TEST_CONTAINER_REGISTRY_DESTINATION,
            )

            if not sync:
                test_model.wait()

            assert e.match(
                regexp=f"The model `{_TEST_PARENT}/models/{_TEST_ID}` is not exportable."
            )

    @pytest.mark.parametrize("sync", [True, False])
    @pytest.mark.usefixtures("get_model_with_supported_export_formats_image")
    def test_export_model_as_image_with_invalid_args(self, export_model_mock, sync):

        # Passing an artifact destination on an image-only Model
        with pytest.raises(ValueError) as dest_type_err:
            test_model = models.Model(_TEST_ID)

            test_model.export_model(
                export_format_id=_TEST_EXPORT_FORMAT_ID_IMAGE,
                artifact_destination=_TEST_OUTPUT_DIR,
                sync=sync,
            )

            if not sync:
                test_model.wait()

        # Passing no destination type
        with pytest.raises(ValueError) as no_dest_err:
            test_model = models.Model(_TEST_ID)

            test_model.export_model(
                export_format_id=_TEST_EXPORT_FORMAT_ID_IMAGE,
                sync=sync,
            )

            if not sync:
                test_model.wait()

        # Passing an invalid export format ID
        with pytest.raises(ValueError) as format_err:
            test_model = models.Model(_TEST_ID)
            test_model.export_model(
                export_format_id=_TEST_EXPORT_FORMAT_ID_ARTIFACT,
                image_destination=_TEST_CONTAINER_REGISTRY_DESTINATION,
                sync=sync,
            )

            if not sync:
                test_model.wait()

        assert dest_type_err.match(
            regexp=r"This model can not be exported as an artifact."
        )
        assert no_dest_err.match(regexp=r"Please provide an")
        assert format_err.match(
            regexp=f"'{_TEST_EXPORT_FORMAT_ID_ARTIFACT}' is not a supported export format"
        )

    @pytest.mark.parametrize("sync", [True, False])
    @pytest.mark.usefixtures("get_model_with_supported_export_formats_artifact")
    def test_export_model_as_artifact_with_invalid_args(self, export_model_mock, sync):
        test_model = models.Model(_TEST_ID)

        # Passing an image destination on an artifact-only Model
        with pytest.raises(ValueError) as e:
            test_model.export_model(
                export_format_id=_TEST_EXPORT_FORMAT_ID_ARTIFACT,
                image_destination=_TEST_CONTAINER_REGISTRY_DESTINATION,
                sync=sync,
            )

            if not sync:
                test_model.wait()

            assert e.match(
                regexp=r"This model can not be exported as a container image."
            )

    @pytest.mark.usefixtures(
        "get_training_job_non_existent_mock", "get_model_with_training_job"
    )
    def test_get_and_return_subclass_not_found(self):
        test_model = models.Model(_TEST_ID)

        # Attempt to access Model's training job that no longer exists
        with pytest.raises(api_exceptions.NotFound) as e:
            test_model.training_job

        assert e.match(
            regexp=(
                r"The training job used to create this model could not be found: "
                rf"{_TEST_PIPELINE_RESOURCE_NAME}"
            )
        )

    @pytest.mark.parametrize("sync", [True, False])
    @pytest.mark.parametrize(
        "model_file_name",
        ["my_model.xgb", "my_model.pkl", "my_model.joblib", "my_model.bst"],
    )
    def test_upload_xgboost_model_file_uploads_and_gets_model(
        self,
        tmp_path: pathlib.Path,
        model_file_name: str,
        mock_storage_blob_upload_from_filename,
        upload_model_mock,
        get_model_mock,
        sync: bool,
    ):
        model_file_path = tmp_path / model_file_name
        model_file_path.touch()

        my_model = models.Model.upload_xgboost_model_file(
            model_file_path=str(model_file_path),
            xgboost_version="1.4",
            display_name=_TEST_MODEL_NAME,
            project=_TEST_PROJECT,
            location=_TEST_LOCATION,
            sync=sync,
            upload_request_timeout=None,
        )

        if not sync:
            my_model.wait()

        upload_model_mock.assert_called_once()
        upload_model_call_kwargs = upload_model_mock.call_args[1]
        upload_model_model = upload_model_call_kwargs["request"].model

        # Verifying the container image selection
        assert (
            upload_model_model.container_spec.image_uri
            == "us-docker.pkg.dev/vertex-ai/prediction/xgboost-cpu.1-4:latest"
        )

        # Verifying the staging bucket name generation
        assert upload_model_model.artifact_uri.startswith(
            f"gs://{_TEST_PROJECT}-vertex-staging-{_TEST_LOCATION}"
        )
        assert "/vertex_ai_auto_staging/" in upload_model_model.artifact_uri

        # Verifying that the model was renamed to a file name that is acceptable for Model.upload
        staged_model_file_path = mock_storage_blob_upload_from_filename.call_args[1][
            "filename"
        ]
        staged_model_file_name = staged_model_file_path.split("/")[-1]
        assert staged_model_file_name in ["model.bst", "model.pkl", "model.joblib"]

    @pytest.mark.parametrize("sync", [True, False])
    @pytest.mark.parametrize(
        "model_file_name",
        [
            "model.bst",
            "model.pkl",
            "model.joblib",
            "saved_model.pb",
            "saved_model.pbtxt",
        ],
    )
    def test_upload_stages_data_uploads_and_gets_model(
        self,
        tmp_path: pathlib.Path,
        model_file_name: str,
        mock_storage_blob_upload_from_filename,
        upload_model_mock,
        get_model_mock,
        sync: bool,
    ):
        model_file_path = tmp_path / model_file_name
        model_file_path.touch()

        my_model = models.Model.upload(
            artifact_uri=str(tmp_path),
            serving_container_image_uri="us-docker.pkg.dev/vertex-ai/prediction/xgboost-cpu.1-4:latest",
            display_name=_TEST_MODEL_NAME,
            project=_TEST_PROJECT,
            location=_TEST_LOCATION,
            sync=sync,
        )

        if not sync:
            my_model.wait()

        upload_model_mock.assert_called_once()
        upload_model_call_kwargs = upload_model_mock.call_args[1]
        upload_model_model = upload_model_call_kwargs["request"].model

        # Verifying the staging bucket name generation
        assert upload_model_model.artifact_uri.startswith(
            f"gs://{_TEST_PROJECT}-vertex-staging-{_TEST_LOCATION}"
        )
        assert "/vertex_ai_auto_staging/" in upload_model_model.artifact_uri

        # Verifying that the model was renamed to a file name that is acceptable for Model.upload
        staged_model_file_path = mock_storage_blob_upload_from_filename.call_args[1][
            "filename"
        ]
        staged_model_file_name = staged_model_file_path.split("/")[-1]
        assert staged_model_file_name in [
            "model.bst",
            "model.pkl",
            "model.joblib",
            "saved_model.pb",
            "saved_model.pbtxt",
        ]

    @pytest.mark.parametrize("sync", [True, False])
    @pytest.mark.parametrize(
        "model_file_name",
        ["my_model.pkl", "my_model.joblib"],
    )
    def test_upload_scikit_learn_model_file_uploads_and_gets_model(
        self,
        tmp_path: pathlib.Path,
        model_file_name: str,
        mock_storage_blob_upload_from_filename,
        upload_model_mock,
        get_model_mock,
        sync: bool,
    ):
        model_file_path = tmp_path / model_file_name
        model_file_path.touch()

        my_model = models.Model.upload_scikit_learn_model_file(
            model_file_path=str(model_file_path),
            sklearn_version="0.24",
            display_name=_TEST_MODEL_NAME,
            project=_TEST_PROJECT,
            location=_TEST_LOCATION,
            sync=sync,
            upload_request_timeout=None,
        )

        if not sync:
            my_model.wait()

        upload_model_mock.assert_called_once()
        upload_model_call_kwargs = upload_model_mock.call_args[1]
        upload_model_model = upload_model_call_kwargs["request"].model

        # Verifying the container image selection
        assert (
            upload_model_model.container_spec.image_uri
            == "us-docker.pkg.dev/vertex-ai/prediction/sklearn-cpu.0-24:latest"
        )

        # Verifying the staging bucket name generation
        assert upload_model_model.artifact_uri.startswith(
            f"gs://{_TEST_PROJECT}-vertex-staging-{_TEST_LOCATION}"
        )
        assert "/vertex_ai_auto_staging/" in upload_model_model.artifact_uri

        # Verifying that the model was renamed to a file name that is acceptable for Model.upload
        staged_model_file_path = mock_storage_blob_upload_from_filename.call_args[1][
            "filename"
        ]
        staged_model_file_name = staged_model_file_path.split("/")[-1]
        assert staged_model_file_name in ["model.pkl", "model.joblib"]

    @pytest.mark.parametrize("sync", [True, False])
    def test_upload_tensorflow_saved_model_uploads_and_gets_model(
        self,
        tmp_path: pathlib.Path,
        mock_storage_blob_upload_from_filename,
        upload_model_mock,
        get_model_mock,
        sync: bool,
    ):
        saved_model_dir = tmp_path / "saved_model"
        saved_model_dir.mkdir()
        (saved_model_dir / "saved_model.pb").touch()

        my_model = models.Model.upload_tensorflow_saved_model(
            saved_model_dir=str(saved_model_dir),
            tensorflow_version="2.6",
            use_gpu=True,
            display_name=_TEST_MODEL_NAME,
            project=_TEST_PROJECT,
            location=_TEST_LOCATION,
            sync=sync,
            upload_request_timeout=None,
        )

        if not sync:
            my_model.wait()

        upload_model_mock.assert_called_once()
        upload_model_call_kwargs = upload_model_mock.call_args[1]
        upload_model_model = upload_model_call_kwargs["request"].model

        # Verifying the container image selection
        assert (
            upload_model_model.container_spec.image_uri
            == "us-docker.pkg.dev/vertex-ai/prediction/tf2-gpu.2-6:latest"
        )

        # Verifying the staging bucket name generation
        assert upload_model_model.artifact_uri.startswith(
            f"gs://{_TEST_PROJECT}-vertex-staging-{_TEST_LOCATION}"
        )
        assert "/vertex_ai_auto_staging/" in upload_model_model.artifact_uri

        # Verifying that the model files were uploaded
        staged_model_file_path = mock_storage_blob_upload_from_filename.call_args[1][
            "filename"
        ]
        staged_model_file_name = staged_model_file_path.split("/")[-1]
        assert staged_model_file_name in ["saved_model.pb", "saved_model.pbtxt"]

    @pytest.mark.usefixtures("get_model_mock")
    def test_update(self, update_model_mock, get_model_mock):

        test_model = models.Model(_TEST_ID)

        test_model.update(
            display_name=_TEST_MODEL_NAME,
            description=_TEST_DESCRIPTION,
            labels=_TEST_LABEL,
        )

        current_model_proto = gca_model.Model(
            display_name=_TEST_MODEL_NAME,
            description=_TEST_DESCRIPTION,
            labels=_TEST_LABEL,
            name=_TEST_MODEL_RESOURCE_NAME,
        )

        update_mask = field_mask_pb2.FieldMask(
            paths=["display_name", "description", "labels"]
        )

        update_model_mock.assert_called_once_with(
            model=current_model_proto, update_mask=update_mask
        )

    def test_get_model_evaluation_with_id(
        self,
        mock_model_eval_get,
        get_model_mock,
        list_model_evaluations_mock,
    ):
        test_model = models.Model(model_name=_TEST_MODEL_RESOURCE_NAME)

        test_model.get_model_evaluation(evaluation_id=_TEST_ID)

        mock_model_eval_get.assert_called_once_with(
            name=_TEST_MODEL_EVAL_RESOURCE_NAME, retry=base._DEFAULT_RETRY
        )

    def test_get_model_evaluation_without_id(
        self,
        mock_model_eval_get,
        get_model_mock,
        list_model_evaluations_mock,
    ):
        test_model = models.Model(model_name=_TEST_MODEL_RESOURCE_NAME)

        test_model.get_model_evaluation()

        list_model_evaluations_mock.assert_called_once_with(
            request={"parent": _TEST_MODEL_RESOURCE_NAME, "filter": None}
        )

    def test_list_model_evaluations(
        self,
        get_model_mock,
        mock_model_eval_get,
        list_model_evaluations_mock,
    ):

        test_model = models.Model(model_name=_TEST_MODEL_RESOURCE_NAME)

        eval_list = test_model.list_model_evaluations()

        list_model_evaluations_mock.assert_called_once_with(
            request={"parent": _TEST_MODEL_RESOURCE_NAME, "filter": None}
        )

        assert len(eval_list) == len(_TEST_MODEL_EVAL_LIST)

    def test_init_with_version_in_resource_name(self, get_model_with_version):
        model = models.Model(
            model_name=models.ModelRegistry._get_versioned_name(
                _TEST_MODEL_NAME, _TEST_VERSION_ALIAS_1
            )
        )

        assert model.version_aliases == [_TEST_VERSION_ALIAS_1, _TEST_VERSION_ALIAS_2]
        assert model.display_name == _TEST_MODEL_NAME
        assert model.resource_name == _TEST_MODEL_PARENT
        assert model.version_id == _TEST_VERSION_ID
        assert model.version_description == _TEST_MODEL_VERSION_DESCRIPTION
        # The Model yielded from upload should not have a version in resource name
        assert "@" not in model.resource_name
        # The Model yielded from upload SHOULD have a version in the versioned resource name
        assert model.versioned_resource_name.endswith(f"@{_TEST_VERSION_ID}")

    def test_init_with_version_arg(self, get_model_with_version):
        model = models.Model(model_name=_TEST_MODEL_NAME, version=_TEST_VERSION_ID)

        assert model.version_aliases == [_TEST_VERSION_ALIAS_1, _TEST_VERSION_ALIAS_2]
        assert model.display_name == _TEST_MODEL_NAME
        assert model.resource_name == _TEST_MODEL_PARENT
        assert model.version_id == _TEST_VERSION_ID
        assert model.version_description == _TEST_MODEL_VERSION_DESCRIPTION
        # The Model yielded from upload should not have a version in resource name
        assert "@" not in model.resource_name
        # The Model yielded from upload SHOULD have a version in the versioned resource name
        assert model.versioned_resource_name.endswith(f"@{_TEST_VERSION_ID}")

    @pytest.mark.parametrize(
        "parent,location,project",
        [
            (_TEST_MODEL_NAME, _TEST_LOCATION, _TEST_PROJECT),
            (_TEST_MODEL_PARENT, None, None),
        ],
    )
    @pytest.mark.parametrize(
        "aliases,default,goal",
        [
            (["alias1", "alias2"], True, ["alias1", "alias2", "default"]),
            (None, True, ["default"]),
            (["alias1", "alias2", "default"], True, ["alias1", "alias2", "default"]),
            (["alias1", "alias2", "default"], False, ["alias1", "alias2", "default"]),
            (["alias1", "alias2"], False, ["alias1", "alias2"]),
            (None, False, []),
        ],
    )
    @pytest.mark.parametrize(
        "callable, model_file_path, saved_model",
        [
            (models.Model.upload, None, None),
            (models.Model.upload_scikit_learn_model_file, "my_model.pkl", None),
            (models.Model.upload_tensorflow_saved_model, None, "saved_model.pb"),
            (models.Model.upload_xgboost_model_file, "my_model.xgb", None),
        ],
    )
    def test_upload_new_version(
        self,
        upload_model_with_version_mock,
        get_model_with_version,
        mock_storage_blob_upload_from_filename,
        parent,
        location,
        project,
        aliases,
        default,
        goal,
        callable,
        model_file_path,
        saved_model,
        tmp_path: pathlib.Path,
    ):
        args = {
            "display_name": _TEST_MODEL_NAME,
            "location": location,
            "project": project,
            "sync": True,
            "upload_request_timeout": None,
            "model_id": _TEST_ID,
            "parent_model": parent,
            "version_description": _TEST_MODEL_VERSION_DESCRIPTION,
            "version_aliases": aliases,
            "is_default_version": default,
        }
        if model_file_path:
            model_file_path = tmp_path / model_file_path
            model_file_path.touch()
            args["model_file_path"] = str(model_file_path)
        elif saved_model:
            saved_model_dir = tmp_path / "saved_model"
            saved_model_dir.mkdir()
            (saved_model_dir / saved_model).touch()
            args["saved_model_dir"] = str(saved_model_dir)
        else:
            args["serving_container_image_uri"] = _TEST_SERVING_CONTAINER_IMAGE

        _ = callable(**args)

        upload_model_with_version_mock.assert_called_once()
        upload_model_call_kwargs = upload_model_with_version_mock.call_args[1]
        upload_model_request = upload_model_call_kwargs["request"]

        assert upload_model_request.model.display_name == _TEST_MODEL_NAME
        assert upload_model_request.model.version_aliases == goal
        assert (
            upload_model_request.model.version_description
            == _TEST_MODEL_VERSION_DESCRIPTION
        )
        assert upload_model_request.parent_model == _TEST_MODEL_PARENT
        assert upload_model_request.model_id == _TEST_ID

    def test_get_model_instance_from_registry(self, get_model_with_version):
        registry = models.ModelRegistry(_TEST_MODEL_PARENT)
        model = registry.get_model(_TEST_VERSION_ALIAS_1)
        assert model.version_aliases == [_TEST_VERSION_ALIAS_1, _TEST_VERSION_ALIAS_2]
        assert model.display_name == _TEST_MODEL_NAME
        assert model.resource_name == _TEST_MODEL_PARENT
        assert model.version_id == _TEST_VERSION_ID
        assert model.version_description == _TEST_MODEL_VERSION_DESCRIPTION

    def test_list_versions(self, list_model_versions_mock, get_model_with_version):
        my_model = models.Model(_TEST_MODEL_NAME, _TEST_PROJECT, _TEST_LOCATION)
        versions = my_model.versioning_registry.list_versions()

        assert len(versions) == len(_TEST_MODEL_VERSIONS_LIST)

        for i in range(len(versions)):
            ver = versions[i]
            model = _TEST_MODEL_VERSIONS_LIST[i]
            assert ver.version_id == model.version_id
            assert ver.version_create_time == model.version_create_time
            assert ver.version_update_time == model.version_update_time
            assert ver.model_display_name == model.display_name
            assert ver.model_resource_name == model.name
            assert ver.version_aliases == model.version_aliases
            assert ver.version_description == model.version_description

    def test_get_version_info(self, get_model_with_version):
        my_model = models.Model(_TEST_MODEL_NAME, _TEST_PROJECT, _TEST_LOCATION)
        ver = my_model.versioning_registry.get_version_info("2")
        model = _TEST_MODEL_OBJ_WITH_VERSION

        assert ver.version_id == model.version_id
        assert ver.version_create_time == model.version_create_time
        assert ver.version_update_time == model.version_update_time
        assert ver.model_display_name == model.display_name
        assert ver.model_resource_name == model.name
        assert ver.version_aliases == model.version_aliases
        assert ver.version_description == model.version_description

    def test_delete_version(self, delete_model_version_mock, get_model_with_version):
        my_model = models.Model(_TEST_MODEL_NAME, _TEST_PROJECT, _TEST_LOCATION)
        my_model.versioning_registry.delete_version(_TEST_VERSION_ALIAS_1)

        delete_model_version_mock.assert_called_once_with(
            name=models.ModelRegistry._get_versioned_name(
                _TEST_MODEL_PARENT, _TEST_VERSION_ALIAS_1
            )
        )

    def test_add_versions(self, merge_version_aliases_mock, get_model_with_version):
        my_model = models.Model(_TEST_MODEL_NAME, _TEST_PROJECT, _TEST_LOCATION)
        my_model.versioning_registry.add_version_aliases(
            ["new-alias", "other-new-alias"], _TEST_VERSION_ALIAS_1
        )

        merge_version_aliases_mock.assert_called_once_with(
            name=models.ModelRegistry._get_versioned_name(
                _TEST_MODEL_PARENT, _TEST_VERSION_ALIAS_1
            ),
            version_aliases=["new-alias", "other-new-alias"],
        )

    def test_remove_versions(self, merge_version_aliases_mock, get_model_with_version):
        my_model = models.Model(_TEST_MODEL_NAME, _TEST_PROJECT, _TEST_LOCATION)
        my_model.versioning_registry.remove_version_aliases(
            ["old-alias", "other-old-alias"], _TEST_VERSION_ALIAS_1
        )

        merge_version_aliases_mock.assert_called_once_with(
            name=models.ModelRegistry._get_versioned_name(
                _TEST_MODEL_PARENT, _TEST_VERSION_ALIAS_1
            ),
            version_aliases=["-old-alias", "-other-old-alias"],
        )

    @pytest.mark.parametrize(
        "resource",
        [
            "abc",
            "abc@1",
            "abc@my-alias",
            pytest.param("@5", marks=pytest.mark.xfail),
            pytest.param("abc@", marks=pytest.mark.xfail),
            pytest.param("abc#alias", marks=pytest.mark.xfail),
        ],
    )
    def test_model_resource_id_validator(self, resource):
        models.Model._model_resource_id_validator(resource)

    def test_list(self, list_models_mock):
        models_list = models.Model.list()

        assert len(models_list) == len(_TEST_MODELS_LIST)

        for i in range(len(models_list)):
            listed_model = models_list[i]
            ideal_model = _TEST_MODELS_LIST[i]
            assert listed_model.version_id == ideal_model.version_id
            assert listed_model.version_create_time == ideal_model.version_create_time
            assert listed_model.version_update_time == ideal_model.version_update_time
            assert listed_model.display_name == ideal_model.display_name
            assert listed_model.resource_name == ideal_model.name
            assert listed_model.version_aliases == ideal_model.version_aliases
            assert listed_model.version_description == ideal_model.version_description

            assert listed_model.versioning_registry<|MERGE_RESOLUTION|>--- conflicted
+++ resolved
@@ -36,14 +36,9 @@
     endpoint_service_client,
     model_service_client,
     job_service_client,
-<<<<<<< HEAD
     pipeline_service_client,
 )
 
-=======
-)
-from google.cloud.aiplatform.compat.services import pipeline_service_client
->>>>>>> a33999f7
 from google.cloud.aiplatform.compat.types import (
     batch_prediction_job as gca_batch_prediction_job,
     io as gca_io,
@@ -646,7 +641,6 @@
         yield list_model_evaluations_mock
 
 
-<<<<<<< HEAD
 @pytest.fixture
 def list_model_versions_mock():
     with mock.patch.object(
@@ -684,9 +678,7 @@
         yield merge_version_aliases_mock
 
 
-=======
 @pytest.mark.usefixtures("google_auth_mock")
->>>>>>> a33999f7
 class TestModel:
     def setup_method(self):
         importlib.reload(initializer)
