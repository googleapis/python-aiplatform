# -*- coding: utf-8 -*-

# Copyright 2021 Google LLC
#
# Licensed under the Apache License, Version 2.0 (the "License");
# you may not use this file except in compliance with the License.
# You may obtain a copy of the License at
#
#     http://www.apache.org/licenses/LICENSE-2.0
#
# Unless required by applicable law or agreed to in writing, software
# distributed under the License is distributed on an "AS IS" BASIS,
# WITHOUT WARRANTIES OR CONDITIONS OF ANY KIND, either express or implied.
# See the License for the specific language governing permissions and
# limitations under the License.
#
"""Tests for uploader.py."""

import logging
import os
import re
from unittest import mock

import grpc
import grpc_testing
from tensorboard.compat.proto import event_pb2
from tensorboard.compat.proto import graph_pb2
from tensorboard.compat.proto import meta_graph_pb2
from tensorboard.compat.proto import summary_pb2
from tensorboard.compat.proto import tensor_pb2
from tensorboard.compat.proto import types_pb2
from tensorboard.plugins.scalar import metadata as scalars_metadata
from tensorboard.plugins.graph import metadata as graphs_metadata
from tensorboard.summary import v1 as summary_v1
from tensorboard.uploader import logdir_loader
from tensorboard.uploader import upload_tracker
from tensorboard.uploader import util
from tensorboard.uploader.proto import server_info_pb2
import tensorflow as tf

from google.api_core import datetime_helpers
from google.cloud.aiplatform.tensorboard import uploader_utils
from google.cloud.aiplatform.tensorboard.plugins.tf_profiler import profile_uploader
import google.cloud.aiplatform.tensorboard.uploader as uploader_lib
from google.cloud import storage
from google.cloud.aiplatform.compat.services import tensorboard_service_client_v1beta1
from google.cloud.aiplatform_v1beta1.services.tensorboard_service.transports import (
    grpc as transports_grpc,
)
from google.cloud.aiplatform.compat.types import (
    tensorboard_data_v1beta1 as tensorboard_data,
)
from google.cloud.aiplatform.compat.types import (
    tensorboard_experiment_v1beta1 as tensorboard_experiment_type,
)
from google.cloud.aiplatform.compat.types import (
    tensorboard_run_v1beta1 as tensorboard_run_type,
)
from google.cloud.aiplatform.compat.types import (
    tensorboard_time_series_v1beta1 as tensorboard_time_series_type,
)
from google.protobuf import timestamp_pb2
from google.protobuf import message

data_compat = uploader_lib.event_file_loader.data_compat
dataclass_compat = uploader_lib.event_file_loader.dataclass_compat
scalar_v2_pb = summary_v1._scalar_summary.scalar_pb
image_pb = summary_v1._image_summary.pb

_SCALARS_HISTOGRAMS_AND_GRAPHS = frozenset(
    (scalars_metadata.PLUGIN_NAME, graphs_metadata.PLUGIN_NAME,)
)

# Sentinel for `_create_*` helpers, for arguments for which we want to
# supply a default other than the `None` used by the code under test.
_USE_DEFAULT = object()

_TEST_EXPERIMENT_NAME = "test-experiment"
_TEST_TENSORBOARD_RESOURCE_NAME = (
    "projects/test_project/locations/us-central1/tensorboards/test_tensorboard"
)
_TEST_LOG_DIR_NAME = "/logs/foo"
_TEST_RUN_NAME = "test-run"
_TEST_ONE_PLATFORM_EXPERIMENT_NAME = "{}/experiments/{}".format(
    _TEST_TENSORBOARD_RESOURCE_NAME, _TEST_EXPERIMENT_NAME
)
_TEST_ONE_PLATFORM_RUN_NAME = "{}/runs/{}".format(
    _TEST_ONE_PLATFORM_EXPERIMENT_NAME, _TEST_RUN_NAME
)
_TEST_TIME_SERIES_NAME = "test-time-series"
_TEST_ONE_PLATFORM_TIME_SERIES_NAME = "{}/timeSeries/{}".format(
    _TEST_ONE_PLATFORM_RUN_NAME, _TEST_TIME_SERIES_NAME
)
_TEST_BLOB_STORAGE_FOLDER = "test_folder"


def _create_example_graph_bytes(large_attr_size):
    graph_def = graph_pb2.GraphDef()
    graph_def.node.add(name="alice", op="Person")
    graph_def.node.add(name="bob", op="Person")

    graph_def.node[1].attr["small"].s = b"small_attr_value"
    graph_def.node[1].attr["large"].s = b"l" * large_attr_size
    graph_def.node.add(name="friendship", op="Friendship", input=["alice", "bob"])
    return graph_def.SerializeToString()


class AbortUploadError(Exception):
    """Exception used in testing to abort the upload process."""


def _create_mock_client():
    # Create a stub instance (using a test channel) in order to derive a mock
    # from it with autospec enabled. Mocking TensorBoardWriterServiceStub itself
    # doesn't work with autospec because grpc constructs stubs via metaclassing.
    def create_experiment_response(
        tensorboard_experiment_id=None,
        tensorboard_experiment=None,  # pylint: disable=unused-argument
        parent=None,
    ):  # pylint: disable=unused-argument
        return tensorboard_experiment_type.TensorboardExperiment(
            name=tensorboard_experiment_id
        )

    def create_run_response(
        tensorboard_run=None,  # pylint: disable=unused-argument
        tensorboard_run_id=None,
        parent=None,
    ):  # pylint: disable=unused-argument
        return tensorboard_run_type.TensorboardRun(name=tensorboard_run_id)

    def create_tensorboard_time_series(
        tensorboard_time_series=None, parent=None
    ):  # pylint: disable=unused-argument
        return tensorboard_time_series_type.TensorboardTimeSeries(
            name=tensorboard_time_series.display_name,
            display_name=tensorboard_time_series.display_name,
        )

    test_channel = grpc_testing.channel(
        service_descriptors=[], time=grpc_testing.strict_real_time()
    )
    mock_client = mock.Mock(
        spec=tensorboard_service_client_v1beta1.TensorboardServiceClient(
            transport=transports_grpc.TensorboardServiceGrpcTransport(
                channel=test_channel
            )
        )
    )
    mock_client.create_tensorboard_experiment.side_effect = create_experiment_response
    mock_client.create_tensorboard_run.side_effect = create_run_response
    mock_client.create_tensorboard_time_series.side_effect = (
        create_tensorboard_time_series
    )
    return mock_client


def _create_uploader(
    writer_client=_USE_DEFAULT,
    logdir=None,
    max_scalar_request_size=_USE_DEFAULT,
    max_tensor_request_size=_USE_DEFAULT,
    max_tensor_point_size=_USE_DEFAULT,
    max_blob_request_size=_USE_DEFAULT,
    max_blob_size=_USE_DEFAULT,
    logdir_poll_rate_limiter=_USE_DEFAULT,
    rpc_rate_limiter=_USE_DEFAULT,
    experiment_name=_TEST_EXPERIMENT_NAME,
    tensorboard_resource_name=_TEST_TENSORBOARD_RESOURCE_NAME,
    blob_storage_bucket=None,
    blob_storage_folder=_TEST_BLOB_STORAGE_FOLDER,
    description=None,
    verbosity=0,  # Use 0 to minimize littering the test output.
    one_shot=None,
    allowed_plugins=_SCALARS_HISTOGRAMS_AND_GRAPHS,
):
    if writer_client is _USE_DEFAULT:
        writer_client = _create_mock_client()
    if max_scalar_request_size is _USE_DEFAULT:
        max_scalar_request_size = 128000
    if max_tensor_request_size is _USE_DEFAULT:
        max_tensor_request_size = 512000
    if max_blob_request_size is _USE_DEFAULT:
        max_blob_request_size = 128000
    if max_blob_size is _USE_DEFAULT:
        max_blob_size = 12345
    if max_tensor_point_size is _USE_DEFAULT:
        max_tensor_point_size = 16000
    if logdir_poll_rate_limiter is _USE_DEFAULT:
        logdir_poll_rate_limiter = util.RateLimiter(0)
    if rpc_rate_limiter is _USE_DEFAULT:
        rpc_rate_limiter = util.RateLimiter(0)

    upload_limits = server_info_pb2.UploadLimits(
        max_scalar_request_size=max_scalar_request_size,
        max_tensor_request_size=max_tensor_request_size,
        max_tensor_point_size=max_tensor_point_size,
        max_blob_request_size=max_blob_request_size,
        max_blob_size=max_blob_size,
    )

    return uploader_lib.TensorBoardUploader(
        experiment_name=experiment_name,
        tensorboard_resource_name=tensorboard_resource_name,
        writer_client=writer_client,
        logdir=logdir,
        allowed_plugins=allowed_plugins,
        upload_limits=upload_limits,
        blob_storage_bucket=blob_storage_bucket,
        blob_storage_folder=blob_storage_folder,
        logdir_poll_rate_limiter=logdir_poll_rate_limiter,
        rpc_rate_limiter=rpc_rate_limiter,
        description=description,
        verbosity=verbosity,
        one_shot=one_shot,
    )


<<<<<<< HEAD
def _create_profile_dispatcher(
    experiment_resource_name, api=None, allowed_plugins=_USE_DEFAULT
=======
def _create_dispatcher(
    experiment_resource_name,
    api=None,
    allowed_plugins=_USE_DEFAULT,
    additional_senders={},
>>>>>>> 18e4be05
):
    additional_senders = {}
    additional_senders["profile"] = profile_uploader.ProfileRequestSender(
        experiment_resource_name=experiment_resource_name,
        api=api,
        upload_limits=upload_limits,
        blob_rpc_rate_limiter=blob_rpc_rate_limiter,
        blob_storage_bucket=_create_mock_blob_storage(),
        source_bucket=_create_mock_blob_storage(),
        blob_storage_folder=None,
        tracker=upload_tracker.UploadTracker(verbosity=0),
        logdir=logdir,
        run_resource_manager=run_resource_manager,
    )

    return _create_dispatcher(
        experiment_resource_name=experiment_resource_name,
        api=api,
        allowed_plugins=allowed_plugins,
        additional_senders=additional_senders,
    )


def _create_dispatcher(
    experiment_resource_name,
    api=None,
    allowed_plugins=_USE_DEFAULT,
    additional_senders=None,
):
    if api is _USE_DEFAULT:
        api = _create_mock_client()
    if allowed_plugins is _USE_DEFAULT:
        allowed_plugins = _SCALARS_HISTOGRAMS_AND_GRAPHS

    upload_limits = server_info_pb2.UploadLimits(
        max_scalar_request_size=128000,
        max_tensor_request_size=128000,
        max_tensor_point_size=52000,
        max_blob_request_size=128000,
    )

    rpc_rate_limiter = util.RateLimiter(0)
    tensor_rpc_rate_limiter = util.RateLimiter(0)
    blob_rpc_rate_limiter = util.RateLimiter(0)

<<<<<<< HEAD
    if additional_senders is None:
        additional_senders = {}

    run_resource_manager = uploader_utils.RunResourceManager(
        api=api, experiment_resource_name=experiment_resource_name,
    )

=======
>>>>>>> 18e4be05
    request_sender = uploader_lib._BatchedRequestSender(
        experiment_resource_name=experiment_resource_name,
        api=api,
        allowed_plugins=allowed_plugins,
        upload_limits=upload_limits,
        rpc_rate_limiter=rpc_rate_limiter,
        tensor_rpc_rate_limiter=tensor_rpc_rate_limiter,
        blob_rpc_rate_limiter=blob_rpc_rate_limiter,
        blob_storage_bucket=None,
        blob_storage_folder=None,
        tracker=upload_tracker.UploadTracker(verbosity=0),
        run_resource_manager=run_resource_manager,
    )

    return uploader_lib._Dispatcher(
        request_sender=request_sender, additional_senders=additional_senders,
    )

    return uploader_lib._Dispatcher(
        request_sender=request_sender, additional_senders=additional_senders,
    )


def _create_scalar_request_sender(
    run_resource_id, api=_USE_DEFAULT, max_request_size=_USE_DEFAULT
):
    if api is _USE_DEFAULT:
        api = _create_mock_client()
    if max_request_size is _USE_DEFAULT:
        max_request_size = 128000
    return uploader_lib._ScalarBatchedRequestSender(
        run_resource_id=run_resource_id,
        api=api,
        rpc_rate_limiter=util.RateLimiter(0),
        max_request_size=max_request_size,
        tracker=upload_tracker.UploadTracker(verbosity=0),
    )


def _scalar_event(tag, value):
    return event_pb2.Event(summary=scalar_v2_pb(tag, value))


def _create_file_request_sender(
    run_resource_id,
    api=_USE_DEFAULT,
    max_blob_request_size=_USE_DEFAULT,
    max_blob_size=_USE_DEFAULT,
    blob_storage_folder=None,
    blob_storage_bucket=_USE_DEFAULT,
    source_bucket=_USE_DEFAULT,
):
    if api is _USE_DEFAULT:
        api = _create_mock_client()
    if max_blob_request_size is _USE_DEFAULT:
        max_blob_request_size = 128000
    if blob_storage_bucket is _USE_DEFAULT:
        blob_storage_bucket = _create_mock_blob_storage()
    if source_bucket is _USE_DEFAULT:
        source_bucket = _create_mock_blob_storage()
    if max_blob_size is _USE_DEFAULT:
        max_blob_size = 128000
    return profile_uploader._FileRequestSender(
        run_resource_id=run_resource_id,
        api=api,
        rpc_rate_limiter=util.RateLimiter(0),
        max_blob_request_size=max_blob_request_size,
        max_blob_size=max_blob_size,
        blob_storage_bucket=blob_storage_bucket,
        blob_storage_folder=blob_storage_folder,
        source_bucket=source_bucket,
        tracker=upload_tracker.UploadTracker(verbosity=0),
    )


def _grpc_error(code, details):
    # Monkey patch insertion for the methods a real grpc.RpcError would have.
    error = grpc.RpcError("RPC error %r: %s" % (code, details))
    error.code = lambda: code
    error.details = lambda: details
    return error


def _timestamp_pb(nanos):
    result = timestamp_pb2.Timestamp()
    result.FromNanoseconds(nanos)
    return result


class FileWriter(tf.compat.v1.summary.FileWriter):
    """FileWriter for test.

    TensorFlow FileWriter uses TensorFlow's Protobuf Python binding
    which is largely discouraged in TensorBoard. We do not want a
    TB.Writer but require one for testing in integrational style
    (writing out event files and use the real event readers).
    """

    def __init__(self, *args, **kwargs):
        # Briefly enter graph mode context so this testing FileWriter can be
        # created from an eager mode context without triggering a usage error.
        with tf.compat.v1.Graph().as_default():
            super(FileWriter, self).__init__(*args, **kwargs)

    def add_test_summary(self, tag, simple_value=1.0, step=None):
        """Convenience for writing a simple summary for a given tag."""
        value = summary_pb2.Summary.Value(tag=tag, simple_value=simple_value)
        summary = summary_pb2.Summary(value=[value])
        self.add_summary(summary, global_step=step)

    def add_test_tensor_summary(self, tag, tensor, step=None, value_metadata=None):
        """Convenience for writing a simple summary for a given tag."""
        value = summary_pb2.Summary.Value(
            tag=tag, tensor=tensor, metadata=value_metadata
        )
        summary = summary_pb2.Summary(value=[value])
        self.add_summary(summary, global_step=step)

    def add_event(self, event):
        if isinstance(event, event_pb2.Event):
            tf_event = tf.compat.v1.Event.FromString(event.SerializeToString())
        else:
            tf_event = event
            if not isinstance(event, bytes):
                logging.error(
                    "Added TensorFlow event proto. "
                    "Please prefer TensorBoard copy of the proto"
                )
        super(FileWriter, self).add_event(tf_event)

    def add_summary(self, summary, global_step=None):
        if isinstance(summary, summary_pb2.Summary):
            tf_summary = tf.compat.v1.Summary.FromString(summary.SerializeToString())
        else:
            tf_summary = summary
            if not isinstance(summary, bytes):
                logging.error(
                    "Added TensorFlow summary proto. "
                    "Please prefer TensorBoard copy of the proto"
                )
        super(FileWriter, self).add_summary(tf_summary, global_step)

    def add_session_log(self, session_log, global_step=None):
        if isinstance(session_log, event_pb2.SessionLog):
            tf_session_log = tf.compat.v1.SessionLog.FromString(
                session_log.SerializeToString()
            )
        else:
            tf_session_log = session_log
            if not isinstance(session_log, bytes):
                logging.error(
                    "Added TensorFlow session_log proto. "
                    "Please prefer TensorBoard copy of the proto"
                )
        super(FileWriter, self).add_session_log(tf_session_log, global_step)

    def add_graph(self, graph, global_step=None, graph_def=None):
        if isinstance(graph_def, graph_pb2.GraphDef):
            tf_graph_def = tf.compat.v1.GraphDef.FromString(
                graph_def.SerializeToString()
            )
        else:
            tf_graph_def = graph_def

        super(FileWriter, self).add_graph(
            graph, global_step=global_step, graph_def=tf_graph_def
        )

    def add_meta_graph(self, meta_graph_def, global_step=None):
        if isinstance(meta_graph_def, meta_graph_pb2.MetaGraphDef):
            tf_meta_graph_def = tf.compat.v1.MetaGraphDef.FromString(
                meta_graph_def.SerializeToString()
            )
        else:
            tf_meta_graph_def = meta_graph_def

        super(FileWriter, self).add_meta_graph(
            meta_graph_def=tf_meta_graph_def, global_step=global_step
        )


class TensorboardUploaderTest(tf.test.TestCase):
    def test_create_experiment(self):
        logdir = _TEST_LOG_DIR_NAME
        uploader = _create_uploader(_create_mock_client(), logdir)
        uploader.create_experiment()
        self.assertEqual(uploader._experiment.name, _TEST_EXPERIMENT_NAME)

    def test_create_experiment_with_name(self):
        logdir = _TEST_LOG_DIR_NAME
        mock_client = _create_mock_client()
        new_name = "This is the new name"
        uploader = _create_uploader(mock_client, logdir, experiment_name=new_name)
        uploader.create_experiment()
        mock_client.create_tensorboard_experiment.assert_called_once()
        call_args = mock_client.create_tensorboard_experiment.call_args
        self.assertEqual(
            call_args[1]["tensorboard_experiment"],
            tensorboard_experiment_type.TensorboardExperiment(),
        )
        self.assertEqual(call_args[1]["parent"], _TEST_TENSORBOARD_RESOURCE_NAME)
        self.assertEqual(call_args[1]["tensorboard_experiment_id"], new_name)

    def test_create_experiment_with_description(self):
        logdir = _TEST_LOG_DIR_NAME
        mock_client = _create_mock_client()
        new_description = """
        **description**"
        may have "strange" unicode chars 🌴 \\/<>
        """
        uploader = _create_uploader(mock_client, logdir, description=new_description)
        uploader.create_experiment()
        self.assertEqual(uploader._experiment_name, _TEST_EXPERIMENT_NAME)
        mock_client.create_tensorboard_experiment.assert_called_once()
        call_args = mock_client.create_tensorboard_experiment.call_args

        tb_experiment = tensorboard_experiment_type.TensorboardExperiment(
            description=new_description
        )

        expected_call_args = mock.call(
            parent=_TEST_TENSORBOARD_RESOURCE_NAME,
            tensorboard_experiment_id=_TEST_EXPERIMENT_NAME,
            tensorboard_experiment=tb_experiment,
        )

        self.assertEqual(expected_call_args, call_args)

    def test_create_experiment_with_all_metadata(self):
        logdir = _TEST_LOG_DIR_NAME
        mock_client = _create_mock_client()
        new_description = """
        **description**"
        may have "strange" unicode chars 🌴 \\/<>
        """
        new_name = "This is a cool name."
        uploader = _create_uploader(
            mock_client, logdir, experiment_name=new_name, description=new_description
        )
        uploader.create_experiment()
        self.assertEqual(uploader._experiment_name, new_name)
        mock_client.create_tensorboard_experiment.assert_called_once()
        call_args = mock_client.create_tensorboard_experiment.call_args

        tb_experiment = tensorboard_experiment_type.TensorboardExperiment(
            description=new_description
        )
        expected_call_args = mock.call(
            parent=_TEST_TENSORBOARD_RESOURCE_NAME,
            tensorboard_experiment_id=new_name,
            tensorboard_experiment=tb_experiment,
        )
        self.assertEqual(call_args, expected_call_args)

    def test_start_uploading_without_create_experiment_fails(self):
        mock_client = _create_mock_client()
        uploader = _create_uploader(mock_client, _TEST_LOG_DIR_NAME)
        with self.assertRaisesRegex(RuntimeError, "call create_experiment()"):
            uploader.start_uploading()

    def test_start_uploading_scalars(self):
        mock_client = _create_mock_client()
        mock_rate_limiter = mock.create_autospec(util.RateLimiter)
        mock_tensor_rate_limiter = mock.create_autospec(util.RateLimiter)
        mock_blob_rate_limiter = mock.create_autospec(util.RateLimiter)
        mock_tracker = mock.MagicMock()
        with mock.patch.object(
            upload_tracker, "UploadTracker", return_value=mock_tracker
        ):
            uploader = _create_uploader(
                writer_client=mock_client,
                logdir=_TEST_LOG_DIR_NAME,
                # Send each Event below in a separate WriteScalarRequest
                max_scalar_request_size=100,
                rpc_rate_limiter=mock_rate_limiter,
                verbosity=1,  # In order to test the upload tracker.
            )
            uploader.create_experiment()

        mock_logdir_loader = mock.create_autospec(logdir_loader.LogdirLoader)
        mock_logdir_loader.get_run_events.side_effect = [
            {
                "run 1": _apply_compat(
                    [_scalar_event("1.1", 5.0), _scalar_event("1.2", 5.0)]
                ),
                "run 2": _apply_compat(
                    [_scalar_event("2.1", 5.0), _scalar_event("2.2", 5.0)]
                ),
            },
            {
                "run 3": _apply_compat(
                    [_scalar_event("3.1", 5.0), _scalar_event("3.2", 5.0)]
                ),
                "run 4": _apply_compat(
                    [_scalar_event("4.1", 5.0), _scalar_event("4.2", 5.0)]
                ),
                "run 5": _apply_compat(
                    [_scalar_event("5.1", 5.0), _scalar_event("5.2", 5.0)]
                ),
            },
            AbortUploadError,
        ]

        with mock.patch.object(
            uploader, "_logdir_loader", mock_logdir_loader
        ), self.assertRaises(AbortUploadError):
            uploader.start_uploading()
        self.assertEqual(10, mock_client.write_tensorboard_run_data.call_count)
        self.assertEqual(10, mock_rate_limiter.tick.call_count)
        self.assertEqual(0, mock_tensor_rate_limiter.tick.call_count)
        self.assertEqual(0, mock_blob_rate_limiter.tick.call_count)

        # Check upload tracker calls.
        self.assertEqual(mock_tracker.send_tracker.call_count, 2)
        self.assertEqual(mock_tracker.scalars_tracker.call_count, 10)
        self.assertLen(mock_tracker.scalars_tracker.call_args[0], 1)
        self.assertEqual(mock_tracker.tensors_tracker.call_count, 0)
        self.assertEqual(mock_tracker.blob_tracker.call_count, 0)

    def test_start_uploading_scalars_one_shot(self):
        """Check that one-shot uploading stops without AbortUploadError."""
        mock_client = _create_mock_client()
        mock_rate_limiter = mock.create_autospec(util.RateLimiter)
        mock_tracker = mock.MagicMock()
        with mock.patch.object(
            upload_tracker, "UploadTracker", return_value=mock_tracker
        ):
            uploader = _create_uploader(
                writer_client=mock_client,
                logdir=_TEST_LOG_DIR_NAME,
                # Send each Event below in a separate WriteScalarRequest
                max_scalar_request_size=100,
                rpc_rate_limiter=mock_rate_limiter,
                verbosity=1,  # In order to test the upload tracker.
                one_shot=True,
            )
            uploader.create_experiment()

        mock_logdir_loader = mock.create_autospec(logdir_loader.LogdirLoader)
        mock_logdir_loader.get_run_events.side_effect = [
            {
                "run 1": _apply_compat(
                    [_scalar_event("1.1", 5.0), _scalar_event("1.2", 5.0)]
                ),
                "run 2": _apply_compat(
                    [_scalar_event("2.1", 5.0), _scalar_event("2.2", 5.0)]
                ),
            },
            # Note the lack of AbortUploadError here.
        ]

        with mock.patch.object(uploader, "_logdir_loader", mock_logdir_loader):
            uploader.start_uploading()

        self.assertEqual(4, mock_client.write_tensorboard_run_data.call_count)
        self.assertEqual(4, mock_rate_limiter.tick.call_count)

        # Check upload tracker calls.
        self.assertEqual(mock_tracker.send_tracker.call_count, 1)
        self.assertEqual(mock_tracker.scalars_tracker.call_count, 4)
        self.assertLen(mock_tracker.scalars_tracker.call_args[0], 1)
        self.assertEqual(mock_tracker.tensors_tracker.call_count, 0)
        self.assertEqual(mock_tracker.blob_tracker.call_count, 0)

    def test_upload_empty_logdir(self):
        logdir = self.get_temp_dir()
        mock_client = _create_mock_client()
        uploader = _create_uploader(mock_client, logdir)
        uploader.create_experiment()
        uploader._upload_once()
        mock_client.write_tensorboard_run_data.assert_not_called()

    def test_upload_polls_slowly_once_done(self):
        class SuccessError(Exception):
            pass

        mock_rate_limiter = mock.create_autospec(util.RateLimiter)
        upload_call_count_box = [0]

        def mock_upload_once():
            upload_call_count_box[0] += 1
            tick_count = mock_rate_limiter.tick.call_count
            self.assertEqual(tick_count, upload_call_count_box[0])
            if tick_count >= 3:
                raise SuccessError()

        uploader = _create_uploader(
            logdir=self.get_temp_dir(), logdir_poll_rate_limiter=mock_rate_limiter,
        )
        uploader._upload_once = mock_upload_once

        uploader.create_experiment()
        with self.assertRaises(SuccessError):
            uploader.start_uploading()

    def test_upload_swallows_rpc_failure(self):
        logdir = self.get_temp_dir()
        with FileWriter(logdir) as writer:
            writer.add_test_summary("foo")
        mock_client = _create_mock_client()
        uploader = _create_uploader(mock_client, logdir)
        uploader.create_experiment()
        error = _grpc_error(grpc.StatusCode.INTERNAL, "Failure")
        mock_client.write_tensorboard_run_data.side_effect = error
        uploader._upload_once()
        mock_client.write_tensorboard_run_data.assert_called_once()

    def test_upload_full_logdir(self):
        logdir = self.get_temp_dir()
        mock_client = _create_mock_client()
        uploader = _create_uploader(mock_client, logdir)
        uploader.create_experiment()

        # Convenience helpers for constructing expected requests.
        data = tensorboard_data.TimeSeriesData
        point = tensorboard_data.TimeSeriesDataPoint
        scalar = tensorboard_data.Scalar

        # First round
        writer = FileWriter(logdir)
        metadata = summary_pb2.SummaryMetadata(
            plugin_data=summary_pb2.SummaryMetadata.PluginData(
                plugin_name="scalars", content=b"12345"
            ),
            data_class=summary_pb2.DATA_CLASS_SCALAR,
        )
        writer.add_test_summary("foo", simple_value=5.0, step=1)
        writer.add_test_summary("foo", simple_value=6.0, step=2)
        writer.add_test_summary("foo", simple_value=7.0, step=3)
        writer.add_test_tensor_summary(
            "bar",
            tensor=tensor_pb2.TensorProto(dtype=types_pb2.DT_FLOAT, float_val=[8.0]),
            step=3,
            value_metadata=metadata,
        )
        writer.flush()
        writer_a = FileWriter(os.path.join(logdir, "a"))
        writer_a.add_test_summary("qux", simple_value=9.0, step=2)
        writer_a.flush()
        uploader._upload_once()
        self.assertEqual(3, mock_client.create_tensorboard_time_series.call_count)
        call_args_list = mock_client.create_tensorboard_time_series.call_args_list
        request = call_args_list[1][1]["tensorboard_time_series"]
        self.assertEqual("scalars", request.plugin_name)
        self.assertEqual(b"12345", request.plugin_data)

        self.assertEqual(2, mock_client.write_tensorboard_run_data.call_count)
        call_args_list = mock_client.write_tensorboard_run_data.call_args_list
        request1, request2 = (
            call_args_list[0][1]["time_series_data"],
            call_args_list[1][1]["time_series_data"],
        )
        _clear_wall_times(request1)
        _clear_wall_times(request2)

        expected_request1 = [
            data(
                tensorboard_time_series_id="foo",
                value_type=tensorboard_time_series_type.TensorboardTimeSeries.ValueType.SCALAR,
                values=[
                    point(step=1, scalar=scalar(value=5.0)),
                    point(step=2, scalar=scalar(value=6.0)),
                    point(step=3, scalar=scalar(value=7.0)),
                ],
            ),
            data(
                tensorboard_time_series_id="bar",
                value_type=tensorboard_time_series_type.TensorboardTimeSeries.ValueType.SCALAR,
                values=[point(step=3, scalar=scalar(value=8.0))],
            ),
        ]
        expected_request2 = [
            data(
                tensorboard_time_series_id="qux",
                value_type=tensorboard_time_series_type.TensorboardTimeSeries.ValueType.SCALAR,
                values=[point(step=2, scalar=scalar(value=9.0))],
            )
        ]
        self.assertProtoEquals(expected_request1[0], request1[0])
        self.assertProtoEquals(expected_request1[1], request1[1])
        self.assertProtoEquals(expected_request2[0], request2[0])

        mock_client.write_tensorboard_run_data.reset_mock()

        # Second round
        writer.add_test_summary("foo", simple_value=10.0, step=5)
        writer.add_test_summary("baz", simple_value=11.0, step=1)
        writer.flush()
        writer_b = FileWriter(os.path.join(logdir, "b"))
        writer_b.add_test_summary("xyz", simple_value=12.0, step=1)
        writer_b.flush()
        uploader._upload_once()
        self.assertEqual(2, mock_client.write_tensorboard_run_data.call_count)
        call_args_list = mock_client.write_tensorboard_run_data.call_args_list
        request3, request4 = (
            call_args_list[0][1]["time_series_data"],
            call_args_list[1][1]["time_series_data"],
        )
        _clear_wall_times(request3)
        _clear_wall_times(request4)
        expected_request3 = [
            data(
                tensorboard_time_series_id="foo",
                value_type=tensorboard_time_series_type.TensorboardTimeSeries.ValueType.SCALAR,
                values=[point(step=5, scalar=scalar(value=10.0))],
            ),
            data(
                tensorboard_time_series_id="baz",
                value_type=tensorboard_time_series_type.TensorboardTimeSeries.ValueType.SCALAR,
                values=[point(step=1, scalar=scalar(value=11.0))],
            ),
        ]
        expected_request4 = [
            data(
                tensorboard_time_series_id="xyz",
                value_type=tensorboard_time_series_type.TensorboardTimeSeries.ValueType.SCALAR,
                values=[point(step=1, scalar=scalar(value=12.0))],
            )
        ]
        self.assertProtoEquals(expected_request3[0], request3[0])
        self.assertProtoEquals(expected_request3[1], request3[1])
        self.assertProtoEquals(expected_request4[0], request4[0])
        mock_client.write_tensorboard_run_data.reset_mock()

        # Empty third round
        uploader._upload_once()
        mock_client.write_tensorboard_run_data.assert_not_called()

    def test_verbosity_zero_creates_upload_tracker_with_verbosity_zero(self):
        mock_client = _create_mock_client()
        mock_tracker = mock.MagicMock()
        with mock.patch.object(
            upload_tracker, "UploadTracker", return_value=mock_tracker
        ) as mock_constructor:
            uploader = _create_uploader(
                mock_client,
                _TEST_LOG_DIR_NAME,
                verbosity=0,  # Explicitly set verbosity to 0.
            )
            uploader.create_experiment()

        mock_logdir_loader = mock.create_autospec(logdir_loader.LogdirLoader)
        mock_logdir_loader.get_run_events.side_effect = [
            {
                "run 1": _apply_compat(
                    [_scalar_event("1.1", 5.0), _scalar_event("1.2", 5.0)]
                ),
            },
            AbortUploadError,
        ]

        with mock.patch.object(
            uploader, "_logdir_loader", mock_logdir_loader
        ), self.assertRaises(AbortUploadError):
            uploader.start_uploading()

        self.assertEqual(mock_constructor.call_count, 1)
        self.assertEqual(mock_constructor.call_args[1], {"verbosity": 0})
        self.assertEqual(mock_tracker.scalars_tracker.call_count, 1)

    def test_start_uploading_graphs(self):
        mock_client = _create_mock_client()
        mock_rate_limiter = mock.create_autospec(util.RateLimiter)
        mock_bucket = mock.create_autospec(storage.Bucket)
        mock_blob = mock.create_autospec(storage.Blob)
        mock_bucket.blob.return_value = mock_blob
        mock_tracker = mock.MagicMock()

        def create_time_series(tensorboard_time_series, parent=None):
            return tensorboard_time_series_type.TensorboardTimeSeries(
                name=_TEST_ONE_PLATFORM_TIME_SERIES_NAME,
                display_name=tensorboard_time_series.display_name,
            )

        mock_client.create_tensorboard_time_series.side_effect = create_time_series
        with mock.patch.object(
            upload_tracker, "UploadTracker", return_value=mock_tracker
        ):
            uploader = _create_uploader(
                writer_client=mock_client,
                logdir=_TEST_LOG_DIR_NAME,
                max_blob_request_size=1000,
                rpc_rate_limiter=mock_rate_limiter,
                blob_storage_bucket=mock_bucket,
                verbosity=1,  # In order to test tracker.
            )
            uploader.create_experiment()

        # Of course a real Event stream will never produce the same Event twice,
        # but is this test context it's fine to reuse this one.
        graph_event = event_pb2.Event(graph_def=_create_example_graph_bytes(950))
        expected_graph_def = graph_pb2.GraphDef.FromString(graph_event.graph_def)
        mock_logdir_loader = mock.create_autospec(logdir_loader.LogdirLoader)
        mock_logdir_loader.get_run_events.side_effect = [
            {
                "run 1": _apply_compat([graph_event, graph_event]),
                "run 2": _apply_compat([graph_event, graph_event]),
            },
            {
                "run 3": _apply_compat([graph_event, graph_event]),
                "run 4": _apply_compat([graph_event, graph_event]),
                "run 5": _apply_compat([graph_event, graph_event]),
            },
            AbortUploadError,
        ]

        with mock.patch.object(
            uploader, "_logdir_loader", mock_logdir_loader
        ), self.assertRaises(AbortUploadError):
            uploader.start_uploading()

        self.assertEqual(1, mock_client.create_tensorboard_experiment.call_count)
        self.assertEqual(10, mock_bucket.blob.call_count)

        blob_ids = set()
        for call in mock_bucket.blob.call_args_list:
            request = call[0][0]
            m = re.match(
                "test_folder/tensorboard-.*/test-experiment/.*/{}/(.*)".format(
                    _TEST_TIME_SERIES_NAME
                ),
                request,
            )
            self.assertIsNotNone(m)
            blob_ids.add(m[1])

        for call in mock_blob.upload_from_string.call_args_list:
            request = call[0][0]
            actual_graph_def = graph_pb2.GraphDef.FromString(request)
            self.assertProtoEquals(expected_graph_def, actual_graph_def)

        for call in mock_client.write_tensorboard_run_data.call_args_list:
            kargs = call[1]
            time_series_data = kargs["time_series_data"]
            self.assertEqual(len(time_series_data), 1)
            self.assertEqual(
                time_series_data[0].tensorboard_time_series_id, _TEST_TIME_SERIES_NAME
            )
            self.assertEqual(len(time_series_data[0].values), 2)
            blobs = time_series_data[0].values[0].blobs.values
            self.assertEqual(len(blobs), 1)
            self.assertIn(blobs[0].id, blob_ids)

        # Check upload tracker calls.
        self.assertEqual(mock_tracker.send_tracker.call_count, 2)
        self.assertEqual(mock_tracker.scalars_tracker.call_count, 0)
        self.assertEqual(mock_tracker.tensors_tracker.call_count, 0)
        self.assertEqual(mock_tracker.blob_tracker.call_count, 15)

    def test_filter_graphs(self):
        # Three graphs: one short, one long, one corrupt.
        bytes_0 = _create_example_graph_bytes(123)
        bytes_1 = _create_example_graph_bytes(9999)
        # invalid (truncated) proto: length-delimited field 1 (0x0a) of
        # length 0x7f specified, but only len("bogus") = 5 bytes given
        # <https://developers.google.com/protocol-buffers/docs/encoding>
        bytes_2 = b"\x0a\x7fbogus"

        logdir = self.get_temp_dir()
        for (i, b) in enumerate([bytes_0, bytes_1, bytes_2]):
            run_dir = os.path.join(logdir, "run_%04d" % i)
            event = event_pb2.Event(step=0, wall_time=123 * i, graph_def=b)
            with FileWriter(run_dir) as writer:
                writer.add_event(event)

        limiter = mock.create_autospec(util.RateLimiter)
        limiter.tick.side_effect = [None, AbortUploadError]
        mock_bucket = mock.create_autospec(storage.Bucket)
        mock_blob = mock.create_autospec(storage.Blob)
        mock_bucket.blob.return_value = mock_blob
        mock_client = _create_mock_client()

        def create_time_series(tensorboard_time_series, parent=None):
            return tensorboard_time_series_type.TensorboardTimeSeries(
                name=_TEST_ONE_PLATFORM_TIME_SERIES_NAME,
                display_name=tensorboard_time_series.display_name,
            )

        mock_client.create_tensorboard_time_series.side_effect = create_time_series
        uploader = _create_uploader(
            mock_client,
            logdir,
            logdir_poll_rate_limiter=limiter,
            blob_storage_bucket=mock_bucket,
        )
        uploader.create_experiment()

        with self.assertRaises(AbortUploadError):
            uploader.start_uploading()

        actual_blobs = []
        for call in mock_blob.upload_from_string.call_args_list:
            requests = call[0][0]
            actual_blobs.append(requests)

        actual_graph_defs = []
        for blob in actual_blobs:
            try:
                actual_graph_defs.append(graph_pb2.GraphDef.FromString(blob))
            except message.DecodeError:
                actual_graph_defs.append(None)

        with self.subTest("graphs with small attr values should be unchanged"):
            expected_graph_def_0 = graph_pb2.GraphDef.FromString(bytes_0)
            self.assertEqual(actual_graph_defs[0], expected_graph_def_0)

        with self.subTest("large attr values should be filtered out"):
            expected_graph_def_1 = graph_pb2.GraphDef.FromString(bytes_1)
            del expected_graph_def_1.node[1].attr["large"]
            expected_graph_def_1.node[1].attr["_too_large_attrs"].list.s.append(
                b"large"
            )
            self.assertEqual(actual_graph_defs[1], expected_graph_def_1)

        with self.subTest("corrupt graphs should be skipped"):
            self.assertLen(actual_blobs, 2)

    def test_add_profile_plugin(self):
        uploader = _create_uploader(
            _create_mock_client(),
            _TEST_LOG_DIR_NAME,
            one_shot=True,
            allowed_plugins=frozenset(("profile",)),
        )
        uploader.create_experiment()
        self.assertIn("profile", uploader._dispatcher._additional_senders)


class BatchedRequestSenderTest(tf.test.TestCase):
    def _populate_run_from_events(
        self, n_scalar_events, events, allowed_plugins=_USE_DEFAULT
    ):
        mock_client = _create_mock_client()
        builder = _create_dispatcher(
            experiment_resource_name="123",
            api=mock_client,
            allowed_plugins=allowed_plugins,
        )
        builder.dispatch_requests({"": _apply_compat(events)})
        scalar_requests = mock_client.write_tensorboard_run_data.call_args_list
        if scalar_requests:
            self.assertLen(scalar_requests, 1)
            self.assertLen(scalar_requests[0][1]["time_series_data"], n_scalar_events)
        return scalar_requests

    def test_empty_events(self):
        call_args_list = self._populate_run_from_events(0, [])
        self.assertProtoEquals(call_args_list, [])

    def test_scalar_events(self):
        events = [
            event_pb2.Event(summary=scalar_v2_pb("scalar1", 5.0)),
            event_pb2.Event(summary=scalar_v2_pb("scalar2", 5.0)),
        ]
        call_args_lists = self._populate_run_from_events(2, events)
        scalar_tag_counts = _extract_tag_counts(call_args_lists)
        self.assertEqual(scalar_tag_counts, {"scalar1": 1, "scalar2": 1})

    def test_skips_non_scalar_events(self):
        events = [
            event_pb2.Event(summary=scalar_v2_pb("scalar1", 5.0)),
            event_pb2.Event(file_version="brain.Event:2"),
        ]
        call_args_list = self._populate_run_from_events(1, events)
        scalar_tag_counts = _extract_tag_counts(call_args_list)
        self.assertEqual(scalar_tag_counts, {"scalar1": 1})

    def test_skips_non_scalar_events_in_scalar_time_series(self):
        events = [
            event_pb2.Event(file_version="brain.Event:2"),
            event_pb2.Event(summary=scalar_v2_pb("scalar1", 5.0)),
            event_pb2.Event(summary=scalar_v2_pb("scalar2", 5.0)),
        ]
        call_args_list = self._populate_run_from_events(2, events)
        scalar_tag_counts = _extract_tag_counts(call_args_list)
        self.assertEqual(scalar_tag_counts, {"scalar1": 1, "scalar2": 1})

    def test_skips_events_from_disallowed_plugins(self):
        event = event_pb2.Event(
            step=1, wall_time=123.456, summary=scalar_v2_pb("foo", 5.0)
        )
        call_args_lists = self._populate_run_from_events(
            0, [event], allowed_plugins=frozenset("not-scalars"),
        )
        self.assertEqual(call_args_lists, [])

    def test_remembers_first_metadata_in_time_series(self):
        scalar_1 = event_pb2.Event(summary=scalar_v2_pb("loss", 4.0))
        scalar_2 = event_pb2.Event(summary=scalar_v2_pb("loss", 3.0))
        scalar_2.summary.value[0].ClearField("metadata")
        events = [
            event_pb2.Event(file_version="brain.Event:2"),
            scalar_1,
            scalar_2,
        ]
        call_args_list = self._populate_run_from_events(1, events)
        scalar_tag_counts = _extract_tag_counts(call_args_list)
        self.assertEqual(scalar_tag_counts, {"loss": 2})

    def test_expands_multiple_values_in_event(self):
        event = event_pb2.Event(step=1, wall_time=123.456)
        event.summary.value.add(tag="foo", simple_value=1.0)
        event.summary.value.add(tag="foo", simple_value=2.0)
        event.summary.value.add(tag="foo", simple_value=3.0)
        call_args_list = self._populate_run_from_events(1, [event])

        time_series_data = tensorboard_data.TimeSeriesData(
            tensorboard_time_series_id="foo",
            value_type=tensorboard_time_series_type.TensorboardTimeSeries.ValueType.SCALAR,
            values=[
                tensorboard_data.TimeSeriesDataPoint(
                    step=1,
                    wall_time=_timestamp_pb(123456000000),
                    scalar=tensorboard_data.Scalar(value=1.0),
                ),
                tensorboard_data.TimeSeriesDataPoint(
                    step=1,
                    wall_time=_timestamp_pb(123456000000),
                    scalar=tensorboard_data.Scalar(value=2.0),
                ),
                tensorboard_data.TimeSeriesDataPoint(
                    step=1,
                    wall_time=_timestamp_pb(123456000000),
                    scalar=tensorboard_data.Scalar(value=3.0),
                ),
            ],
        )

        self.assertProtoEquals(
            time_series_data, call_args_list[0][1]["time_series_data"][0]
        )


class ScalarBatchedRequestSenderTest(tf.test.TestCase):
    def _add_events(self, sender, events):
        for event in events:
            for value in event.summary.value:
                sender.add_event(event, value, value.metadata)

    def _add_events_and_flush(self, events, expected_n_time_series):
        mock_client = _create_mock_client()
        sender = _create_scalar_request_sender(
            run_resource_id=_TEST_RUN_NAME, api=mock_client,
        )
        self._add_events(sender, events)
        sender.flush()

        requests = mock_client.write_tensorboard_run_data.call_args_list
        self.assertLen(requests, 1)
        self.assertLen(requests[0][1]["time_series_data"], expected_n_time_series)
        return requests[0]

    def test_aggregation_by_tag(self):
        def make_event(step, wall_time, tag, value):
            return event_pb2.Event(
                step=step, wall_time=wall_time, summary=scalar_v2_pb(tag, value),
            )

        events = [
            make_event(1, 1.0, "one", 11.0),
            make_event(1, 2.0, "two", 22.0),
            make_event(2, 3.0, "one", 33.0),
            make_event(2, 4.0, "two", 44.0),
            make_event(1, 5.0, "one", 55.0),  # Should preserve duplicate step=1.
            make_event(1, 6.0, "three", 66.0),
        ]
        call_args = self._add_events_and_flush(events, 3)
        ts_data = call_args[1]["time_series_data"]
        tag_data = {
            ts.tensorboard_time_series_id: [
                (
                    value.step,
                    value.wall_time.timestamp_pb().ToSeconds(),
                    value.scalar.value,
                )
                for value in ts.values
            ]
            for ts in ts_data
        }
        self.assertEqual(
            tag_data,
            {
                "one": [(1, 1.0, 11.0), (2, 3.0, 33.0), (1, 5.0, 55.0)],
                "two": [(1, 2.0, 22.0), (2, 4.0, 44.0)],
                "three": [(1, 6.0, 66.0)],
            },
        )

    def test_v1_summary(self):
        event = event_pb2.Event(step=1, wall_time=123.456)
        event.summary.value.add(tag="foo", simple_value=5.0)
        call_args = self._add_events_and_flush(_apply_compat([event]), 1)

        expected_call_args = mock.call(
            tensorboard_run=_TEST_RUN_NAME,
            time_series_data=[
                tensorboard_data.TimeSeriesData(
                    tensorboard_time_series_id="foo",
                    value_type=tensorboard_time_series_type.TensorboardTimeSeries.ValueType.SCALAR,
                    values=[
                        tensorboard_data.TimeSeriesDataPoint(
                            step=1,
                            wall_time=_timestamp_pb(123456000000),
                            scalar=tensorboard_data.Scalar(value=5.0),
                        )
                    ],
                )
            ],
        )
        self.assertEqual(expected_call_args, call_args)

    def test_v1_summary_tb_summary(self):
        tf_summary = summary_v1.scalar_pb("foo", 5.0)
        tb_summary = summary_pb2.Summary.FromString(tf_summary.SerializeToString())
        event = event_pb2.Event(step=1, wall_time=123.456, summary=tb_summary)
        call_args = self._add_events_and_flush(_apply_compat([event]), 1)

        expected_call_args = mock.call(
            tensorboard_run=_TEST_RUN_NAME,
            time_series_data=[
                tensorboard_data.TimeSeriesData(
                    tensorboard_time_series_id="scalar_summary",
                    value_type=tensorboard_time_series_type.TensorboardTimeSeries.ValueType.SCALAR,
                    values=[
                        tensorboard_data.TimeSeriesDataPoint(
                            step=1,
                            wall_time=_timestamp_pb(123456000000),
                            scalar=tensorboard_data.Scalar(value=5.0),
                        )
                    ],
                )
            ],
        )
        self.assertEqual(expected_call_args, call_args)

    def test_v2_summary(self):
        event = event_pb2.Event(
            step=1, wall_time=123.456, summary=scalar_v2_pb("foo", 5.0)
        )
        call_args = self._add_events_and_flush(_apply_compat([event]), 1)

        expected_call_args = mock.call(
            tensorboard_run=_TEST_RUN_NAME,
            time_series_data=[
                tensorboard_data.TimeSeriesData(
                    tensorboard_time_series_id="foo",
                    value_type=tensorboard_time_series_type.TensorboardTimeSeries.ValueType.SCALAR,
                    values=[
                        tensorboard_data.TimeSeriesDataPoint(
                            step=1,
                            wall_time=_timestamp_pb(123456000000),
                            scalar=tensorboard_data.Scalar(value=5.0),
                        )
                    ],
                )
            ],
        )

        self.assertEqual(expected_call_args, call_args)

    def test_propagates_experiment_deletion(self):
        event = event_pb2.Event(step=1)
        event.summary.value.add(tag="foo", simple_value=1.0)

        mock_client = _create_mock_client()
        sender = _create_scalar_request_sender("123", mock_client)
        self._add_events(sender, _apply_compat([event]))

        error = _grpc_error(grpc.StatusCode.NOT_FOUND, "nope")
        mock_client.write_tensorboard_run_data.side_effect = error
        with self.assertRaises(uploader_utils.ExperimentNotFoundError):
            sender.flush()

    def test_no_budget_for_base_request(self):
        mock_client = _create_mock_client()
        long_run_id = "A" * 12
        with self.assertRaises(uploader_lib._OutOfSpaceError) as cm:
            _create_scalar_request_sender(
                run_resource_id=long_run_id, api=mock_client, max_request_size=12,
            )
        self.assertEqual(str(cm.exception), "Byte budget too small for base request")

    def test_no_room_for_single_point(self):
        mock_client = _create_mock_client()
        event = event_pb2.Event(step=1, wall_time=123.456)
        event.summary.value.add(tag="foo", simple_value=1.0)
        sender = _create_scalar_request_sender("123", mock_client, max_request_size=12)
        with self.assertRaises(RuntimeError) as cm:
            self._add_events(sender, [event])
        self.assertEqual(str(cm.exception), "add_event failed despite flush")

    def test_break_at_run_boundary(self):
        mock_client = _create_mock_client()
        # Choose run name sizes such that one run fits in a 1024 byte request,
        # but not two.
        long_run_1 = "A" * 768
        long_run_2 = "B" * 768
        event_1 = event_pb2.Event(step=1)
        event_1.summary.value.add(tag="foo", simple_value=1.0)
        event_2 = event_pb2.Event(step=2)
        event_2.summary.value.add(tag="bar", simple_value=-2.0)

        sender_1 = _create_scalar_request_sender(
            long_run_1,
            mock_client,
            # Set a limit to request size
            max_request_size=1024,
        )

        sender_2 = _create_scalar_request_sender(
            long_run_2,
            mock_client,
            # Set a limit to request size
            max_request_size=1024,
        )
        self._add_events(sender_1, _apply_compat([event_1]))
        self._add_events(sender_2, _apply_compat([event_2]))
        sender_1.flush()
        sender_2.flush()
        call_args_list = mock_client.write_tensorboard_run_data.call_args_list

        for call_args in call_args_list:
            _clear_wall_times(call_args[1]["time_series_data"])

        # Expect two calls despite a single explicit call to flush().

        expected = [
            mock.call(
                tensorboard_run=long_run_1,
                time_series_data=[
                    tensorboard_data.TimeSeriesData(
                        tensorboard_time_series_id="foo",
                        value_type=tensorboard_time_series_type.TensorboardTimeSeries.ValueType.SCALAR,
                        values=[
                            tensorboard_data.TimeSeriesDataPoint(
                                step=1, scalar=tensorboard_data.Scalar(value=1.0)
                            )
                        ],
                    )
                ],
            ),
            mock.call(
                tensorboard_run=long_run_2,
                time_series_data=[
                    tensorboard_data.TimeSeriesData(
                        tensorboard_time_series_id="bar",
                        value_type=tensorboard_time_series_type.TensorboardTimeSeries.ValueType.SCALAR,
                        values=[
                            tensorboard_data.TimeSeriesDataPoint(
                                step=2, scalar=tensorboard_data.Scalar(value=-2.0)
                            )
                        ],
                    )
                ],
            ),
        ]

        self.assertEqual(expected[0], call_args_list[0])
        self.assertEqual(expected[1], call_args_list[1])

    def test_break_at_tag_boundary(self):
        mock_client = _create_mock_client()
        # Choose tag name sizes such that one tag fits in a 1024 byte request,
        # but not two. Note that tag names appear in both `Tag.name` and the
        # summary metadata.
        long_tag_1 = "a" * 384
        long_tag_2 = "b" * 384
        event = event_pb2.Event(step=1)
        event.summary.value.add(tag=long_tag_1, simple_value=1.0)
        event.summary.value.add(tag=long_tag_2, simple_value=2.0)

        sender = _create_scalar_request_sender(
            "train",
            mock_client,
            # Set a limit to request size
            max_request_size=1024,
        )
        self._add_events(sender, _apply_compat([event]))
        sender.flush()
        call_args_list = mock_client.write_tensorboard_run_data.call_args_list

        request1 = call_args_list[0][1]["time_series_data"]
        _clear_wall_times(request1)

        # Convenience helpers for constructing expected requests.
        data = tensorboard_data.TimeSeriesData
        point = tensorboard_data.TimeSeriesDataPoint
        scalar = tensorboard_data.Scalar

        expected_request1 = [
            data(
                tensorboard_time_series_id=long_tag_1,
                value_type=tensorboard_time_series_type.TensorboardTimeSeries.ValueType.SCALAR,
                values=[point(step=1, scalar=scalar(value=1.0))],
            ),
            data(
                tensorboard_time_series_id=long_tag_2,
                value_type=tensorboard_time_series_type.TensorboardTimeSeries.ValueType.SCALAR,
                values=[point(step=1, scalar=scalar(value=2.0))],
            ),
        ]
        self.assertProtoEquals(expected_request1[0], request1[0])
        self.assertProtoEquals(expected_request1[1], request1[1])

    def test_break_at_scalar_point_boundary(self):
        mock_client = _create_mock_client()
        point_count = 2000  # comfortably saturates a single 1024-byte request
        events = []
        for step in range(point_count):
            summary = scalar_v2_pb("loss", -2.0 * step)
            if step > 0:
                summary.value[0].ClearField("metadata")
            events.append(event_pb2.Event(summary=summary, step=step))

        sender = _create_scalar_request_sender(
            "train",
            mock_client,
            # Set a limit to request size
            max_request_size=1024,
        )
        self._add_events(sender, _apply_compat(events))
        sender.flush()
        call_args_list = mock_client.write_tensorboard_run_data.call_args_list

        for call_args in call_args_list:
            _clear_wall_times(call_args[1]["time_series_data"])

        self.assertGreater(len(call_args_list), 1)
        self.assertLess(len(call_args_list), point_count)
        # This is the observed number of requests when running the test. There
        # is no reasonable way to derive this value from just reading the code.
        # The number of requests does not have to be 37 to be correct but if it
        # changes it probably warrants some investigation or thought.
        self.assertEqual(37, len(call_args_list))

        total_points_in_result = 0
        for call_args in call_args_list:
            self.assertLen(call_args[1]["time_series_data"], 1)
            self.assertEqual(call_args[1]["tensorboard_run"], "train")
            time_series_data = call_args[1]["time_series_data"][0]
            self.assertEqual(time_series_data.tensorboard_time_series_id, "loss")
            for point in time_series_data.values:
                self.assertEqual(point.step, total_points_in_result)
                self.assertEqual(point.scalar.value, -2.0 * point.step)
                total_points_in_result += 1
        self.assertEqual(total_points_in_result, point_count)

    def test_prunes_tags_and_runs(self):
        mock_client = _create_mock_client()
        event_1 = event_pb2.Event(step=1)
        event_1.summary.value.add(tag="foo", simple_value=1.0)
        event_2 = event_pb2.Event(step=2)
        event_2.summary.value.add(tag="bar", simple_value=-2.0)

        add_point_call_count_box = [0]

        def mock_add_point(byte_budget_manager_self, point):
            # Simulate out-of-space error the first time that we try to store
            # the second point.
            add_point_call_count_box[0] += 1
            if add_point_call_count_box[0] == 2:
                raise uploader_lib._OutOfSpaceError()

        with mock.patch.object(
            uploader_lib._ByteBudgetManager, "add_point", mock_add_point,
        ):
            sender = _create_scalar_request_sender("123", mock_client)
            self._add_events(sender, _apply_compat([event_1]))
            self._add_events(sender, _apply_compat([event_2]))
            sender.flush()

        call_args_list = mock_client.write_tensorboard_run_data.call_args_list
        request1, request2 = (
            call_args_list[0][1]["time_series_data"],
            call_args_list[1][1]["time_series_data"],
        )
        _clear_wall_times(request1)
        _clear_wall_times(request2)

        # Convenience helpers for constructing expected requests.
        data = tensorboard_data.TimeSeriesData
        point = tensorboard_data.TimeSeriesDataPoint
        scalar = tensorboard_data.Scalar

        expected_request1 = [
            data(
                tensorboard_time_series_id="foo",
                value_type=tensorboard_time_series_type.TensorboardTimeSeries.ValueType.SCALAR,
                values=[point(step=1, scalar=scalar(value=1.0))],
            )
        ]

        expected_request2 = [
            data(
                tensorboard_time_series_id="bar",
                value_type=tensorboard_time_series_type.TensorboardTimeSeries.ValueType.SCALAR,
                values=[point(step=2, scalar=scalar(value=-2.0))],
            )
        ]
        self.assertProtoEquals(expected_request1[0], request1[0])
        self.assertProtoEquals(expected_request2[0], request2[0])

    def test_wall_time_precision(self):
        # Test a wall time that is exactly representable in float64 but has enough
        # digits to incur error if converted to nanoseconds the naive way (* 1e9).
        event1 = event_pb2.Event(step=1, wall_time=1567808404.765432119)
        event1.summary.value.add(tag="foo", simple_value=1.0)
        # Test a wall time where as a float64, the fractional part on its own will
        # introduce error if truncated to 9 decimal places instead of rounded.
        event2 = event_pb2.Event(step=2, wall_time=1.000000002)
        event2.summary.value.add(tag="foo", simple_value=2.0)
        call_args = self._add_events_and_flush(_apply_compat([event1, event2]), 1)
        self.assertEqual(
            datetime_helpers.DatetimeWithNanoseconds.from_timestamp_pb(
                _timestamp_pb(1567808404765432119)
            ),
            call_args[1]["time_series_data"][0].values[0].wall_time,
        )
        self.assertEqual(
            datetime_helpers.DatetimeWithNanoseconds.from_timestamp_pb(
                _timestamp_pb(1000000002)
            ),
            call_args[1]["time_series_data"][0].values[1].wall_time,
        )


class VarintCostTest(tf.test.TestCase):
    def test_varint_cost(self):
        self.assertEqual(uploader_lib._varint_cost(0), 1)
        self.assertEqual(uploader_lib._varint_cost(7), 1)
        self.assertEqual(uploader_lib._varint_cost(127), 1)
        self.assertEqual(uploader_lib._varint_cost(128), 2)
        self.assertEqual(uploader_lib._varint_cost(128 * 128 - 1), 2)
        self.assertEqual(uploader_lib._varint_cost(128 * 128), 3)


def _clear_wall_times(repeated_time_series_data):
    """Clears the wall_time fields in a TimeSeriesData to be deterministic.

    Args:
      repeated_time_series_data: Iterable of tensorboard_data.TimeSeriesData.
    """

    for time_series_data in repeated_time_series_data:
        for value in time_series_data.values:
            value.wall_time = None


def _apply_compat(events):
    initial_metadata = {}
    for event in events:
        event = data_compat.migrate_event(event)
        events = dataclass_compat.migrate_event(
            event, initial_metadata=initial_metadata
        )
        for migrated_event in events:
            yield migrated_event


def _extract_tag_counts(call_args_list):
    return {
        ts_data.tensorboard_time_series_id: len(ts_data.values)
        for call_args in call_args_list
        for ts_data in call_args[1]["time_series_data"]
    }


if __name__ == "__main__":
    tf.test.main()<|MERGE_RESOLUTION|>--- conflicted
+++ resolved
@@ -216,16 +216,8 @@
     )
 
 
-<<<<<<< HEAD
 def _create_profile_dispatcher(
     experiment_resource_name, api=None, allowed_plugins=_USE_DEFAULT
-=======
-def _create_dispatcher(
-    experiment_resource_name,
-    api=None,
-    allowed_plugins=_USE_DEFAULT,
-    additional_senders={},
->>>>>>> 18e4be05
 ):
     additional_senders = {}
     additional_senders["profile"] = profile_uploader.ProfileRequestSender(
@@ -271,7 +263,6 @@
     tensor_rpc_rate_limiter = util.RateLimiter(0)
     blob_rpc_rate_limiter = util.RateLimiter(0)
 
-<<<<<<< HEAD
     if additional_senders is None:
         additional_senders = {}
 
@@ -279,8 +270,6 @@
         api=api, experiment_resource_name=experiment_resource_name,
     )
 
-=======
->>>>>>> 18e4be05
     request_sender = uploader_lib._BatchedRequestSender(
         experiment_resource_name=experiment_resource_name,
         api=api,
