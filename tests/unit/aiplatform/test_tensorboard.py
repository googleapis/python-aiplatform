--- conflicted
+++ resolved
@@ -363,11 +363,7 @@
         )
 
         tensorboard.Tensorboard.create(
-<<<<<<< HEAD
             display_name=_TEST_DISPLAY_NAME, create_request_timeout=None,
-=======
-            display_name=_TEST_DISPLAY_NAME,
->>>>>>> d626a281
         )
 
         expected_tensorboard = gca_tensorboard.Tensorboard(
@@ -396,7 +392,8 @@
         )
 
         expected_tensorboard = gca_tensorboard.Tensorboard(
-            display_name=_TEST_DISPLAY_NAME, encryption_spec=_TEST_ENCRYPTION_SPEC,
+            display_name=_TEST_DISPLAY_NAME,
+            encryption_spec=_TEST_ENCRYPTION_SPEC,
         )
 
         create_tensorboard_mock.assert_called_once_with(
@@ -418,8 +415,7 @@
         )
 
         expected_tensorboard = gca_tensorboard.Tensorboard(
-            display_name=_TEST_DISPLAY_NAME,
-            encryption_spec=_TEST_ENCRYPTION_SPEC,
+            display_name=_TEST_DISPLAY_NAME, encryption_spec=_TEST_ENCRYPTION_SPEC,
         )
 
         create_tensorboard_mock.assert_called_once_with(
