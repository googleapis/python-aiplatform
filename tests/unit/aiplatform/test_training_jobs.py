# -*- coding: utf-8 -*-

# Copyright 2020 Google LLC
#
# Licensed under the Apache License, Version 2.0 (the "License");
# you may not use this file except in compliance with the License.
# You may obtain a copy of the License at
#
#     http://www.apache.org/licenses/LICENSE-2.0
#
# Unless required by applicable law or agreed to in writing, software
# distributed under the License is distributed on an "AS IS" BASIS,
# WITHOUT WARRANTIES OR CONDITIONS OF ANY KIND, either express or implied.
# See the License for the specific language governing permissions and
# limitations under the License.
#

from distutils import core
import functools
import importlib
import pathlib
import pytest
import subprocess
import shutil
import sys
import tarfile
import tempfile
from unittest import mock
from unittest.mock import patch

from google.cloud import aiplatform
from google.cloud.aiplatform import datasets
from google.cloud.aiplatform import initializer
from google.cloud.aiplatform import schema
from google.cloud.aiplatform import training_jobs
from google.cloud.aiplatform_v1beta1.services.model_service import (
    client as model_service_client,
)
from google.cloud.aiplatform_v1beta1.services.pipeline_service import (
    client as pipeline_service_client,
)
from google.cloud.aiplatform_v1beta1.types import io as gca_io
from google.cloud.aiplatform_v1beta1.types import model as gca_model
from google.cloud.aiplatform_v1beta1.types import pipeline_state as gca_pipeline_state
from google.cloud.aiplatform_v1beta1.types import (
    training_pipeline as gca_training_pipeline,
)
from google.cloud.aiplatform_v1beta1 import Dataset as GapicDataset

from google.cloud import storage
from google.protobuf import json_format
from google.protobuf import struct_pb2


_TEST_BUCKET_NAME = "test-bucket"
_TEST_GCS_PATH_WITHOUT_BUCKET = "path/to/folder"
_TEST_GCS_PATH = f"{_TEST_BUCKET_NAME}/{_TEST_GCS_PATH_WITHOUT_BUCKET}"
_TEST_GCS_PATH_WITH_TRAILING_SLASH = f"{_TEST_GCS_PATH}/"
_TEST_LOCAL_SCRIPT_FILE_NAME = "____test____script.py"
_TEST_LOCAL_SCRIPT_FILE_PATH = f"path/to/{_TEST_LOCAL_SCRIPT_FILE_NAME}"
_TEST_PROJECT = "test-project"
_TEST_PYTHON_SOURCE = """
print('hello world')
"""
_TEST_REQUIREMENTS = ["pandas", "numpy", "tensorflow"]

_TEST_DATASET_DISPLAY_NAME = "test-dataset-display-name"
_TEST_DATASET_NAME = "test-dataset-name"
_TEST_DISPLAY_NAME = "test-display-name"
_TEST_METADATA_SCHEMA_URI_TABULAR = schema.dataset.metadata.tabular
_TEST_TRAINING_CONTAINER_IMAGE = "gcr.io/test-training/container:image"
_TEST_SERVING_CONTAINER_IMAGE = "gcr.io/test-serving/container:image"
_TEST_SERVING_CONTAINER_PREDICTION_ROUTE = "predict"
_TEST_SERVING_CONTAINER_HEALTH_ROUTE = "metadata"

_TEST_DATASET_NAME = "test-dataset-name"
_TEST_BASE_OUTPUT_DIR = "gs://test-base-output-dir"
_TEST_RUN_ARGS = ["-v", 0.1, "--test=arg"]
_TEST_REPLICA_COUNT = 1
_TEST_MACHINE_TYPE = "n1-standard-4"
_TEST_ACCELERATOR_TYPE = "NVIDIA_TESLA_K80"
_TEST_INVALID_ACCELERATOR_TYPE = "NVIDIA_DOES_NOT_EXIST"
_TEST_ACCELERATOR_COUNT = 1
_TEST_MODEL_DISPLAY_NAME = "model-display-name"
_TEST_TRAINING_FRACTION_SPLIT = 0.6
_TEST_VALIDATION_FRACTION_SPLIT = 0.2
_TEST_TEST_FRACTION_SPLIT = 0.2
_TEST_PREDEFINED_SPLIT_COLUMN_NAME = "split"

_TEST_OUTPUT_PYTHON_PACKAGE_PATH = "gs://test/ouput/python/trainer.tar.gz"

_TEST_MODEL_NAME = "projects/my-project/locations/us-central1/models/12345"

_TEST_PIPELINE_RESOURCE_NAME = (
    "projects/my-project/locations/us-central1/trainingPipeline/12345"
)


def local_copy_method(path):
    shutil.copy(path, ".")
    return pathlib.Path(path).name


@pytest.fixture
def mock_client_bucket():
    with patch.object(storage.Client, "bucket") as mock_client_bucket:

        def blob_side_effect(name, mock_blob, bucket):
            mock_blob.name = name
            mock_blob.bucket = bucket
            return mock_blob

        MockBucket = mock.Mock(autospec=storage.Bucket)
        MockBucket.name = _TEST_BUCKET_NAME
        MockBlob = mock.Mock(autospec=storage.Blob)
        MockBucket.blob.side_effect = functools.partial(
            blob_side_effect, mock_blob=MockBlob, bucket=MockBucket
        )
        mock_client_bucket.return_value = MockBucket

        yield mock_client_bucket, MockBlob


class TestTrainingScriptPythonPackagerHelpers:
    def setup_method(self):
        importlib.reload(initializer)
        importlib.reload(aiplatform)

    def test_timestamp_copy_to_gcs_calls_gcs_client_with_bucket(
        self, mock_client_bucket
    ):

        mock_client_bucket, mock_blob = mock_client_bucket

        gcs_path = training_jobs._timestamped_copy_to_gcs(
            local_file_path=_TEST_LOCAL_SCRIPT_FILE_PATH,
            gcs_dir=_TEST_BUCKET_NAME,
            project=_TEST_PROJECT,
        )

        local_script_file_name = pathlib.Path(_TEST_LOCAL_SCRIPT_FILE_PATH).name

        mock_client_bucket.assert_called_once_with(_TEST_BUCKET_NAME)
        mock_client_bucket.return_value.blob.assert_called_once()

        blob_arg = mock_client_bucket.return_value.blob.call_args[0][0]
        assert blob_arg.startswith("aiplatform-")
        assert blob_arg.endswith(_TEST_LOCAL_SCRIPT_FILE_NAME)

        mock_blob.upload_from_filename.assert_called_once_with(
            _TEST_LOCAL_SCRIPT_FILE_PATH
        )
        assert gcs_path.endswith(local_script_file_name)
        assert gcs_path.startswith(f"gs://{_TEST_BUCKET_NAME}/aiplatform-")

    def test_timestamp_copy_to_gcs_calls_gcs_client_with_gcs_path(
        self, mock_client_bucket
    ):

        mock_client_bucket, mock_blob = mock_client_bucket

        gcs_path = training_jobs._timestamped_copy_to_gcs(
            local_file_path=_TEST_LOCAL_SCRIPT_FILE_PATH,
            gcs_dir=_TEST_GCS_PATH_WITH_TRAILING_SLASH,
            project=_TEST_PROJECT,
        )

        local_script_file_name = pathlib.Path(_TEST_LOCAL_SCRIPT_FILE_PATH).name

        mock_client_bucket.assert_called_once_with(_TEST_BUCKET_NAME)
        mock_client_bucket.return_value.blob.assert_called_once()

        blob_arg = mock_client_bucket.return_value.blob.call_args[0][0]
        assert blob_arg.startswith(f"{_TEST_GCS_PATH_WITHOUT_BUCKET}/aiplatform-")
        assert blob_arg.endswith(f"{_TEST_LOCAL_SCRIPT_FILE_NAME}")

        mock_blob.upload_from_filename.assert_called_once_with(
            _TEST_LOCAL_SCRIPT_FILE_PATH
        )

        assert gcs_path.startswith(f"gs://{_TEST_GCS_PATH}/aiplatform-")
        assert gcs_path.endswith(local_script_file_name)

    def test_timestamp_copy_to_gcs_calls_gcs_client_with_trailing_slash(
        self, mock_client_bucket
    ):

        mock_client_bucket, mock_blob = mock_client_bucket

        gcs_path = training_jobs._timestamped_copy_to_gcs(
            local_file_path=_TEST_LOCAL_SCRIPT_FILE_PATH,
            gcs_dir=_TEST_GCS_PATH,
            project=_TEST_PROJECT,
        )

        local_script_file_name = pathlib.Path(_TEST_LOCAL_SCRIPT_FILE_PATH).name

        mock_client_bucket.assert_called_once_with(_TEST_BUCKET_NAME)
        mock_client_bucket.return_value.blob.assert_called_once()

        blob_arg = mock_client_bucket.return_value.blob.call_args[0][0]
        assert blob_arg.startswith(f"{_TEST_GCS_PATH_WITHOUT_BUCKET}/aiplatform-")
        assert blob_arg.endswith(_TEST_LOCAL_SCRIPT_FILE_NAME)

        mock_blob.upload_from_filename.assert_called_once_with(
            _TEST_LOCAL_SCRIPT_FILE_PATH
        )

        assert gcs_path.startswith(f"gs://{_TEST_GCS_PATH}/aiplatform-")
        assert gcs_path.endswith(local_script_file_name)

    def test_timestamp_copy_to_gcs_calls_gcs_client(self, mock_client_bucket):

        mock_client_bucket, mock_blob = mock_client_bucket

        gcs_path = training_jobs._timestamped_copy_to_gcs(
            local_file_path=_TEST_LOCAL_SCRIPT_FILE_PATH,
            gcs_dir=_TEST_BUCKET_NAME,
            project=_TEST_PROJECT,
        )

        mock_client_bucket.assert_called_once_with(_TEST_BUCKET_NAME)
        mock_client_bucket.return_value.blob.assert_called_once()
        mock_blob.upload_from_filename.assert_called_once_with(
            _TEST_LOCAL_SCRIPT_FILE_PATH
        )
        assert gcs_path.endswith(pathlib.Path(_TEST_LOCAL_SCRIPT_FILE_PATH).name)
        assert gcs_path.startswith(f"gs://{_TEST_BUCKET_NAME}")

    def test_get_python_executable_raises_if_None(self):
        with patch.object(sys, "executable", new=None):
            with pytest.raises(EnvironmentError):
                training_jobs._get_python_executable()

    def test_get_python_executable_returns_python_executable(self):
        assert "python" in training_jobs._get_python_executable().lower()


class TestTrainingScriptPythonPackager:
    def setup_method(self):
        importlib.reload(initializer)
        importlib.reload(aiplatform)
        with open(_TEST_LOCAL_SCRIPT_FILE_NAME, "w") as fp:
            fp.write(_TEST_PYTHON_SOURCE)

    def teardown_method(self):
        pathlib.Path(_TEST_LOCAL_SCRIPT_FILE_NAME).unlink()
        python_package_file = f"{training_jobs._TrainingScriptPythonPackager._ROOT_MODULE}-{training_jobs._TrainingScriptPythonPackager._SETUP_PY_VERSION}.tar.gz"
        if pathlib.Path(python_package_file).is_file():
            pathlib.Path(python_package_file).unlink()
        subprocess.check_output(
            [
                "pip3",
                "uninstall",
                "-y",
                training_jobs._TrainingScriptPythonPackager._ROOT_MODULE,
            ]
        )

    def test_packager_creates_and_copies_python_package(self):
        tsp = training_jobs._TrainingScriptPythonPackager(_TEST_LOCAL_SCRIPT_FILE_NAME)
        tsp.package_and_copy(copy_method=local_copy_method)
        assert pathlib.Path(
            f"{tsp._ROOT_MODULE}-{tsp._SETUP_PY_VERSION}.tar.gz"
        ).is_file()

    def test_created_package_module_is_installable_and_can_be_run(self):
        tsp = training_jobs._TrainingScriptPythonPackager(_TEST_LOCAL_SCRIPT_FILE_NAME)
        source_dist_path = tsp.package_and_copy(copy_method=local_copy_method)
        subprocess.check_output(["pip3", "install", source_dist_path])
        module_output = subprocess.check_output(
            [training_jobs._get_python_executable(), "-m", tsp.module_name]
        )
        assert "hello world" in module_output.decode()

    def test_requirements_are_in_package(self):
        tsp = training_jobs._TrainingScriptPythonPackager(
            _TEST_LOCAL_SCRIPT_FILE_NAME, requirements=_TEST_REQUIREMENTS
        )
        source_dist_path = tsp.package_and_copy(copy_method=local_copy_method)
        with tarfile.open(source_dist_path) as tf:
            with tempfile.TemporaryDirectory() as tmpdirname:
                setup_py_path = f"{training_jobs._TrainingScriptPythonPackager._ROOT_MODULE}-{training_jobs._TrainingScriptPythonPackager._SETUP_PY_VERSION}/setup.py"
                tf.extract(setup_py_path, path=tmpdirname)
                setup_py = core.run_setup(
                    pathlib.Path(tmpdirname, setup_py_path), stop_after="init"
                )
                assert _TEST_REQUIREMENTS == setup_py.install_requires

    def test_packaging_fails_whith_RuntimeError(self):
        with patch("subprocess.Popen") as mock_popen:
            mock_subprocess = mock.Mock()
            mock_subprocess.communicate.return_value = (b"", b"")
            mock_subprocess.returncode = 1
            mock_popen.return_value = mock_subprocess
            tsp = training_jobs._TrainingScriptPythonPackager(
                _TEST_LOCAL_SCRIPT_FILE_NAME
            )
            with pytest.raises(RuntimeError):
                tsp.package_and_copy(copy_method=local_copy_method)

    def test_package_and_copy_to_gcs_copies_to_gcs(self, mock_client_bucket):
        mock_client_bucket, mock_blob = mock_client_bucket

        tsp = training_jobs._TrainingScriptPythonPackager(_TEST_LOCAL_SCRIPT_FILE_NAME)

        gcs_path = tsp.package_and_copy_to_gcs(
            gcs_staging_dir=_TEST_BUCKET_NAME, project=_TEST_PROJECT
        )

        mock_client_bucket.assert_called_once_with(_TEST_BUCKET_NAME)
        mock_client_bucket.return_value.blob.assert_called_once()

        mock_blob.upload_from_filename.call_args[0][0].endswith(
            "/trainer/dist/aiplatform_custom_trainer_script-0.1.tar.gz"
        )

        assert gcs_path.endswith("-aiplatform_custom_trainer_script-0.1.tar.gz")
        assert gcs_path.startswith(f"gs://{_TEST_BUCKET_NAME}")


@pytest.fixture
def mock_pipeline_service_create():
    with mock.patch.object(
        pipeline_service_client.PipelineServiceClient, "create_training_pipeline"
    ) as mock_create_training_pipeline:
        mock_create_training_pipeline.return_value = gca_training_pipeline.TrainingPipeline(
            name=_TEST_PIPELINE_RESOURCE_NAME,
            state=gca_pipeline_state.PipelineState.PIPELINE_STATE_SUCCEEDED,
            model_to_upload=gca_model.Model(name=_TEST_MODEL_NAME),
        )
        yield mock_create_training_pipeline

@pytest.fixture
def mock_pipeline_service_create_with_no_model_to_upload():
    with mock.patch.object(
        pipeline_service_client.PipelineServiceClient, "create_training_pipeline"
    ) as mock_create_training_pipeline:
        mock_create_training_pipeline.return_value = gca_training_pipeline.TrainingPipeline(
            name=_TEST_PIPELINE_RESOURCE_NAME,
            state=gca_pipeline_state.PipelineState.PIPELINE_STATE_SUCCEEDED,
        )
        yield mock_create_training_pipeline

@pytest.fixture
def mock_pipeline_service_create_and_get_with_fail():
    with mock.patch.object(
        pipeline_service_client.PipelineServiceClient, "create_training_pipeline"
    ) as mock_create_training_pipeline:
        mock_create_training_pipeline.return_value = gca_training_pipeline.TrainingPipeline(
            name=_TEST_PIPELINE_RESOURCE_NAME,
            state=gca_pipeline_state.PipelineState.PIPELINE_STATE_RUNNING,
        )

        with mock.patch.object(
            pipeline_service_client.PipelineServiceClient, "get_training_pipeline"
        ) as mock_get_training_pipeline:
            mock_get_training_pipeline.return_value = gca_training_pipeline.TrainingPipeline(
                name=_TEST_PIPELINE_RESOURCE_NAME,
                state=gca_pipeline_state.PipelineState.PIPELINE_STATE_FAILED,
            )

            yield mock_create_training_pipeline, mock_get_training_pipeline

@pytest.fixture
def mock_model_service_get():
    with mock.patch.object(
        model_service_client.ModelServiceClient, "get_model"
    ) as mock_get_model:
        mock_get_model.return_value = gca_model.Model()
        yield mock_get_model

@pytest.fixture
def mock_python_package_to_gcs():
    with mock.patch.object(
        training_jobs._TrainingScriptPythonPackager, "package_and_copy_to_gcs"
    ) as mock_package_to_copy_gcs:
        mock_package_to_copy_gcs.return_value = _TEST_OUTPUT_PYTHON_PACKAGE_PATH
        yield mock_package_to_copy_gcs

@pytest.fixture
def mock_dataset():
    ds = mock.MagicMock(datasets.Dataset)
    ds.name = _TEST_DATASET_NAME
    ds._latest_future = None
    return ds


<<<<<<< HEAD
class TestCustomTrainingJob:
    def setup_method(self):
        importlib.reload(initializer)
        importlib.reload(aiplatform)
        with open(_TEST_LOCAL_SCRIPT_FILE_NAME, "w") as fp:
            fp.write(_TEST_PYTHON_SOURCE)

    def teardown_method(self):
        pathlib.Path(_TEST_LOCAL_SCRIPT_FILE_NAME).unlink()
=======
    @pytest.fixture
    def mock_dataset(self):
        ds = mock.MagicMock(datasets.Dataset)
        ds.name = _TEST_DATASET_NAME
        ds._gca_resource = GapicDataset(
            display_name=_TEST_DATASET_DISPLAY_NAME,
            metadata_schema_uri=_TEST_METADATA_SCHEMA_URI_TABULAR,
            labels={},
            name=_TEST_DATASET_NAME,
            metadata={},
        )
        return ds
>>>>>>> 2ca63426

    @pytest.mark.parametrize("sync", [True, False])
    def test_run_call_pipeline_service_create(
        self,
        mock_pipeline_service_create,
        mock_python_package_to_gcs,
        mock_dataset,
        mock_model_service_get,
        sync
    ):
        print(sync)
        aiplatform.init(project=_TEST_PROJECT, staging_bucket=_TEST_BUCKET_NAME)

        job = training_jobs.CustomTrainingJob(
            display_name=_TEST_DISPLAY_NAME,
            script_path=_TEST_LOCAL_SCRIPT_FILE_NAME,
            container_uri=_TEST_TRAINING_CONTAINER_IMAGE,
            model_serving_container_image_uri=_TEST_SERVING_CONTAINER_IMAGE,
            model_serving_container_predict_route=_TEST_SERVING_CONTAINER_PREDICTION_ROUTE,
            model_serving_container_health_route=_TEST_SERVING_CONTAINER_HEALTH_ROUTE,
        )

        model_from_job = job.run(
            dataset=mock_dataset,
            base_output_dir=_TEST_BASE_OUTPUT_DIR,
            args=_TEST_RUN_ARGS,
            replica_count=1,
            machine_type=_TEST_MACHINE_TYPE,
            accelerator_type=_TEST_ACCELERATOR_TYPE,
            accelerator_count=_TEST_ACCELERATOR_COUNT,
            model_display_name=_TEST_MODEL_DISPLAY_NAME,
            training_fraction_split=_TEST_TRAINING_FRACTION_SPLIT,
            validation_fraction_split=_TEST_VALIDATION_FRACTION_SPLIT,
            test_fraction_split=_TEST_TEST_FRACTION_SPLIT,
<<<<<<< HEAD
            sync=sync
=======
            predefined_split_column_name=_TEST_PREDEFINED_SPLIT_COLUMN_NAME,
>>>>>>> 2ca63426
        )

        if not sync:
            print(job._latest_future)
            print(model_from_job._latest_future)
            model_from_job.wait()

        mock_python_package_to_gcs.assert_called_once_with(
            gcs_staging_dir=_TEST_BUCKET_NAME,
            project=_TEST_PROJECT,
            credentials=initializer.global_config.credentials,
        )

        true_args = _TEST_RUN_ARGS

        true_worker_pool_spec = {
            "replicaCount": _TEST_REPLICA_COUNT,
            "machineSpec": {
                "machineType": _TEST_MACHINE_TYPE,
                "acceleratorType": _TEST_ACCELERATOR_TYPE,
                "acceleratorCount": _TEST_ACCELERATOR_COUNT,
            },
            "pythonPackageSpec": {
                "executorImageUri": _TEST_TRAINING_CONTAINER_IMAGE,
                "pythonModule": training_jobs._TrainingScriptPythonPackager.module_name,
                "packageUris": [_TEST_OUTPUT_PYTHON_PACKAGE_PATH],
                "args": true_args,
            },
        }

        true_fraction_split = gca_training_pipeline.FractionSplit(
            training_fraction=_TEST_TRAINING_FRACTION_SPLIT,
            validation_fraction=_TEST_VALIDATION_FRACTION_SPLIT,
            test_fraction=_TEST_TEST_FRACTION_SPLIT,
        )

        true_container_spec = gca_model.ModelContainerSpec(
            image_uri=_TEST_SERVING_CONTAINER_IMAGE,
            predict_route=_TEST_SERVING_CONTAINER_PREDICTION_ROUTE,
            health_route=_TEST_SERVING_CONTAINER_HEALTH_ROUTE,
        )

        true_managed_model = gca_model.Model(
            display_name=_TEST_MODEL_DISPLAY_NAME, container_spec=true_container_spec
        )

        true_input_data_config = gca_training_pipeline.InputDataConfig(
            fraction_split=true_fraction_split,
            predefined_split=gca_training_pipeline.PredefinedSplit(
                key=_TEST_PREDEFINED_SPLIT_COLUMN_NAME
            ),
            dataset_id=mock_dataset.name,
            gcs_destination=gca_io.GcsDestination(
                output_uri_prefix=_TEST_BASE_OUTPUT_DIR
            ),
        )

        true_training_pipeline = gca_training_pipeline.TrainingPipeline(
            display_name=_TEST_DISPLAY_NAME,
            training_task_definition=schema.training_job.definition.custom_task,
            training_task_inputs=json_format.ParseDict(
                {
                    "workerPoolSpecs": [true_worker_pool_spec],
                    "baseOutputDirectory": {"output_uri_prefix": _TEST_BASE_OUTPUT_DIR},
                },
                struct_pb2.Value(),
            ),
            model_to_upload=true_managed_model,
            input_data_config=true_input_data_config,
        )

        mock_pipeline_service_create.assert_called_once_with(
            parent=initializer.global_config.common_location_path(),
            training_pipeline=true_training_pipeline,
        )

        assert job._gca_resource is mock_pipeline_service_create.return_value

        mock_model_service_get.assert_called_once_with(name=_TEST_MODEL_NAME)

        assert model_from_job._gca_resource is mock_model_service_get.return_value

        assert job.get_model()._gca_resource is mock_model_service_get.return_value

        assert not job.has_failed

        assert job.state == gca_pipeline_state.PipelineState.PIPELINE_STATE_SUCCEEDED


    @pytest.mark.parametrize("sync", [True, False])
    def test_run_called_twice_raises(
        self,
        mock_pipeline_service_create,
        mock_python_package_to_gcs,
        mock_dataset,
        mock_model_service_get,
        sync
    ):
        aiplatform.init(project=_TEST_PROJECT, staging_bucket=_TEST_BUCKET_NAME)

        job = training_jobs.CustomTrainingJob(
            display_name=_TEST_DISPLAY_NAME,
            script_path=_TEST_LOCAL_SCRIPT_FILE_NAME,
            container_uri=_TEST_TRAINING_CONTAINER_IMAGE,
            model_serving_container_image_uri=_TEST_SERVING_CONTAINER_IMAGE,
            model_serving_container_predict_route=_TEST_SERVING_CONTAINER_PREDICTION_ROUTE,
            model_serving_container_health_route=_TEST_SERVING_CONTAINER_HEALTH_ROUTE,
        )

        job.run(
            dataset=mock_dataset,
            base_output_dir=_TEST_BASE_OUTPUT_DIR,
            args=_TEST_RUN_ARGS,
            replica_count=1,
            machine_type=_TEST_MACHINE_TYPE,
            accelerator_type=_TEST_ACCELERATOR_TYPE,
            accelerator_count=_TEST_ACCELERATOR_COUNT,
            model_display_name=_TEST_MODEL_DISPLAY_NAME,
            training_fraction_split=_TEST_TRAINING_FRACTION_SPLIT,
            validation_fraction_split=_TEST_VALIDATION_FRACTION_SPLIT,
            test_fraction_split=_TEST_TEST_FRACTION_SPLIT,
            sync=sync
        )

        with pytest.raises(RuntimeError):
            job.run(
                dataset=mock_dataset,
                base_output_dir=_TEST_BASE_OUTPUT_DIR,
                args=_TEST_RUN_ARGS,
                replica_count=1,
                machine_type=_TEST_MACHINE_TYPE,
                accelerator_type=_TEST_ACCELERATOR_TYPE,
                accelerator_count=_TEST_ACCELERATOR_COUNT,
                model_display_name=_TEST_MODEL_DISPLAY_NAME,
                training_fraction_split=_TEST_TRAINING_FRACTION_SPLIT,
                validation_fraction_split=_TEST_VALIDATION_FRACTION_SPLIT,
                test_fraction_split=_TEST_TEST_FRACTION_SPLIT,
                sync=sync
            )

    @pytest.mark.parametrize("sync", [True, False])
    def test_run_with_invalid_accelerator_type_raises(
        self,
        mock_pipeline_service_create,
        mock_python_package_to_gcs,
        mock_dataset,
        mock_model_service_get,
        sync
    ):
        aiplatform.init(project=_TEST_PROJECT, staging_bucket=_TEST_BUCKET_NAME)

        job = training_jobs.CustomTrainingJob(
            display_name=_TEST_DISPLAY_NAME,
            script_path=_TEST_LOCAL_SCRIPT_FILE_NAME,
            container_uri=_TEST_TRAINING_CONTAINER_IMAGE,
            model_serving_container_image_uri=_TEST_SERVING_CONTAINER_IMAGE,
            model_serving_container_predict_route=_TEST_SERVING_CONTAINER_PREDICTION_ROUTE,
            model_serving_container_health_route=_TEST_SERVING_CONTAINER_HEALTH_ROUTE,
        )

        with pytest.raises(ValueError):
            job.run(
                dataset=mock_dataset,
                base_output_dir=_TEST_BASE_OUTPUT_DIR,
                args=_TEST_RUN_ARGS,
                replica_count=1,
                machine_type=_TEST_MACHINE_TYPE,
                accelerator_type=_TEST_INVALID_ACCELERATOR_TYPE,
                accelerator_count=_TEST_ACCELERATOR_COUNT,
                model_display_name=_TEST_MODEL_DISPLAY_NAME,
                training_fraction_split=_TEST_TRAINING_FRACTION_SPLIT,
                validation_fraction_split=_TEST_VALIDATION_FRACTION_SPLIT,
                test_fraction_split=_TEST_TEST_FRACTION_SPLIT,
                sync=sync
            )

    @pytest.mark.parametrize("sync", [True, False])
    def test_run_with_incomplete_model_info_raises_with_model_to_upload(
        self,
        mock_pipeline_service_create,
        mock_python_package_to_gcs,
        mock_dataset,
        mock_model_service_get,
        sync
    ):
        aiplatform.init(project=_TEST_PROJECT, staging_bucket=_TEST_BUCKET_NAME)

        job = training_jobs.CustomTrainingJob(
            display_name=_TEST_DISPLAY_NAME,
            script_path=_TEST_LOCAL_SCRIPT_FILE_NAME,
            container_uri=_TEST_TRAINING_CONTAINER_IMAGE
        )

        with pytest.raises(RuntimeError):
            job.run(
                dataset=mock_dataset,
                base_output_dir=_TEST_BASE_OUTPUT_DIR,
                args=_TEST_RUN_ARGS,
                replica_count=1,
                machine_type=_TEST_MACHINE_TYPE,
                accelerator_type=_TEST_ACCELERATOR_TYPE,
                accelerator_count=_TEST_ACCELERATOR_COUNT,
                model_display_name=_TEST_MODEL_DISPLAY_NAME,
                training_fraction_split=_TEST_TRAINING_FRACTION_SPLIT,
                validation_fraction_split=_TEST_VALIDATION_FRACTION_SPLIT,
                test_fraction_split=_TEST_TEST_FRACTION_SPLIT,
                sync=sync
            )

    @pytest.mark.parametrize("sync", [True, False])
    def test_run_call_pipeline_service_create_with_no_dataset(
        self,
        mock_pipeline_service_create,
        mock_python_package_to_gcs,
        mock_model_service_get,
        sync
    ):
        aiplatform.init(project=_TEST_PROJECT, staging_bucket=_TEST_BUCKET_NAME)

        job = training_jobs.CustomTrainingJob(
            display_name=_TEST_DISPLAY_NAME,
            script_path=_TEST_LOCAL_SCRIPT_FILE_NAME,
            container_uri=_TEST_TRAINING_CONTAINER_IMAGE,
            model_serving_container_image_uri=_TEST_SERVING_CONTAINER_IMAGE,
            model_serving_container_predict_route=_TEST_SERVING_CONTAINER_PREDICTION_ROUTE,
            model_serving_container_health_route=_TEST_SERVING_CONTAINER_HEALTH_ROUTE,
        )

        model_from_job = job.run(
            base_output_dir=_TEST_BASE_OUTPUT_DIR,
            args=_TEST_RUN_ARGS,
            replica_count=1,
            machine_type=_TEST_MACHINE_TYPE,
            accelerator_type=_TEST_ACCELERATOR_TYPE,
            accelerator_count=_TEST_ACCELERATOR_COUNT,
            model_display_name=_TEST_MODEL_DISPLAY_NAME,
            training_fraction_split=_TEST_TRAINING_FRACTION_SPLIT,
            validation_fraction_split=_TEST_VALIDATION_FRACTION_SPLIT,
            test_fraction_split=_TEST_TEST_FRACTION_SPLIT,
            sync=sync
        )

        if not sync:
            model_from_job.wait()

        mock_python_package_to_gcs.assert_called_once_with(
            gcs_staging_dir=_TEST_BUCKET_NAME,
            project=_TEST_PROJECT,
            credentials=initializer.global_config.credentials,
        )

        true_args = _TEST_RUN_ARGS

        true_worker_pool_spec = {
            "replicaCount": _TEST_REPLICA_COUNT,
            "machineSpec": {
                "machineType": _TEST_MACHINE_TYPE,
                "acceleratorType": _TEST_ACCELERATOR_TYPE,
                "acceleratorCount": _TEST_ACCELERATOR_COUNT,
            },
            "pythonPackageSpec": {
                "executorImageUri": _TEST_TRAINING_CONTAINER_IMAGE,
                "pythonModule": training_jobs._TrainingScriptPythonPackager.module_name,
                "packageUris": [_TEST_OUTPUT_PYTHON_PACKAGE_PATH],
                "args": true_args,
            },
        }

        true_container_spec = gca_model.ModelContainerSpec(
            image_uri=_TEST_SERVING_CONTAINER_IMAGE,
            predict_route=_TEST_SERVING_CONTAINER_PREDICTION_ROUTE,
            health_route=_TEST_SERVING_CONTAINER_HEALTH_ROUTE,
        )

        true_managed_model = gca_model.Model(
            display_name=_TEST_MODEL_DISPLAY_NAME, container_spec=true_container_spec
        )

        true_training_pipeline = gca_training_pipeline.TrainingPipeline(
            display_name=_TEST_DISPLAY_NAME,
            training_task_definition=schema.training_job.definition.custom_task,
            training_task_inputs=json_format.ParseDict(
                {
                    "workerPoolSpecs": [true_worker_pool_spec],
                    "baseOutputDirectory": {"output_uri_prefix": _TEST_BASE_OUTPUT_DIR},
                },
                struct_pb2.Value(),
            ),
            model_to_upload=true_managed_model,
        )

        mock_pipeline_service_create.assert_called_once_with(
            parent=initializer.global_config.common_location_path(),
            training_pipeline=true_training_pipeline,
        )

        assert job._gca_resource is mock_pipeline_service_create.return_value

        mock_model_service_get.assert_called_once_with(name=_TEST_MODEL_NAME)

        assert model_from_job._gca_resource is mock_model_service_get.return_value

    @pytest.mark.parametrize("sync", [True, False])
    def test_run_returns_none_if_no_model_to_upload(
        self,
        mock_pipeline_service_create_with_no_model_to_upload,
        mock_python_package_to_gcs,
        mock_dataset,
        sync
    ):
        aiplatform.init(project=_TEST_PROJECT, staging_bucket=_TEST_BUCKET_NAME)

        job = training_jobs.CustomTrainingJob(
            display_name=_TEST_DISPLAY_NAME,
            script_path=_TEST_LOCAL_SCRIPT_FILE_NAME,
            container_uri=_TEST_TRAINING_CONTAINER_IMAGE,
        )

        model = job.run(
            dataset=mock_dataset,
            base_output_dir=_TEST_BASE_OUTPUT_DIR,
            args=_TEST_RUN_ARGS,
            replica_count=1,
            machine_type=_TEST_MACHINE_TYPE,
            accelerator_type=_TEST_ACCELERATOR_TYPE,
            accelerator_count=_TEST_ACCELERATOR_COUNT,
            training_fraction_split=_TEST_TRAINING_FRACTION_SPLIT,
            validation_fraction_split=_TEST_VALIDATION_FRACTION_SPLIT,
            test_fraction_split=_TEST_TEST_FRACTION_SPLIT,
            sync=sync
        )

        assert model is None

    @pytest.mark.parametrize("sync", [True, False])
    def test_get_model_raises_if_no_model_to_upload(
        self,
        mock_pipeline_service_create_with_no_model_to_upload,
        mock_python_package_to_gcs,
        mock_dataset,
        sync
    ):
        aiplatform.init(project=_TEST_PROJECT, staging_bucket=_TEST_BUCKET_NAME)

        job = training_jobs.CustomTrainingJob(
            display_name=_TEST_DISPLAY_NAME,
            script_path=_TEST_LOCAL_SCRIPT_FILE_NAME,
            container_uri=_TEST_TRAINING_CONTAINER_IMAGE,
        )

        job.run(
            dataset=mock_dataset,
            base_output_dir=_TEST_BASE_OUTPUT_DIR,
            args=_TEST_RUN_ARGS,
            replica_count=1,
            machine_type=_TEST_MACHINE_TYPE,
            accelerator_type=_TEST_ACCELERATOR_TYPE,
            accelerator_count=_TEST_ACCELERATOR_COUNT,
            training_fraction_split=_TEST_TRAINING_FRACTION_SPLIT,
            validation_fraction_split=_TEST_VALIDATION_FRACTION_SPLIT,
            test_fraction_split=_TEST_TEST_FRACTION_SPLIT,
            sync=sync
        )

        if not sync:
            job.wait()

        with pytest.raises(RuntimeError):
            job.get_model()

    @pytest.mark.parametrize("sync", [True, False])
    def test_run_raises_if_pipeline_fails(
        self,
        mock_pipeline_service_create_and_get_with_fail,
        mock_python_package_to_gcs,
        mock_dataset,
        sync
    ):

        aiplatform.init(project=_TEST_PROJECT, staging_bucket=_TEST_BUCKET_NAME)

        job = training_jobs.CustomTrainingJob(
            display_name=_TEST_DISPLAY_NAME,
            script_path=_TEST_LOCAL_SCRIPT_FILE_NAME,
            container_uri=_TEST_TRAINING_CONTAINER_IMAGE,
        )

        with pytest.raises(RuntimeError):
            job.run(
                dataset=mock_dataset,
                base_output_dir=_TEST_BASE_OUTPUT_DIR,
                args=_TEST_RUN_ARGS,
                replica_count=1,
                machine_type=_TEST_MACHINE_TYPE,
                accelerator_type=_TEST_ACCELERATOR_TYPE,
                accelerator_count=_TEST_ACCELERATOR_COUNT,
                training_fraction_split=_TEST_TRAINING_FRACTION_SPLIT,
                validation_fraction_split=_TEST_VALIDATION_FRACTION_SPLIT,
                test_fraction_split=_TEST_TEST_FRACTION_SPLIT,
                sync=sync
            )

            if not sync:
                job.wait()

        with pytest.raises(RuntimeError):
            job.get_model()

    def test_raises_before_run_is_called(
        self, mock_pipeline_service_create, mock_python_package_to_gcs):
        aiplatform.init(project=_TEST_PROJECT, staging_bucket=_TEST_BUCKET_NAME)

        job = training_jobs.CustomTrainingJob(
            display_name=_TEST_DISPLAY_NAME,
            script_path=_TEST_LOCAL_SCRIPT_FILE_NAME,
            container_uri=_TEST_TRAINING_CONTAINER_IMAGE,
            model_serving_container_image_uri=_TEST_SERVING_CONTAINER_IMAGE,
            model_serving_container_predict_route=_TEST_SERVING_CONTAINER_PREDICTION_ROUTE,
            model_serving_container_health_route=_TEST_SERVING_CONTAINER_HEALTH_ROUTE,
        )

        with pytest.raises(RuntimeError):
            job.get_model()

        with pytest.raises(RuntimeError):
            job.has_failed

        with pytest.raises(RuntimeError):
            job.state

    def test_run_raises_if_no_staging_bucket(self):

        aiplatform.init(project=_TEST_PROJECT)

        with pytest.raises(RuntimeError):
            job = training_jobs.CustomTrainingJob(
                display_name=_TEST_DISPLAY_NAME,
                script_path=_TEST_LOCAL_SCRIPT_FILE_NAME,
                container_uri=_TEST_TRAINING_CONTAINER_IMAGE,
            )

    @pytest.mark.parametrize("sync", [True, False])
    def test_run_call_pipeline_service_create_distributed_training(
        self,
        mock_pipeline_service_create,
        mock_python_package_to_gcs,
        mock_dataset,
        mock_model_service_get,
        sync
    ):
        aiplatform.init(project=_TEST_PROJECT, staging_bucket=_TEST_BUCKET_NAME)

        job = training_jobs.CustomTrainingJob(
            display_name=_TEST_DISPLAY_NAME,
            script_path=_TEST_LOCAL_SCRIPT_FILE_NAME,
            container_uri=_TEST_TRAINING_CONTAINER_IMAGE,
            model_serving_container_image_uri=_TEST_SERVING_CONTAINER_IMAGE,
            model_serving_container_predict_route=_TEST_SERVING_CONTAINER_PREDICTION_ROUTE,
            model_serving_container_health_route=_TEST_SERVING_CONTAINER_HEALTH_ROUTE,
        )

        model_from_job = job.run(
            dataset=mock_dataset,
            base_output_dir=_TEST_BASE_OUTPUT_DIR,
            args=_TEST_RUN_ARGS,
            replica_count=10,
            machine_type=_TEST_MACHINE_TYPE,
            accelerator_type=_TEST_ACCELERATOR_TYPE,
            accelerator_count=_TEST_ACCELERATOR_COUNT,
            model_display_name=_TEST_MODEL_DISPLAY_NAME,
            training_fraction_split=_TEST_TRAINING_FRACTION_SPLIT,
            validation_fraction_split=_TEST_VALIDATION_FRACTION_SPLIT,
            test_fraction_split=_TEST_TEST_FRACTION_SPLIT,
            sync=sync
        )

        if not sync:
            model_from_job.wait()

        mock_python_package_to_gcs.assert_called_once_with(
            gcs_staging_dir=_TEST_BUCKET_NAME,
            project=_TEST_PROJECT,
            credentials=initializer.global_config.credentials,
        )

        true_args = _TEST_RUN_ARGS

        true_worker_pool_spec = [
            {
                "replicaCount": 1,
                "machineSpec": {
                    "machineType": _TEST_MACHINE_TYPE,
                    "acceleratorType": _TEST_ACCELERATOR_TYPE,
                    "acceleratorCount": _TEST_ACCELERATOR_COUNT,
                },
                "pythonPackageSpec": {
                    "executorImageUri": _TEST_TRAINING_CONTAINER_IMAGE,
                    "pythonModule": training_jobs._TrainingScriptPythonPackager.module_name,
                    "packageUris": [_TEST_OUTPUT_PYTHON_PACKAGE_PATH],
                    "args": true_args,
                },
            },
            {
                "replicaCount": 9,
                "machineSpec": {
                    "machineType": _TEST_MACHINE_TYPE,
                    "acceleratorType": _TEST_ACCELERATOR_TYPE,
                    "acceleratorCount": _TEST_ACCELERATOR_COUNT,
                },
                "pythonPackageSpec": {
                    "executorImageUri": _TEST_TRAINING_CONTAINER_IMAGE,
                    "pythonModule": training_jobs._TrainingScriptPythonPackager.module_name,
                    "packageUris": [_TEST_OUTPUT_PYTHON_PACKAGE_PATH],
                    "args": true_args,
                },
            },
        ]

        true_fraction_split = gca_training_pipeline.FractionSplit(
            training_fraction=_TEST_TRAINING_FRACTION_SPLIT,
            validation_fraction=_TEST_VALIDATION_FRACTION_SPLIT,
            test_fraction=_TEST_TEST_FRACTION_SPLIT,
        )

        true_container_spec = gca_model.ModelContainerSpec(
            image_uri=_TEST_SERVING_CONTAINER_IMAGE,
            predict_route=_TEST_SERVING_CONTAINER_PREDICTION_ROUTE,
            health_route=_TEST_SERVING_CONTAINER_HEALTH_ROUTE,
        )

        true_managed_model = gca_model.Model(
            display_name=_TEST_MODEL_DISPLAY_NAME, container_spec=true_container_spec
        )

        true_input_data_config = gca_training_pipeline.InputDataConfig(
            fraction_split=true_fraction_split,
            dataset_id=mock_dataset.name,
            gcs_destination=gca_io.GcsDestination(
                output_uri_prefix=_TEST_BASE_OUTPUT_DIR
            ),
        )

        true_training_pipeline = gca_training_pipeline.TrainingPipeline(
            display_name=_TEST_DISPLAY_NAME,
            training_task_definition=schema.training_job.definition.custom_task,
            training_task_inputs=json_format.ParseDict(
                {
                    "workerPoolSpecs": true_worker_pool_spec,
                    "baseOutputDirectory": {"output_uri_prefix": _TEST_BASE_OUTPUT_DIR},
                },
                struct_pb2.Value(),
            ),
            model_to_upload=true_managed_model,
            input_data_config=true_input_data_config,
        )

        mock_pipeline_service_create.assert_called_once_with(
            parent=initializer.global_config.common_location_path(),
            training_pipeline=true_training_pipeline,
        )

        assert job._gca_resource is mock_pipeline_service_create.return_value

        mock_model_service_get.assert_called_once_with(name=_TEST_MODEL_NAME)

        assert model_from_job._gca_resource is mock_model_service_get.return_value

        assert job.get_model()._gca_resource is mock_model_service_get.return_value

        assert not job.has_failed

        assert job.state == gca_pipeline_state.PipelineState.PIPELINE_STATE_SUCCEEDED


class Test_MachineSpec:
    def test_machine_spec_return_spec_dict(self):
        test_spec = training_jobs._MachineSpec(
            replica_count=_TEST_REPLICA_COUNT,
            machine_type=_TEST_MACHINE_TYPE,
            accelerator_count=_TEST_ACCELERATOR_COUNT,
            accelerator_type=_TEST_ACCELERATOR_TYPE,
        )

        true_spec_dict = {
            "machineSpec": {
                "machineType": _TEST_MACHINE_TYPE,
                "acceleratorType": _TEST_ACCELERATOR_TYPE,
                "acceleratorCount": _TEST_ACCELERATOR_COUNT,
            },
            "replicaCount": _TEST_REPLICA_COUNT,
        }

        assert test_spec.spec_dict == true_spec_dict

    def test_machine_spec_return_spec_dict_with_no_accelerator(self):
        test_spec = training_jobs._MachineSpec(
            replica_count=_TEST_REPLICA_COUNT,
            machine_type=_TEST_MACHINE_TYPE,
            accelerator_count=0,
            accelerator_type="ACCELERATOR_TYPE_UNSPECIFIED",
        )

        true_spec_dict = {
            "machineSpec": {"machineType": _TEST_MACHINE_TYPE},
            "replicaCount": _TEST_REPLICA_COUNT,
        }

        assert test_spec.spec_dict == true_spec_dict

    def test_machine_spec_spec_dict_raises_invalid_accelerator(self):
        test_spec = training_jobs._MachineSpec(
            replica_count=_TEST_REPLICA_COUNT,
            machine_type=_TEST_MACHINE_TYPE,
            accelerator_count=_TEST_ACCELERATOR_COUNT,
            accelerator_type=_TEST_INVALID_ACCELERATOR_TYPE,
        )

        with pytest.raises(ValueError):
            test_spec.spec_dict

    def test_machine_spec_spec_dict_is_empty(self):
        test_spec = training_jobs._MachineSpec(
            replica_count=0,
            machine_type=_TEST_MACHINE_TYPE,
            accelerator_count=_TEST_ACCELERATOR_COUNT,
            accelerator_type=_TEST_INVALID_ACCELERATOR_TYPE,
        )

        assert test_spec.is_empty

    def test_machine_spec_spec_dict_is_not_empty(self):
        test_spec = training_jobs._MachineSpec(
            replica_count=_TEST_REPLICA_COUNT,
            machine_type=_TEST_MACHINE_TYPE,
            accelerator_count=_TEST_ACCELERATOR_COUNT,
            accelerator_type=_TEST_INVALID_ACCELERATOR_TYPE,
        )

        assert not test_spec.is_empty


class Test_DistributedTrainingSpec:
    def test_machine_spec_returns_pool_spec(self):

        spec = training_jobs._DistributedTrainingSpec(
            chief_spec=training_jobs._MachineSpec(
                replica_count=1,
                machine_type=_TEST_MACHINE_TYPE,
                accelerator_count=_TEST_ACCELERATOR_COUNT,
                accelerator_type=_TEST_ACCELERATOR_TYPE,
            ),
            worker_spec=training_jobs._MachineSpec(
                replica_count=10,
                machine_type=_TEST_MACHINE_TYPE,
                accelerator_count=_TEST_ACCELERATOR_COUNT,
                accelerator_type=_TEST_ACCELERATOR_TYPE,
            ),
            parameter_server_spec=training_jobs._MachineSpec(
                replica_count=3,
                machine_type=_TEST_MACHINE_TYPE,
                accelerator_count=_TEST_ACCELERATOR_COUNT,
                accelerator_type=_TEST_ACCELERATOR_TYPE,
            ),
            evaluator_spec=training_jobs._MachineSpec(
                replica_count=1,
                machine_type=_TEST_MACHINE_TYPE,
                accelerator_count=_TEST_ACCELERATOR_COUNT,
                accelerator_type=_TEST_ACCELERATOR_TYPE,
            ),
        )

        true_pool_spec = [
            {
                "machineSpec": {
                    "machineType": _TEST_MACHINE_TYPE,
                    "acceleratorType": _TEST_ACCELERATOR_TYPE,
                    "acceleratorCount": _TEST_ACCELERATOR_COUNT,
                },
                "replicaCount": 1,
            },
            {
                "machineSpec": {
                    "machineType": _TEST_MACHINE_TYPE,
                    "acceleratorType": _TEST_ACCELERATOR_TYPE,
                    "acceleratorCount": _TEST_ACCELERATOR_COUNT,
                },
                "replicaCount": 10,
            },
            {
                "machineSpec": {
                    "machineType": _TEST_MACHINE_TYPE,
                    "acceleratorType": _TEST_ACCELERATOR_TYPE,
                    "acceleratorCount": _TEST_ACCELERATOR_COUNT,
                },
                "replicaCount": 3,
            },
            {
                "machineSpec": {
                    "machineType": _TEST_MACHINE_TYPE,
                    "acceleratorType": _TEST_ACCELERATOR_TYPE,
                    "acceleratorCount": _TEST_ACCELERATOR_COUNT,
                },
                "replicaCount": 1,
            },
        ]

        assert spec.pool_specs == true_pool_spec

    def test_chief_worker_pool_returns_spec(self):

        chief_worker_spec = training_jobs._DistributedTrainingSpec.chief_worker_pool(
            replica_count=10,
            machine_type=_TEST_MACHINE_TYPE,
            accelerator_count=_TEST_ACCELERATOR_COUNT,
            accelerator_type=_TEST_ACCELERATOR_TYPE,
        )

        true_pool_spec = [
            {
                "machineSpec": {
                    "machineType": _TEST_MACHINE_TYPE,
                    "acceleratorType": _TEST_ACCELERATOR_TYPE,
                    "acceleratorCount": _TEST_ACCELERATOR_COUNT,
                },
                "replicaCount": 1,
            },
            {
                "machineSpec": {
                    "machineType": _TEST_MACHINE_TYPE,
                    "acceleratorType": _TEST_ACCELERATOR_TYPE,
                    "acceleratorCount": _TEST_ACCELERATOR_COUNT,
                },
                "replicaCount": 9,
            },
        ]

        assert chief_worker_spec.pool_specs == true_pool_spec

    def test_chief_worker_pool_returns_just_chief(self):

        chief_worker_spec = training_jobs._DistributedTrainingSpec.chief_worker_pool(
            replica_count=1,
            machine_type=_TEST_MACHINE_TYPE,
            accelerator_count=_TEST_ACCELERATOR_COUNT,
            accelerator_type=_TEST_ACCELERATOR_TYPE,
        )

        true_pool_spec = [
            {
                "machineSpec": {
                    "machineType": _TEST_MACHINE_TYPE,
                    "acceleratorType": _TEST_ACCELERATOR_TYPE,
                    "acceleratorCount": _TEST_ACCELERATOR_COUNT,
                },
                "replicaCount": 1,
            }
        ]

        assert chief_worker_spec.pool_specs == true_pool_spec

    def test_machine_spec_raise_with_more_than_one_chief_replica(self):

        spec = training_jobs._DistributedTrainingSpec(
            chief_spec=training_jobs._MachineSpec(
                replica_count=2,
                machine_type=_TEST_MACHINE_TYPE,
                accelerator_count=_TEST_ACCELERATOR_COUNT,
                accelerator_type=_TEST_ACCELERATOR_TYPE,
            ),
        )

        with pytest.raises(ValueError):
            spec.pool_specs

    def test_machine_spec_handles_missing_pools(self):

        spec = training_jobs._DistributedTrainingSpec(
            chief_spec=training_jobs._MachineSpec(
                replica_count=1,
                machine_type=_TEST_MACHINE_TYPE,
                accelerator_count=_TEST_ACCELERATOR_COUNT,
                accelerator_type=_TEST_ACCELERATOR_TYPE,
            ),
            worker_spec=training_jobs._MachineSpec(replica_count=0),
            parameter_server_spec=training_jobs._MachineSpec(
                replica_count=3,
                machine_type=_TEST_MACHINE_TYPE,
                accelerator_count=_TEST_ACCELERATOR_COUNT,
                accelerator_type=_TEST_ACCELERATOR_TYPE,
            ),
            evaluator_spec=training_jobs._MachineSpec(replica_count=0),
        )

        true_pool_spec = [
            {
                "machineSpec": {
                    "machineType": _TEST_MACHINE_TYPE,
                    "acceleratorType": _TEST_ACCELERATOR_TYPE,
                    "acceleratorCount": _TEST_ACCELERATOR_COUNT,
                },
                "replicaCount": 1,
            },
            {"machineSpec": {"machineType": "n1-standard-4"}, "replicaCount": 0},
            {
                "machineSpec": {
                    "machineType": _TEST_MACHINE_TYPE,
                    "acceleratorType": _TEST_ACCELERATOR_TYPE,
                    "acceleratorCount": _TEST_ACCELERATOR_COUNT,
                },
                "replicaCount": 3,
            },
        ]

        assert spec.pool_specs == true_pool_spec<|MERGE_RESOLUTION|>--- conflicted
+++ resolved
@@ -324,43 +324,54 @@
     with mock.patch.object(
         pipeline_service_client.PipelineServiceClient, "create_training_pipeline"
     ) as mock_create_training_pipeline:
-        mock_create_training_pipeline.return_value = gca_training_pipeline.TrainingPipeline(
-            name=_TEST_PIPELINE_RESOURCE_NAME,
-            state=gca_pipeline_state.PipelineState.PIPELINE_STATE_SUCCEEDED,
-            model_to_upload=gca_model.Model(name=_TEST_MODEL_NAME),
+        mock_create_training_pipeline.return_value = (
+            gca_training_pipeline.TrainingPipeline(
+                name=_TEST_PIPELINE_RESOURCE_NAME,
+                state=gca_pipeline_state.PipelineState.PIPELINE_STATE_SUCCEEDED,
+                model_to_upload=gca_model.Model(name=_TEST_MODEL_NAME),
+            )
         )
         yield mock_create_training_pipeline
+
 
 @pytest.fixture
 def mock_pipeline_service_create_with_no_model_to_upload():
     with mock.patch.object(
         pipeline_service_client.PipelineServiceClient, "create_training_pipeline"
     ) as mock_create_training_pipeline:
-        mock_create_training_pipeline.return_value = gca_training_pipeline.TrainingPipeline(
-            name=_TEST_PIPELINE_RESOURCE_NAME,
-            state=gca_pipeline_state.PipelineState.PIPELINE_STATE_SUCCEEDED,
+        mock_create_training_pipeline.return_value = (
+            gca_training_pipeline.TrainingPipeline(
+                name=_TEST_PIPELINE_RESOURCE_NAME,
+                state=gca_pipeline_state.PipelineState.PIPELINE_STATE_SUCCEEDED,
+            )
         )
         yield mock_create_training_pipeline
+
 
 @pytest.fixture
 def mock_pipeline_service_create_and_get_with_fail():
     with mock.patch.object(
         pipeline_service_client.PipelineServiceClient, "create_training_pipeline"
     ) as mock_create_training_pipeline:
-        mock_create_training_pipeline.return_value = gca_training_pipeline.TrainingPipeline(
-            name=_TEST_PIPELINE_RESOURCE_NAME,
-            state=gca_pipeline_state.PipelineState.PIPELINE_STATE_RUNNING,
+        mock_create_training_pipeline.return_value = (
+            gca_training_pipeline.TrainingPipeline(
+                name=_TEST_PIPELINE_RESOURCE_NAME,
+                state=gca_pipeline_state.PipelineState.PIPELINE_STATE_RUNNING,
+            )
         )
 
         with mock.patch.object(
             pipeline_service_client.PipelineServiceClient, "get_training_pipeline"
         ) as mock_get_training_pipeline:
-            mock_get_training_pipeline.return_value = gca_training_pipeline.TrainingPipeline(
-                name=_TEST_PIPELINE_RESOURCE_NAME,
-                state=gca_pipeline_state.PipelineState.PIPELINE_STATE_FAILED,
+            mock_get_training_pipeline.return_value = (
+                gca_training_pipeline.TrainingPipeline(
+                    name=_TEST_PIPELINE_RESOURCE_NAME,
+                    state=gca_pipeline_state.PipelineState.PIPELINE_STATE_FAILED,
+                )
             )
 
             yield mock_create_training_pipeline, mock_get_training_pipeline
+
 
 @pytest.fixture
 def mock_model_service_get():
@@ -370,6 +381,7 @@
         mock_get_model.return_value = gca_model.Model()
         yield mock_get_model
 
+
 @pytest.fixture
 def mock_python_package_to_gcs():
     with mock.patch.object(
@@ -378,15 +390,22 @@
         mock_package_to_copy_gcs.return_value = _TEST_OUTPUT_PYTHON_PACKAGE_PATH
         yield mock_package_to_copy_gcs
 
+
 @pytest.fixture
 def mock_dataset():
     ds = mock.MagicMock(datasets.Dataset)
     ds.name = _TEST_DATASET_NAME
     ds._latest_future = None
+    ds._gca_resource = GapicDataset(
+        display_name=_TEST_DATASET_DISPLAY_NAME,
+        metadata_schema_uri=_TEST_METADATA_SCHEMA_URI_TABULAR,
+        labels={},
+        name=_TEST_DATASET_NAME,
+        metadata={},
+    )
     return ds
 
 
-<<<<<<< HEAD
 class TestCustomTrainingJob:
     def setup_method(self):
         importlib.reload(initializer)
@@ -396,20 +415,6 @@
 
     def teardown_method(self):
         pathlib.Path(_TEST_LOCAL_SCRIPT_FILE_NAME).unlink()
-=======
-    @pytest.fixture
-    def mock_dataset(self):
-        ds = mock.MagicMock(datasets.Dataset)
-        ds.name = _TEST_DATASET_NAME
-        ds._gca_resource = GapicDataset(
-            display_name=_TEST_DATASET_DISPLAY_NAME,
-            metadata_schema_uri=_TEST_METADATA_SCHEMA_URI_TABULAR,
-            labels={},
-            name=_TEST_DATASET_NAME,
-            metadata={},
-        )
-        return ds
->>>>>>> 2ca63426
 
     @pytest.mark.parametrize("sync", [True, False])
     def test_run_call_pipeline_service_create(
@@ -418,7 +423,7 @@
         mock_python_package_to_gcs,
         mock_dataset,
         mock_model_service_get,
-        sync
+        sync,
     ):
         print(sync)
         aiplatform.init(project=_TEST_PROJECT, staging_bucket=_TEST_BUCKET_NAME)
@@ -444,16 +449,11 @@
             training_fraction_split=_TEST_TRAINING_FRACTION_SPLIT,
             validation_fraction_split=_TEST_VALIDATION_FRACTION_SPLIT,
             test_fraction_split=_TEST_TEST_FRACTION_SPLIT,
-<<<<<<< HEAD
-            sync=sync
-=======
             predefined_split_column_name=_TEST_PREDEFINED_SPLIT_COLUMN_NAME,
->>>>>>> 2ca63426
+            sync=sync,
         )
 
         if not sync:
-            print(job._latest_future)
-            print(model_from_job._latest_future)
             model_from_job.wait()
 
         mock_python_package_to_gcs.assert_called_once_with(
@@ -537,7 +537,6 @@
 
         assert job.state == gca_pipeline_state.PipelineState.PIPELINE_STATE_SUCCEEDED
 
-
     @pytest.mark.parametrize("sync", [True, False])
     def test_run_called_twice_raises(
         self,
@@ -545,7 +544,7 @@
         mock_python_package_to_gcs,
         mock_dataset,
         mock_model_service_get,
-        sync
+        sync,
     ):
         aiplatform.init(project=_TEST_PROJECT, staging_bucket=_TEST_BUCKET_NAME)
 
@@ -570,7 +569,7 @@
             training_fraction_split=_TEST_TRAINING_FRACTION_SPLIT,
             validation_fraction_split=_TEST_VALIDATION_FRACTION_SPLIT,
             test_fraction_split=_TEST_TEST_FRACTION_SPLIT,
-            sync=sync
+            sync=sync,
         )
 
         with pytest.raises(RuntimeError):
@@ -586,7 +585,7 @@
                 training_fraction_split=_TEST_TRAINING_FRACTION_SPLIT,
                 validation_fraction_split=_TEST_VALIDATION_FRACTION_SPLIT,
                 test_fraction_split=_TEST_TEST_FRACTION_SPLIT,
-                sync=sync
+                sync=sync,
             )
 
     @pytest.mark.parametrize("sync", [True, False])
@@ -596,7 +595,7 @@
         mock_python_package_to_gcs,
         mock_dataset,
         mock_model_service_get,
-        sync
+        sync,
     ):
         aiplatform.init(project=_TEST_PROJECT, staging_bucket=_TEST_BUCKET_NAME)
 
@@ -622,7 +621,7 @@
                 training_fraction_split=_TEST_TRAINING_FRACTION_SPLIT,
                 validation_fraction_split=_TEST_VALIDATION_FRACTION_SPLIT,
                 test_fraction_split=_TEST_TEST_FRACTION_SPLIT,
-                sync=sync
+                sync=sync,
             )
 
     @pytest.mark.parametrize("sync", [True, False])
@@ -632,14 +631,14 @@
         mock_python_package_to_gcs,
         mock_dataset,
         mock_model_service_get,
-        sync
+        sync,
     ):
         aiplatform.init(project=_TEST_PROJECT, staging_bucket=_TEST_BUCKET_NAME)
 
         job = training_jobs.CustomTrainingJob(
             display_name=_TEST_DISPLAY_NAME,
             script_path=_TEST_LOCAL_SCRIPT_FILE_NAME,
-            container_uri=_TEST_TRAINING_CONTAINER_IMAGE
+            container_uri=_TEST_TRAINING_CONTAINER_IMAGE,
         )
 
         with pytest.raises(RuntimeError):
@@ -655,7 +654,7 @@
                 training_fraction_split=_TEST_TRAINING_FRACTION_SPLIT,
                 validation_fraction_split=_TEST_VALIDATION_FRACTION_SPLIT,
                 test_fraction_split=_TEST_TEST_FRACTION_SPLIT,
-                sync=sync
+                sync=sync,
             )
 
     @pytest.mark.parametrize("sync", [True, False])
@@ -664,7 +663,7 @@
         mock_pipeline_service_create,
         mock_python_package_to_gcs,
         mock_model_service_get,
-        sync
+        sync,
     ):
         aiplatform.init(project=_TEST_PROJECT, staging_bucket=_TEST_BUCKET_NAME)
 
@@ -688,7 +687,7 @@
             training_fraction_split=_TEST_TRAINING_FRACTION_SPLIT,
             validation_fraction_split=_TEST_VALIDATION_FRACTION_SPLIT,
             test_fraction_split=_TEST_TEST_FRACTION_SPLIT,
-            sync=sync
+            sync=sync,
         )
 
         if not sync:
@@ -757,7 +756,7 @@
         mock_pipeline_service_create_with_no_model_to_upload,
         mock_python_package_to_gcs,
         mock_dataset,
-        sync
+        sync,
     ):
         aiplatform.init(project=_TEST_PROJECT, staging_bucket=_TEST_BUCKET_NAME)
 
@@ -778,7 +777,7 @@
             training_fraction_split=_TEST_TRAINING_FRACTION_SPLIT,
             validation_fraction_split=_TEST_VALIDATION_FRACTION_SPLIT,
             test_fraction_split=_TEST_TEST_FRACTION_SPLIT,
-            sync=sync
+            sync=sync,
         )
 
         assert model is None
@@ -789,7 +788,7 @@
         mock_pipeline_service_create_with_no_model_to_upload,
         mock_python_package_to_gcs,
         mock_dataset,
-        sync
+        sync,
     ):
         aiplatform.init(project=_TEST_PROJECT, staging_bucket=_TEST_BUCKET_NAME)
 
@@ -810,7 +809,7 @@
             training_fraction_split=_TEST_TRAINING_FRACTION_SPLIT,
             validation_fraction_split=_TEST_VALIDATION_FRACTION_SPLIT,
             test_fraction_split=_TEST_TEST_FRACTION_SPLIT,
-            sync=sync
+            sync=sync,
         )
 
         if not sync:
@@ -825,7 +824,7 @@
         mock_pipeline_service_create_and_get_with_fail,
         mock_python_package_to_gcs,
         mock_dataset,
-        sync
+        sync,
     ):
 
         aiplatform.init(project=_TEST_PROJECT, staging_bucket=_TEST_BUCKET_NAME)
@@ -848,7 +847,7 @@
                 training_fraction_split=_TEST_TRAINING_FRACTION_SPLIT,
                 validation_fraction_split=_TEST_VALIDATION_FRACTION_SPLIT,
                 test_fraction_split=_TEST_TEST_FRACTION_SPLIT,
-                sync=sync
+                sync=sync,
             )
 
             if not sync:
@@ -858,7 +857,8 @@
             job.get_model()
 
     def test_raises_before_run_is_called(
-        self, mock_pipeline_service_create, mock_python_package_to_gcs):
+        self, mock_pipeline_service_create, mock_python_package_to_gcs
+    ):
         aiplatform.init(project=_TEST_PROJECT, staging_bucket=_TEST_BUCKET_NAME)
 
         job = training_jobs.CustomTrainingJob(
@@ -897,7 +897,7 @@
         mock_python_package_to_gcs,
         mock_dataset,
         mock_model_service_get,
-        sync
+        sync,
     ):
         aiplatform.init(project=_TEST_PROJECT, staging_bucket=_TEST_BUCKET_NAME)
 
@@ -922,7 +922,7 @@
             training_fraction_split=_TEST_TRAINING_FRACTION_SPLIT,
             validation_fraction_split=_TEST_VALIDATION_FRACTION_SPLIT,
             test_fraction_split=_TEST_TEST_FRACTION_SPLIT,
-            sync=sync
+            sync=sync,
         )
 
         if not sync:
