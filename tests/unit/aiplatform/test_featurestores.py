--- conflicted
+++ resolved
@@ -239,7 +239,6 @@
     gcs_source=gca_io.GcsSource(uris=_TEST_GCS_CSV_SOURCE_URIS)
 )
 
-<<<<<<< HEAD
 _TEST_BQ_DESTINATION = gca_io.BigQueryDestination(output_uri=_TEST_BQ_DESTINATION_URI)
 _TEST_CSV_DESTINATION = gca_io.CsvDestination(
     gcs_destination=gca_io.GcsDestination(output_uri_prefix=_TEST_GCS_OUTPUT_URI_PREFIX)
@@ -248,25 +247,6 @@
     gcs_destination=gca_io.GcsDestination(output_uri_prefix=_TEST_GCS_OUTPUT_URI_PREFIX)
 )
 
-
-def _get_feature_destination_setting_proto(feature_id, destination_field=None):
-    destination_feature_setting_proto = gca_featurestore_service.DestinationFeatureSetting(
-        feature_id=feature_id
-    )
-    if destination_field:
-        destination_feature_setting_proto.destination_field = destination_field
-    return destination_feature_setting_proto
-
-
-def _get_entity_type_spec_proto_with_all_features(entity_type_id):
-    entity_type_spec_proto = gca_featurestore_service.BatchReadFeatureValuesRequest.EntityTypeSpec(
-        entity_type_id=entity_type_id,
-        feature_selector=gca_feature_selector.FeatureSelector(
-            id_matcher=gca_feature_selector.IdMatcher(ids=["*"])
-        ),
-    )
-    return entity_type_spec_proto
-=======
 _TEST_READ_ENTITY_ID = "entity_id_1"
 _TEST_READ_ENTITY_IDS = ["entity_id_1"]
 
@@ -281,6 +261,25 @@
 )
 
 
+def _get_feature_destination_setting_proto(feature_id, destination_field=None):
+    destination_feature_setting_proto = gca_featurestore_service.DestinationFeatureSetting(
+        feature_id=feature_id
+    )
+    if destination_field:
+        destination_feature_setting_proto.destination_field = destination_field
+    return destination_feature_setting_proto
+
+
+def _get_entity_type_spec_proto_with_all_features(entity_type_id):
+    entity_type_spec_proto = gca_featurestore_service.BatchReadFeatureValuesRequest.EntityTypeSpec(
+        entity_type_id=entity_type_id,
+        feature_selector=gca_feature_selector.FeatureSelector(
+            id_matcher=gca_feature_selector.IdMatcher(ids=["*"])
+        ),
+    )
+    return entity_type_spec_proto
+  
+  
 def _get_header_proto(feature_ids):
     header_proto = copy.deepcopy(_TEST_BASE_HEADER_PROTO)
     header_proto.feature_descriptors = [
@@ -316,7 +315,6 @@
         entity_view_data.append(data)
     entity_view_proto.data = entity_view_data
     return entity_view_proto
->>>>>>> b8f5f82a
 
 
 # All Featurestore Mocks
