# -*- coding: utf-8 -*-

# Copyright 2020 Google LLC
#
# Licensed under the Apache License, Version 2.0 (the "License");
# you may not use this file except in compliance with the License.
# You may obtain a copy of the License at
#
#     http://www.apache.org/licenses/LICENSE-2.0
#
# Unless required by applicable law or agreed to in writing, software
# distributed under the License is distributed on an "AS IS" BASIS,
# WITHOUT WARRANTIES OR CONDITIONS OF ANY KIND, either express or implied.
# See the License for the specific language governing permissions and
# limitations under the License.
#

import os

import pytest

from unittest import mock
from importlib import reload
from unittest.mock import patch

from google.api_core import operation
from google.auth.exceptions import GoogleAuthError
from google.auth import credentials as auth_credentials

from google.cloud import aiplatform
from google.cloud.aiplatform import base
from google.cloud.aiplatform import compat
from google.cloud.aiplatform.constants import base as constants
from google.cloud.aiplatform import datasets
from google.cloud.aiplatform import initializer
from google.cloud.aiplatform import schema
from google.cloud import bigquery
from google.cloud import storage

from google.cloud.aiplatform_v1.services.dataset_service import (
    client as dataset_service_client,
)

from google.cloud.aiplatform_v1.types import (
    dataset as gca_dataset,
    dataset_service as gca_dataset_service,
    encryption_spec as gca_encryption_spec,
    io as gca_io,
)

# project
_TEST_PROJECT = "test-project"
_TEST_LOCATION = "us-central1"
_TEST_PARENT = f"projects/{_TEST_PROJECT}/locations/{_TEST_LOCATION}"
_TEST_ALT_PROJECT = "test-project_alt"

_TEST_ALT_LOCATION = "europe-west4"
_TEST_INVALID_LOCATION = "us-central2"

# dataset
_TEST_ID = "1028944691210842416"
_TEST_DISPLAY_NAME = "my_dataset_1234"
_TEST_DATA_LABEL_ITEMS = None

_TEST_NAME = f"projects/{_TEST_PROJECT}/locations/{_TEST_LOCATION}/datasets/{_TEST_ID}"
_TEST_ALT_NAME = (
    f"projects/{_TEST_PROJECT}/locations/{_TEST_ALT_LOCATION}/datasets/{_TEST_ID}"
)
_TEST_INVALID_NAME = f"prj/{_TEST_PROJECT}/locations/{_TEST_LOCATION}/{_TEST_ID}"

# metadata_schema_uri
_TEST_METADATA_SCHEMA_URI_TABULAR = schema.dataset.metadata.tabular
_TEST_METADATA_SCHEMA_URI_NONTABULAR = schema.dataset.metadata.image
_TEST_METADATA_SCHEMA_URI_IMAGE = schema.dataset.metadata.image
_TEST_METADATA_SCHEMA_URI_TEXT = schema.dataset.metadata.text
_TEST_METADATA_SCHEMA_URI_VIDEO = schema.dataset.metadata.video

# import_schema_uri
_TEST_IMPORT_SCHEMA_URI_IMAGE = (
    schema.dataset.ioformat.image.single_label_classification
)
_TEST_IMPORT_SCHEMA_URI_TEXT = schema.dataset.ioformat.text.single_label_classification
_TEST_IMPORT_SCHEMA_URI = schema.dataset.ioformat.image.single_label_classification
_TEST_IMPORT_SCHEMA_URI_VIDEO = schema.dataset.ioformat.video.classification

# datasources
_TEST_SOURCE_URI_GCS = "gs://my-bucket/my_index_file.jsonl"
_TEST_SOURCE_URIS_GCS = [
    "gs://my-bucket/index_file_1.jsonl",
    "gs://my-bucket/index_file_2.jsonl",
    "gs://my-bucket/index_file_3.jsonl",
]
_TEST_SOURCE_URI_BQ = "bq://my-project.my-dataset.table"
_TEST_INVALID_SOURCE_URIS = ["gs://my-bucket/index_file_1.jsonl", 123]

# request_metadata
_TEST_REQUEST_METADATA = ()

# dataset_metadata
_TEST_NONTABULAR_DATASET_METADATA = None
_TEST_METADATA_TABULAR_GCS = {
    "inputConfig": {"gcsSource": {"uri": [_TEST_SOURCE_URI_GCS]}}
}
_TEST_METADATA_TABULAR_BQ = {
    "inputConfig": {"bigquerySource": {"uri": _TEST_SOURCE_URI_BQ}}
}

# CMEK encryption
_TEST_ENCRYPTION_KEY_NAME = "key_1234"
_TEST_ENCRYPTION_SPEC = gca_encryption_spec.EncryptionSpec(
    kms_key_name=_TEST_ENCRYPTION_KEY_NAME
)

# misc
_TEST_OUTPUT_DIR = "gs://my-output-bucket"

_TEST_DATASET_LIST = [
    gca_dataset.Dataset(
        name=_TEST_NAME,
        display_name="a",
        metadata_schema_uri=_TEST_METADATA_SCHEMA_URI_TABULAR,
    ),
    gca_dataset.Dataset(
        name=_TEST_NAME,
        display_name="d",
        metadata_schema_uri=_TEST_METADATA_SCHEMA_URI_NONTABULAR,
    ),
    gca_dataset.Dataset(
        name=_TEST_NAME,
        display_name="b",
        metadata_schema_uri=_TEST_METADATA_SCHEMA_URI_TABULAR,
    ),
    gca_dataset.Dataset(
        name=_TEST_NAME,
        display_name="e",
        metadata_schema_uri=_TEST_METADATA_SCHEMA_URI_TEXT,
    ),
    gca_dataset.Dataset(
        name=_TEST_NAME,
        display_name="c",
        metadata_schema_uri=_TEST_METADATA_SCHEMA_URI_TABULAR,
    ),
]

_TEST_LIST_FILTER = 'display_name="abc"'
_TEST_LIST_ORDER_BY = "create_time desc"

_TEST_LABELS = {"my_key": "my_value"}


@pytest.fixture
def get_dataset_mock():
    with patch.object(
        dataset_service_client.DatasetServiceClient, "get_dataset"
    ) as get_dataset_mock:
        get_dataset_mock.return_value = gca_dataset.Dataset(
            display_name=_TEST_DISPLAY_NAME,
            metadata_schema_uri=_TEST_METADATA_SCHEMA_URI_NONTABULAR,
            name=_TEST_NAME,
            metadata=_TEST_NONTABULAR_DATASET_METADATA,
            encryption_spec=_TEST_ENCRYPTION_SPEC,
        )
        yield get_dataset_mock


@pytest.fixture
def get_dataset_without_name_mock():
    with patch.object(
        dataset_service_client.DatasetServiceClient, "get_dataset"
    ) as get_dataset_mock:
        get_dataset_mock.return_value = gca_dataset.Dataset(
            display_name=_TEST_DISPLAY_NAME,
            metadata_schema_uri=_TEST_METADATA_SCHEMA_URI_NONTABULAR,
            encryption_spec=_TEST_ENCRYPTION_SPEC,
        )
        yield get_dataset_mock


@pytest.fixture
def get_dataset_image_mock():
    with patch.object(
        dataset_service_client.DatasetServiceClient, "get_dataset"
    ) as get_dataset_mock:
        get_dataset_mock.return_value = gca_dataset.Dataset(
            display_name=_TEST_DISPLAY_NAME,
            metadata_schema_uri=_TEST_METADATA_SCHEMA_URI_IMAGE,
            metadata=_TEST_NONTABULAR_DATASET_METADATA,
            name=_TEST_NAME,
            encryption_spec=_TEST_ENCRYPTION_SPEC,
        )
        yield get_dataset_mock


@pytest.fixture
def get_dataset_tabular_gcs_mock():
    with patch.object(
        dataset_service_client.DatasetServiceClient, "get_dataset"
    ) as get_dataset_mock:
        get_dataset_mock.return_value = gca_dataset.Dataset(
            display_name=_TEST_DISPLAY_NAME,
            metadata_schema_uri=_TEST_METADATA_SCHEMA_URI_TABULAR,
            metadata=_TEST_METADATA_TABULAR_GCS,
            name=_TEST_NAME,
            encryption_spec=_TEST_ENCRYPTION_SPEC,
        )
        yield get_dataset_mock


@pytest.fixture
def get_dataset_tabular_bq_mock():
    with patch.object(
        dataset_service_client.DatasetServiceClient, "get_dataset"
    ) as get_dataset_mock:
        get_dataset_mock.return_value = gca_dataset.Dataset(
            display_name=_TEST_DISPLAY_NAME,
            metadata_schema_uri=_TEST_METADATA_SCHEMA_URI_TABULAR,
            metadata=_TEST_METADATA_TABULAR_BQ,
            name=_TEST_NAME,
            encryption_spec=_TEST_ENCRYPTION_SPEC,
        )
        yield get_dataset_mock


@pytest.fixture
def get_dataset_tabular_missing_metadata_mock():
    with patch.object(
        dataset_service_client.DatasetServiceClient, "get_dataset"
    ) as get_dataset_mock:
        get_dataset_mock.return_value = gca_dataset.Dataset(
            display_name=_TEST_DISPLAY_NAME,
            metadata_schema_uri=_TEST_METADATA_SCHEMA_URI_TABULAR,
            metadata=None,
            name=_TEST_NAME,
            encryption_spec=_TEST_ENCRYPTION_SPEC,
        )
        yield get_dataset_mock


@pytest.fixture
def get_dataset_tabular_missing_input_config_mock():
    with patch.object(
        dataset_service_client.DatasetServiceClient, "get_dataset"
    ) as get_dataset_mock:
        get_dataset_mock.return_value = gca_dataset.Dataset(
            display_name=_TEST_DISPLAY_NAME,
            metadata_schema_uri=_TEST_METADATA_SCHEMA_URI_TABULAR,
            metadata={},
            name=_TEST_NAME,
            encryption_spec=_TEST_ENCRYPTION_SPEC,
        )
        yield get_dataset_mock


@pytest.fixture
def get_dataset_tabular_missing_datasource_mock():
    with patch.object(
        dataset_service_client.DatasetServiceClient, "get_dataset"
    ) as get_dataset_mock:
        get_dataset_mock.return_value = gca_dataset.Dataset(
            display_name=_TEST_DISPLAY_NAME,
            metadata_schema_uri=_TEST_METADATA_SCHEMA_URI_TABULAR,
            metadata={"inputConfig": {}},
            name=_TEST_NAME,
            encryption_spec=_TEST_ENCRYPTION_SPEC,
        )
        yield get_dataset_mock


@pytest.fixture
def get_dataset_text_mock():
    with patch.object(
        dataset_service_client.DatasetServiceClient, "get_dataset"
    ) as get_dataset_mock:
        get_dataset_mock.return_value = gca_dataset.Dataset(
            display_name=_TEST_DISPLAY_NAME,
            metadata_schema_uri=_TEST_METADATA_SCHEMA_URI_TEXT,
            metadata=_TEST_NONTABULAR_DATASET_METADATA,
            name=_TEST_NAME,
            encryption_spec=_TEST_ENCRYPTION_SPEC,
        )
        yield get_dataset_mock


@pytest.fixture
def get_dataset_video_mock():
    with patch.object(
        dataset_service_client.DatasetServiceClient, "get_dataset"
    ) as get_dataset_mock:
        get_dataset_mock.return_value = gca_dataset.Dataset(
            display_name=_TEST_DISPLAY_NAME,
            metadata_schema_uri=_TEST_METADATA_SCHEMA_URI_VIDEO,
            metadata=_TEST_NONTABULAR_DATASET_METADATA,
            name=_TEST_NAME,
            encryption_spec=_TEST_ENCRYPTION_SPEC,
        )
        yield get_dataset_mock


@pytest.fixture
def create_dataset_mock():
    with patch.object(
        dataset_service_client.DatasetServiceClient, "create_dataset"
    ) as create_dataset_mock:
        create_dataset_lro_mock = mock.Mock(operation.Operation)
        create_dataset_lro_mock.result.return_value = gca_dataset.Dataset(
            name=_TEST_NAME,
            display_name=_TEST_DISPLAY_NAME,
            metadata_schema_uri=_TEST_METADATA_SCHEMA_URI_TEXT,
            encryption_spec=_TEST_ENCRYPTION_SPEC,
        )
        create_dataset_mock.return_value = create_dataset_lro_mock
        yield create_dataset_mock


@pytest.fixture
def create_dataset_mock_fail():
    with patch.object(
        dataset_service_client.DatasetServiceClient, "create_dataset"
    ) as create_dataset_mock:
        create_dataset_mock.side_effect = RuntimeError("Mock fail")
        yield create_dataset_mock


@pytest.fixture
def delete_dataset_mock():
    with mock.patch.object(
        dataset_service_client.DatasetServiceClient, "delete_dataset"
    ) as delete_dataset_mock:
        delete_dataset_lro_mock = mock.Mock(operation.Operation)
        delete_dataset_lro_mock.result.return_value = (
            gca_dataset_service.DeleteDatasetRequest()
        )
        delete_dataset_mock.return_value = delete_dataset_lro_mock
        yield delete_dataset_mock


@pytest.fixture
def import_data_mock():
    with patch.object(
        dataset_service_client.DatasetServiceClient, "import_data"
    ) as import_data_mock:
        import_data_mock.return_value = mock.Mock(operation.Operation)
        yield import_data_mock


@pytest.fixture
def import_data_mock_fail():
    with patch.object(
        dataset_service_client.DatasetServiceClient, "import_data"
    ) as import_data_mock:
        import_data_mock.side_effect = RuntimeError("Mock fail")
        yield import_data_mock


@pytest.fixture
def export_data_mock():
    with patch.object(
        dataset_service_client.DatasetServiceClient, "export_data"
    ) as export_data_mock:
        export_data_mock.return_value = mock.Mock(operation.Operation)
        yield export_data_mock


@pytest.fixture
def list_datasets_mock():
    with patch.object(
        dataset_service_client.DatasetServiceClient, "list_datasets"
    ) as list_datasets_mock:
        list_datasets_mock.return_value = _TEST_DATASET_LIST
        yield list_datasets_mock


@pytest.fixture
def gcs_client_download_as_bytes_mock():
    with patch.object(storage.Blob, "download_as_bytes") as gcs_blob_mock:
        gcs_blob_mock.return_value = b'"column_1","column_2"\n0, 1'
        yield gcs_blob_mock


@pytest.fixture
def gcs_client_mock():
    with patch.object(storage, "Client") as client_mock:
        yield client_mock


@pytest.fixture
def bq_client_mock():
    with patch.object(bigquery, "Client") as client_mock:
        yield client_mock


@pytest.fixture
def bigquery_client_table_mock():
    with patch.object(bigquery.Client, "get_table") as bigquery_client_table_mock:
        bigquery_client_table_mock.return_value = bigquery.Table(
            "project.dataset.table"
        )
        yield bigquery_client_table_mock


@pytest.fixture
def bigquery_table_schema_mock():
    with patch.object(
        bigquery.Table, "schema", new_callable=mock.PropertyMock
    ) as bigquery_table_schema_mock:
        bigquery_table_schema_mock.return_value = [
            bigquery.SchemaField("column_1", "FLOAT", "NULLABLE", "", (), None),
            bigquery.SchemaField("column_2", "FLOAT", "NULLABLE", "", (), None),
            bigquery.SchemaField(
                "column_3",
                "RECORD",
                "NULLABLE",
                "",
                (
                    bigquery.SchemaField(
                        "nested_3_1",
                        "RECORD",
                        "NULLABLE",
                        "",
                        (
                            bigquery.SchemaField(
                                "nested_3_1_1", "FLOAT", "NULLABLE", "", (), None
                            ),
                            bigquery.SchemaField(
                                "nested_3_1_2", "FLOAT", "NULLABLE", "", (), None
                            ),
                        ),
                        None,
                    ),
                    bigquery.SchemaField(
                        "nested_3_2", "FLOAT", "NULLABLE", "", (), None
                    ),
                    bigquery.SchemaField(
                        "nested_3_3",
                        "RECORD",
                        "NULLABLE",
                        "",
                        (
                            bigquery.SchemaField(
                                "nested_3_3_1",
                                "RECORD",
                                "NULLABLE",
                                "",
                                (
                                    bigquery.SchemaField(
                                        "nested_3_3_1_1",
                                        "FLOAT",
                                        "NULLABLE",
                                        "",
                                        (),
                                        None,
                                    ),
                                ),
                                None,
                            ),
                        ),
                        None,
                    ),
                ),
                None,
            ),
        ]
        yield bigquery_table_schema_mock


# TODO(b/171333554): Move reusable test fixtures to conftest.py file
class TestDataset:
    def setup_method(self):
        reload(initializer)
        reload(aiplatform)

    def teardown_method(self):
        initializer.global_pool.shutdown(wait=True)

    def test_init_dataset(self, get_dataset_mock):
        aiplatform.init(project=_TEST_PROJECT)
        datasets._Dataset(dataset_name=_TEST_NAME)
        get_dataset_mock.assert_called_once_with(
            name=_TEST_NAME, retry=base._DEFAULT_RETRY
        )

    def test_init_dataset_with_id_only_with_project_and_location(
        self, get_dataset_mock
    ):
        aiplatform.init(project=_TEST_PROJECT)
        datasets._Dataset(
            dataset_name=_TEST_ID, project=_TEST_PROJECT, location=_TEST_LOCATION
        )
        get_dataset_mock.assert_called_once_with(
            name=_TEST_NAME, retry=base._DEFAULT_RETRY
        )

    def test_init_dataset_with_project_and_location(self, get_dataset_mock):
        aiplatform.init(project=_TEST_PROJECT)
        datasets._Dataset(
            dataset_name=_TEST_NAME, project=_TEST_PROJECT, location=_TEST_LOCATION
        )
        get_dataset_mock.assert_called_once_with(
            name=_TEST_NAME, retry=base._DEFAULT_RETRY
        )

    def test_init_dataset_with_alt_project_and_location(self, get_dataset_mock):
        aiplatform.init(project=_TEST_PROJECT)
        datasets._Dataset(
            dataset_name=_TEST_NAME, project=_TEST_ALT_PROJECT, location=_TEST_LOCATION
        )
        get_dataset_mock.assert_called_once_with(
            name=_TEST_NAME, retry=base._DEFAULT_RETRY
        )

    def test_init_dataset_with_alt_location(self, get_dataset_tabular_gcs_mock):
        aiplatform.init(project=_TEST_PROJECT, location=_TEST_ALT_LOCATION)

        ds = datasets.TabularDataset(dataset_name=_TEST_NAME)

        assert (
            ds.api_client._clients[compat.DEFAULT_VERSION]._client_options.api_endpoint
            == f"{_TEST_LOCATION}-{constants.API_BASE_PATH}"
        )

        assert _TEST_ALT_LOCATION != _TEST_LOCATION

        get_dataset_tabular_gcs_mock.assert_called_once_with(
            name=_TEST_NAME, retry=base._DEFAULT_RETRY
        )

    def test_init_dataset_with_project_and_alt_location(self):
        aiplatform.init(project=_TEST_PROJECT)
        with pytest.raises(RuntimeError):
            datasets._Dataset(
                dataset_name=_TEST_NAME,
                project=_TEST_PROJECT,
                location=_TEST_ALT_LOCATION,
            )

    def test_init_dataset_with_id_only(self, get_dataset_mock):
        aiplatform.init(project=_TEST_PROJECT, location=_TEST_LOCATION)
        datasets._Dataset(dataset_name=_TEST_ID)
        get_dataset_mock.assert_called_once_with(
            name=_TEST_NAME, retry=base._DEFAULT_RETRY
        )

    @pytest.mark.usefixtures("get_dataset_without_name_mock")
    @patch.dict(
        os.environ, {"GOOGLE_CLOUD_PROJECT": "", "GOOGLE_APPLICATION_CREDENTIALS": ""}
    )
    def test_init_dataset_with_id_only_without_project_or_location(self):
        with pytest.raises(GoogleAuthError):
            datasets._Dataset(
                dataset_name=_TEST_ID,
                credentials=auth_credentials.AnonymousCredentials(),
            )

    def test_init_dataset_with_location_override(self, get_dataset_mock):
        aiplatform.init(project=_TEST_PROJECT, location=_TEST_LOCATION)
        datasets._Dataset(dataset_name=_TEST_ID, location=_TEST_ALT_LOCATION)
        get_dataset_mock.assert_called_once_with(
            name=_TEST_ALT_NAME, retry=base._DEFAULT_RETRY
        )

    @pytest.mark.usefixtures("get_dataset_mock")
    def test_init_dataset_with_invalid_name(self):
        with pytest.raises(ValueError):
            aiplatform.init(project=_TEST_PROJECT, location=_TEST_LOCATION)
            datasets._Dataset(dataset_name=_TEST_INVALID_NAME)

    @pytest.mark.usefixtures("get_dataset_mock")
    @pytest.mark.parametrize("sync", [True, False])
    def test_init_aiplatform_with_encryption_key_name_and_create_dataset(
        self, create_dataset_mock, sync
    ):
        aiplatform.init(
            project=_TEST_PROJECT,
            encryption_spec_key_name=_TEST_ENCRYPTION_KEY_NAME,
        )

        my_dataset = datasets._Dataset.create(
            display_name=_TEST_DISPLAY_NAME,
            metadata_schema_uri=_TEST_METADATA_SCHEMA_URI_NONTABULAR,
            sync=sync,
            create_request_timeout=None,
        )

        if not sync:
            my_dataset.wait()

        expected_dataset = gca_dataset.Dataset(
            display_name=_TEST_DISPLAY_NAME,
            metadata_schema_uri=_TEST_METADATA_SCHEMA_URI_NONTABULAR,
            metadata=_TEST_NONTABULAR_DATASET_METADATA,
            encryption_spec=_TEST_ENCRYPTION_SPEC,
        )

        create_dataset_mock.assert_called_once_with(
            parent=_TEST_PARENT,
            dataset=expected_dataset,
            metadata=_TEST_REQUEST_METADATA,
            timeout=None,
        )

    @pytest.mark.usefixtures("get_dataset_mock")
    @pytest.mark.parametrize("sync", [True, False])
    def test_create_dataset_nontabular(self, create_dataset_mock, sync):
        aiplatform.init(project=_TEST_PROJECT)

        my_dataset = datasets._Dataset.create(
            display_name=_TEST_DISPLAY_NAME,
            metadata_schema_uri=_TEST_METADATA_SCHEMA_URI_NONTABULAR,
            encryption_spec_key_name=_TEST_ENCRYPTION_KEY_NAME,
            create_request_timeout=None,
            sync=sync,
        )

        if not sync:
            my_dataset.wait()

        expected_dataset = gca_dataset.Dataset(
            display_name=_TEST_DISPLAY_NAME,
            metadata_schema_uri=_TEST_METADATA_SCHEMA_URI_NONTABULAR,
            metadata=_TEST_NONTABULAR_DATASET_METADATA,
            encryption_spec=_TEST_ENCRYPTION_SPEC,
        )

        create_dataset_mock.assert_called_once_with(
            parent=_TEST_PARENT,
            dataset=expected_dataset,
            metadata=_TEST_REQUEST_METADATA,
            timeout=None,
        )

    @pytest.mark.usefixtures("get_dataset_mock")
    @pytest.mark.parametrize("sync", [True, False])
    def test_create_dataset_nontabular_with_timeout(self, create_dataset_mock, sync):
        aiplatform.init(project=_TEST_PROJECT)

        my_dataset = datasets._Dataset.create(
            display_name=_TEST_DISPLAY_NAME,
            metadata_schema_uri=_TEST_METADATA_SCHEMA_URI_NONTABULAR,
            encryption_spec_key_name=_TEST_ENCRYPTION_KEY_NAME,
            create_request_timeout=180.0,
            sync=sync,
        )

        if not sync:
            my_dataset.wait()

        expected_dataset = gca_dataset.Dataset(
            display_name=_TEST_DISPLAY_NAME,
            metadata_schema_uri=_TEST_METADATA_SCHEMA_URI_NONTABULAR,
            metadata=_TEST_NONTABULAR_DATASET_METADATA,
            encryption_spec=_TEST_ENCRYPTION_SPEC,
        )

        create_dataset_mock.assert_called_once_with(
            parent=_TEST_PARENT,
            dataset=expected_dataset,
            metadata=_TEST_REQUEST_METADATA,
            timeout=180.0,
        )

    @pytest.mark.usefixtures("get_dataset_mock")
    def test_create_dataset_tabular(self, create_dataset_mock):
        aiplatform.init(project=_TEST_PROJECT)

        datasets._Dataset.create(
            display_name=_TEST_DISPLAY_NAME,
            metadata_schema_uri=_TEST_METADATA_SCHEMA_URI_TABULAR,
            bq_source=_TEST_SOURCE_URI_BQ,
            encryption_spec_key_name=_TEST_ENCRYPTION_KEY_NAME,
            create_request_timeout=None,
        )

        expected_dataset = gca_dataset.Dataset(
            display_name=_TEST_DISPLAY_NAME,
            metadata_schema_uri=_TEST_METADATA_SCHEMA_URI_TABULAR,
            metadata=_TEST_METADATA_TABULAR_BQ,
            encryption_spec=_TEST_ENCRYPTION_SPEC,
        )

        create_dataset_mock.assert_called_once_with(
            parent=_TEST_PARENT,
            dataset=expected_dataset,
            metadata=_TEST_REQUEST_METADATA,
            timeout=None,
        )

    @pytest.mark.usefixtures("get_dataset_mock")
    @pytest.mark.parametrize("sync", [True, False])
    def test_create_and_import_dataset(
        self, create_dataset_mock, import_data_mock, sync
    ):
        aiplatform.init(project=_TEST_PROJECT)

        my_dataset = datasets._Dataset.create(
            display_name=_TEST_DISPLAY_NAME,
            gcs_source=_TEST_SOURCE_URI_GCS,
            metadata_schema_uri=_TEST_METADATA_SCHEMA_URI_NONTABULAR,
            import_schema_uri=_TEST_IMPORT_SCHEMA_URI,
            data_item_labels=_TEST_DATA_LABEL_ITEMS,
            encryption_spec_key_name=_TEST_ENCRYPTION_KEY_NAME,
            create_request_timeout=None,
            sync=sync,
        )

        if not sync:
            my_dataset.wait()

        expected_dataset = gca_dataset.Dataset(
            display_name=_TEST_DISPLAY_NAME,
            metadata_schema_uri=_TEST_METADATA_SCHEMA_URI_NONTABULAR,
            metadata=_TEST_NONTABULAR_DATASET_METADATA,
            encryption_spec=_TEST_ENCRYPTION_SPEC,
        )

        expected_import_config = gca_dataset.ImportDataConfig(
            gcs_source=gca_io.GcsSource(uris=[_TEST_SOURCE_URI_GCS]),
            import_schema_uri=_TEST_IMPORT_SCHEMA_URI,
            data_item_labels=_TEST_DATA_LABEL_ITEMS,
        )

        create_dataset_mock.assert_called_once_with(
            parent=_TEST_PARENT,
            dataset=expected_dataset,
            metadata=_TEST_REQUEST_METADATA,
            timeout=None,
        )

        import_data_mock.assert_called_once_with(
            name=_TEST_NAME, import_configs=[expected_import_config], timeout=None,
        )

        expected_dataset.name = _TEST_NAME
        assert my_dataset._gca_resource == expected_dataset

    @pytest.mark.usefixtures("get_dataset_mock")
    @pytest.mark.parametrize("sync", [True, False])
    def test_import_data(self, import_data_mock, sync):
        aiplatform.init(project=_TEST_PROJECT)

        my_dataset = datasets._Dataset(dataset_name=_TEST_NAME)

        my_dataset.import_data(
            gcs_source=_TEST_SOURCE_URI_GCS,
            import_schema_uri=_TEST_IMPORT_SCHEMA_URI,
            data_item_labels=_TEST_DATA_LABEL_ITEMS,
            import_request_timeout=None,
            sync=sync,
        )

        if not sync:
            my_dataset.wait()

        expected_import_config = gca_dataset.ImportDataConfig(
            gcs_source=gca_io.GcsSource(uris=[_TEST_SOURCE_URI_GCS]),
            import_schema_uri=_TEST_IMPORT_SCHEMA_URI,
            data_item_labels=_TEST_DATA_LABEL_ITEMS,
        )

        import_data_mock.assert_called_once_with(
            name=_TEST_NAME, import_configs=[expected_import_config], timeout=None,
        )

    @pytest.mark.usefixtures("get_dataset_mock")
    @pytest.mark.parametrize("sync", [True, False])
    def test_import_data_with_timeout(self, import_data_mock, sync):
        aiplatform.init(project=_TEST_PROJECT)

        my_dataset = datasets._Dataset(dataset_name=_TEST_NAME)

        my_dataset.import_data(
            gcs_source=_TEST_SOURCE_URI_GCS,
            import_schema_uri=_TEST_IMPORT_SCHEMA_URI,
            data_item_labels=_TEST_DATA_LABEL_ITEMS,
            import_request_timeout=180.0,
            sync=sync,
        )

        if not sync:
            my_dataset.wait()

        expected_import_config = gca_dataset.ImportDataConfig(
            gcs_source=gca_io.GcsSource(uris=[_TEST_SOURCE_URI_GCS]),
            import_schema_uri=_TEST_IMPORT_SCHEMA_URI,
            data_item_labels=_TEST_DATA_LABEL_ITEMS,
        )

        import_data_mock.assert_called_once_with(
            name=_TEST_NAME, import_configs=[expected_import_config], timeout=180.0,
        )

    @pytest.mark.usefixtures("get_dataset_mock")
    def test_export_data(self, export_data_mock):
        aiplatform.init(project=_TEST_PROJECT)

        my_dataset = datasets._Dataset(dataset_name=_TEST_NAME)

        my_dataset.export_data(output_dir=_TEST_OUTPUT_DIR)

        expected_export_config = gca_dataset.ExportDataConfig(
            gcs_destination=gca_io.GcsDestination(output_uri_prefix=_TEST_OUTPUT_DIR)
        )

        export_data_mock.assert_called_once_with(
            name=_TEST_NAME, export_config=expected_export_config
        )

    @pytest.mark.parametrize("sync", [True, False])
    def test_create_then_import(
        self, create_dataset_mock, import_data_mock, get_dataset_mock, sync
    ):

        aiplatform.init(project=_TEST_PROJECT)

        my_dataset = datasets._Dataset.create(
            display_name=_TEST_DISPLAY_NAME,
            metadata_schema_uri=_TEST_METADATA_SCHEMA_URI_NONTABULAR,
            encryption_spec_key_name=_TEST_ENCRYPTION_KEY_NAME,
            create_request_timeout=None,
            sync=sync,
        )

        my_dataset.import_data(
            gcs_source=_TEST_SOURCE_URI_GCS,
            import_schema_uri=_TEST_IMPORT_SCHEMA_URI,
            data_item_labels=_TEST_DATA_LABEL_ITEMS,
            import_request_timeout=None,
            sync=sync,
        )

        if not sync:
            my_dataset.wait()

        expected_dataset = gca_dataset.Dataset(
            display_name=_TEST_DISPLAY_NAME,
            metadata_schema_uri=_TEST_METADATA_SCHEMA_URI_NONTABULAR,
            metadata=_TEST_NONTABULAR_DATASET_METADATA,
            encryption_spec=_TEST_ENCRYPTION_SPEC,
        )

        expected_import_config = gca_dataset.ImportDataConfig(
            gcs_source=gca_io.GcsSource(uris=[_TEST_SOURCE_URI_GCS]),
            import_schema_uri=_TEST_IMPORT_SCHEMA_URI,
            data_item_labels=_TEST_DATA_LABEL_ITEMS,
        )

        create_dataset_mock.assert_called_once_with(
            parent=_TEST_PARENT,
            dataset=expected_dataset,
            metadata=_TEST_REQUEST_METADATA,
            timeout=None,
        )

        get_dataset_mock.assert_called_once_with(
            name=_TEST_NAME, retry=base._DEFAULT_RETRY
        )

        import_data_mock.assert_called_once_with(
            name=_TEST_NAME, import_configs=[expected_import_config], timeout=None,
        )

        expected_dataset.name = _TEST_NAME
        assert my_dataset._gca_resource == expected_dataset

    @pytest.mark.usefixtures("get_dataset_tabular_bq_mock")
    @pytest.mark.parametrize("sync", [True, False])
    def test_delete_dataset(self, delete_dataset_mock, sync):
        aiplatform.init(project=_TEST_PROJECT)

        my_dataset = datasets.TabularDataset(dataset_name=_TEST_NAME)
        my_dataset.delete(sync=sync)

        if not sync:
            my_dataset.wait()

        delete_dataset_mock.assert_called_once_with(name=my_dataset.resource_name)


class TestImageDataset:
    def setup_method(self):
        reload(initializer)
        reload(aiplatform)

    def teardown_method(self):
        initializer.global_pool.shutdown(wait=True)

    def test_init_dataset_image(self, get_dataset_image_mock):
        aiplatform.init(project=_TEST_PROJECT)
        datasets.ImageDataset(dataset_name=_TEST_NAME)
        get_dataset_image_mock.assert_called_once_with(
            name=_TEST_NAME, retry=base._DEFAULT_RETRY
        )

    @pytest.mark.usefixtures("get_dataset_tabular_bq_mock")
    def test_init_dataset_non_image(self):
        aiplatform.init(project=_TEST_PROJECT)
        with pytest.raises(ValueError):
            datasets.ImageDataset(dataset_name=_TEST_NAME)

    @pytest.mark.usefixtures("get_dataset_image_mock")
    @pytest.mark.parametrize("sync", [True, False])
    def test_create_dataset(self, create_dataset_mock, sync):
        aiplatform.init(
            project=_TEST_PROJECT,
            encryption_spec_key_name=_TEST_ENCRYPTION_KEY_NAME,
        )

        my_dataset = datasets.ImageDataset.create(
<<<<<<< HEAD
            display_name=_TEST_DISPLAY_NAME, sync=sync, create_request_timeout=None,
=======
            display_name=_TEST_DISPLAY_NAME,
            sync=sync,
>>>>>>> d626a281
        )

        if not sync:
            my_dataset.wait()

        expected_dataset = gca_dataset.Dataset(
            display_name=_TEST_DISPLAY_NAME,
            metadata_schema_uri=_TEST_METADATA_SCHEMA_URI_IMAGE,
            metadata=_TEST_NONTABULAR_DATASET_METADATA,
            encryption_spec=_TEST_ENCRYPTION_SPEC,
        )

        create_dataset_mock.assert_called_once_with(
            parent=_TEST_PARENT,
            dataset=expected_dataset,
            metadata=_TEST_REQUEST_METADATA,
            timeout=None,
        )

    @pytest.mark.usefixtures("get_dataset_image_mock")
    @pytest.mark.parametrize("sync", [True, False])
    def test_create_and_import_dataset(
        self, create_dataset_mock, import_data_mock, sync
    ):
        aiplatform.init(project=_TEST_PROJECT)

        my_dataset = datasets.ImageDataset.create(
            display_name=_TEST_DISPLAY_NAME,
            gcs_source=[_TEST_SOURCE_URI_GCS],
            import_schema_uri=_TEST_IMPORT_SCHEMA_URI_IMAGE,
            encryption_spec_key_name=_TEST_ENCRYPTION_KEY_NAME,
            create_request_timeout=None,
            sync=sync,
        )

        if not sync:
            my_dataset.wait()

        expected_dataset = gca_dataset.Dataset(
            display_name=_TEST_DISPLAY_NAME,
            metadata_schema_uri=_TEST_METADATA_SCHEMA_URI_IMAGE,
            metadata=_TEST_NONTABULAR_DATASET_METADATA,
            encryption_spec=_TEST_ENCRYPTION_SPEC,
        )

        create_dataset_mock.assert_called_once_with(
            parent=_TEST_PARENT,
            dataset=expected_dataset,
            metadata=_TEST_REQUEST_METADATA,
            timeout=None,
        )

        expected_import_config = gca_dataset.ImportDataConfig(
            gcs_source=gca_io.GcsSource(uris=[_TEST_SOURCE_URI_GCS]),
            import_schema_uri=_TEST_IMPORT_SCHEMA_URI_IMAGE,
        )
        import_data_mock.assert_called_once_with(
            name=_TEST_NAME, import_configs=[expected_import_config], timeout=None,
        )

        expected_dataset.name = _TEST_NAME
        assert my_dataset._gca_resource == expected_dataset

    @pytest.mark.usefixtures("get_dataset_image_mock")
    @pytest.mark.parametrize("sync", [True, False])
    def test_import_data(self, import_data_mock, sync):
        aiplatform.init(project=_TEST_PROJECT)

        my_dataset = datasets.ImageDataset(dataset_name=_TEST_NAME)

        my_dataset.import_data(
            gcs_source=[_TEST_SOURCE_URI_GCS],
            import_schema_uri=_TEST_IMPORT_SCHEMA_URI_IMAGE,
            import_request_timeout=None,
            sync=sync,
        )

        if not sync:
            my_dataset.wait()

        expected_import_config = gca_dataset.ImportDataConfig(
            gcs_source=gca_io.GcsSource(uris=[_TEST_SOURCE_URI_GCS]),
            import_schema_uri=_TEST_IMPORT_SCHEMA_URI_IMAGE,
        )

        import_data_mock.assert_called_once_with(
            name=_TEST_NAME, import_configs=[expected_import_config], timeout=None,
        )

    @pytest.mark.parametrize("sync", [True, False])
    def test_create_then_import(
        self, create_dataset_mock, import_data_mock, get_dataset_image_mock, sync
    ):

        aiplatform.init(project=_TEST_PROJECT)

        my_dataset = datasets.ImageDataset.create(
            display_name=_TEST_DISPLAY_NAME,
            encryption_spec_key_name=_TEST_ENCRYPTION_KEY_NAME,
            create_request_timeout=None,
            sync=sync,
        )

        my_dataset.import_data(
            gcs_source=[_TEST_SOURCE_URI_GCS],
            import_schema_uri=_TEST_IMPORT_SCHEMA_URI_IMAGE,
            import_request_timeout=None,
            sync=sync,
        )

        if not sync:
            my_dataset.wait()

        expected_dataset = gca_dataset.Dataset(
            display_name=_TEST_DISPLAY_NAME,
            metadata_schema_uri=_TEST_METADATA_SCHEMA_URI_IMAGE,
            metadata=_TEST_NONTABULAR_DATASET_METADATA,
            encryption_spec=_TEST_ENCRYPTION_SPEC,
        )
        create_dataset_mock.assert_called_once_with(
            parent=_TEST_PARENT,
            dataset=expected_dataset,
            metadata=_TEST_REQUEST_METADATA,
            timeout=None,
        )

        get_dataset_image_mock.assert_called_once_with(
            name=_TEST_NAME, retry=base._DEFAULT_RETRY
        )

        expected_import_config = gca_dataset.ImportDataConfig(
            gcs_source=gca_io.GcsSource(uris=[_TEST_SOURCE_URI_GCS]),
            import_schema_uri=_TEST_IMPORT_SCHEMA_URI_IMAGE,
        )

        import_data_mock.assert_called_once_with(
            name=_TEST_NAME, import_configs=[expected_import_config], timeout=None,
        )

        expected_dataset.name = _TEST_NAME
        assert my_dataset._gca_resource == expected_dataset

    @pytest.mark.usefixtures("get_dataset_image_mock")
    @pytest.mark.parametrize("sync", [True, False])
    def test_create_dataset_with_labels(self, create_dataset_mock, sync):
        aiplatform.init(
            project=_TEST_PROJECT,
            encryption_spec_key_name=_TEST_ENCRYPTION_KEY_NAME,
        )

        my_dataset = datasets.ImageDataset.create(
            display_name=_TEST_DISPLAY_NAME,
            labels=_TEST_LABELS,
            sync=sync,
<<<<<<< HEAD
            create_request_timeout=None,
=======
>>>>>>> d626a281
        )

        if not sync:
            my_dataset.wait()

        expected_dataset = gca_dataset.Dataset(
            display_name=_TEST_DISPLAY_NAME,
            metadata_schema_uri=_TEST_METADATA_SCHEMA_URI_IMAGE,
            metadata=_TEST_NONTABULAR_DATASET_METADATA,
            labels=_TEST_LABELS,
            encryption_spec=_TEST_ENCRYPTION_SPEC,
        )

        create_dataset_mock.assert_called_once_with(
            parent=_TEST_PARENT,
            dataset=expected_dataset,
            metadata=_TEST_REQUEST_METADATA,
            timeout=None,
        )


class TestTabularDataset:
    def setup_method(self):
        reload(initializer)
        reload(aiplatform)
        aiplatform.init(project=_TEST_PROJECT)

    def teardown_method(self):
        initializer.global_pool.shutdown(wait=True)

    def test_init_dataset_tabular(self, get_dataset_tabular_bq_mock):

        datasets.TabularDataset(dataset_name=_TEST_NAME)
        get_dataset_tabular_bq_mock.assert_called_once_with(
            name=_TEST_NAME, retry=base._DEFAULT_RETRY
        )

    @pytest.mark.usefixtures("get_dataset_image_mock")
    def test_init_dataset_non_tabular(self):

        with pytest.raises(ValueError):
            datasets.TabularDataset(dataset_name=_TEST_NAME)

    @pytest.mark.usefixtures("get_dataset_tabular_bq_mock")
    @pytest.mark.parametrize("sync", [True, False])
    def test_create_dataset_with_default_encryption_key(
        self, create_dataset_mock, sync
    ):
        aiplatform.init(
            project=_TEST_PROJECT,
            encryption_spec_key_name=_TEST_ENCRYPTION_KEY_NAME,
        )

        my_dataset = datasets.TabularDataset.create(
            display_name=_TEST_DISPLAY_NAME,
            bq_source=_TEST_SOURCE_URI_BQ,
            sync=sync,
<<<<<<< HEAD
            create_request_timeout=None,
=======
>>>>>>> d626a281
        )

        if not sync:
            my_dataset.wait()

        assert my_dataset.metadata_schema_uri == _TEST_METADATA_SCHEMA_URI_TABULAR

        expected_dataset = gca_dataset.Dataset(
            display_name=_TEST_DISPLAY_NAME,
            metadata_schema_uri=_TEST_METADATA_SCHEMA_URI_TABULAR,
            metadata=_TEST_METADATA_TABULAR_BQ,
            encryption_spec=_TEST_ENCRYPTION_SPEC,
        )

        create_dataset_mock.assert_called_once_with(
            parent=_TEST_PARENT,
            dataset=expected_dataset,
            metadata=_TEST_REQUEST_METADATA,
            timeout=None,
        )

    @pytest.mark.usefixtures("create_dataset_mock_fail")
    def test_create_dataset_fail(self):
        aiplatform.init(
            project=_TEST_PROJECT,
            encryption_spec_key_name=_TEST_ENCRYPTION_KEY_NAME,
        )

        my_dataset = datasets.TabularDataset.create(
            display_name=_TEST_DISPLAY_NAME,
            bq_source=_TEST_SOURCE_URI_BQ,
            sync=False,
        )

        with pytest.raises(RuntimeError) as e:
            my_dataset.wait()
        assert e.match(regexp=r"Mock fail")

        with pytest.raises(RuntimeError) as e:
            my_dataset.metadata_schema_uri
        assert e.match(
            regexp=r"TabularDataset resource has not been created. Resource failed with: Mock fail"
        )

        with pytest.raises(RuntimeError) as e:
            my_dataset.column_names
        assert e.match(
            regexp=r"TabularDataset resource has not been created. Resource failed with: Mock fail"
        )

    @pytest.mark.usefixtures("get_dataset_tabular_bq_mock")
    @pytest.mark.parametrize("sync", [True, False])
    def test_create_dataset(self, create_dataset_mock, sync):

        my_dataset = datasets.TabularDataset.create(
            display_name=_TEST_DISPLAY_NAME,
            bq_source=_TEST_SOURCE_URI_BQ,
            encryption_spec_key_name=_TEST_ENCRYPTION_KEY_NAME,
            create_request_timeout=None,
            sync=sync,
        )

        if not sync:
            my_dataset.wait()

        expected_dataset = gca_dataset.Dataset(
            display_name=_TEST_DISPLAY_NAME,
            metadata_schema_uri=_TEST_METADATA_SCHEMA_URI_TABULAR,
            metadata=_TEST_METADATA_TABULAR_BQ,
            encryption_spec=_TEST_ENCRYPTION_SPEC,
        )

        create_dataset_mock.assert_called_once_with(
            parent=_TEST_PARENT,
            dataset=expected_dataset,
            metadata=_TEST_REQUEST_METADATA,
            timeout=None,
        )

    @pytest.mark.usefixtures("get_dataset_tabular_bq_mock")
    def test_no_import_data_method(self):

        my_dataset = datasets.TabularDataset(dataset_name=_TEST_NAME)

        with pytest.raises(NotImplementedError):
            my_dataset.import_data()

    def test_list_dataset(self, list_datasets_mock):

        ds_list = aiplatform.TabularDataset.list(
            filter=_TEST_LIST_FILTER, order_by=_TEST_LIST_ORDER_BY
        )

        list_datasets_mock.assert_called_once_with(
            request={"parent": _TEST_PARENT, "filter": _TEST_LIST_FILTER}
        )

        # Ensure returned list is smaller since it filtered out non-tabular datasets
        assert len(ds_list) < len(_TEST_DATASET_LIST)

        for ds in ds_list:
            assert type(ds) == aiplatform.TabularDataset

    def test_list_dataset_no_order_or_filter(self, list_datasets_mock):

        ds_list = aiplatform.TabularDataset.list()

        list_datasets_mock.assert_called_once_with(
            request={"parent": _TEST_PARENT, "filter": None}
        )

        # Ensure returned list is smaller since it filtered out non-tabular datasets
        assert len(ds_list) < len(_TEST_DATASET_LIST)

        for ds in ds_list:
            assert type(ds) == aiplatform.TabularDataset

    @pytest.mark.usefixtures("get_dataset_tabular_missing_metadata_mock")
    def test_tabular_dataset_column_name_missing_metadata(self):
        my_dataset = datasets.TabularDataset(dataset_name=_TEST_NAME)

        with pytest.raises(RuntimeError):
            my_dataset.column_names

    @pytest.mark.usefixtures("get_dataset_tabular_missing_input_config_mock")
    def test_tabular_dataset_column_name_missing_input_config(self):
        my_dataset = datasets.TabularDataset(dataset_name=_TEST_NAME)

        with pytest.raises(RuntimeError):
            my_dataset.column_names

    @pytest.mark.usefixtures("get_dataset_tabular_missing_datasource_mock")
    def test_tabular_dataset_column_name_missing_datasource(self):
        my_dataset = datasets.TabularDataset(dataset_name=_TEST_NAME)

        with pytest.raises(RuntimeError):
            my_dataset.column_names

    @pytest.mark.usefixtures(
        "get_dataset_tabular_gcs_mock", "gcs_client_download_as_bytes_mock"
    )
    def test_tabular_dataset_column_name_gcs(self):
        my_dataset = datasets.TabularDataset(dataset_name=_TEST_NAME)

        assert set(my_dataset.column_names) == {"column_1", "column_2"}

    @pytest.mark.usefixtures("get_dataset_tabular_gcs_mock")
    def test_tabular_dataset_column_name_gcs_with_creds(self, gcs_client_mock):
        creds = auth_credentials.AnonymousCredentials()
        my_dataset = datasets.TabularDataset(dataset_name=_TEST_NAME, credentials=creds)

        # we are just testing creds passing
        # this exception if from the mock not returning
        # the csv data which is tested above
        try:
            my_dataset.column_names
        except StopIteration:
            pass

        gcs_client_mock.assert_called_once_with(
            project=_TEST_PROJECT, credentials=creds
        )

    @pytest.mark.usefixtures(
        "get_dataset_tabular_bq_mock",
    )
    def test_tabular_dataset_column_name_bq_with_creds(self, bq_client_mock):
        creds = auth_credentials.AnonymousCredentials()
        my_dataset = datasets.TabularDataset(dataset_name=_TEST_NAME, credentials=creds)

        my_dataset.column_names

        assert bq_client_mock.call_args_list[0] == mock.call(
            project=_TEST_PROJECT, credentials=creds
        )

    @pytest.mark.usefixtures(
        "get_dataset_tabular_bq_mock",
        "bigquery_client_table_mock",
        "bigquery_table_schema_mock",
    )
    def test_tabular_dataset_column_name_bigquery(self):
        my_dataset = datasets.TabularDataset(dataset_name=_TEST_NAME)

        assert set(my_dataset.column_names) == set(
            [
                "column_1",
                "column_2",
                "column_3.nested_3_1.nested_3_1_1",
                "column_3.nested_3_1.nested_3_1_2",
                "column_3.nested_3_2",
                "column_3.nested_3_3.nested_3_3_1.nested_3_3_1_1",
            ]
        )

    @pytest.mark.usefixtures("get_dataset_tabular_bq_mock")
    @pytest.mark.parametrize("sync", [True, False])
    def test_create_dataset_with_labels(self, create_dataset_mock, sync):

        my_dataset = datasets.TabularDataset.create(
            display_name=_TEST_DISPLAY_NAME,
            bq_source=_TEST_SOURCE_URI_BQ,
            labels=_TEST_LABELS,
            encryption_spec_key_name=_TEST_ENCRYPTION_KEY_NAME,
            create_request_timeout=None,
            sync=sync,
        )

        if not sync:
            my_dataset.wait()

        expected_dataset = gca_dataset.Dataset(
            display_name=_TEST_DISPLAY_NAME,
            metadata_schema_uri=_TEST_METADATA_SCHEMA_URI_TABULAR,
            metadata=_TEST_METADATA_TABULAR_BQ,
            labels=_TEST_LABELS,
            encryption_spec=_TEST_ENCRYPTION_SPEC,
        )

        create_dataset_mock.assert_called_once_with(
            parent=_TEST_PARENT,
            dataset=expected_dataset,
            metadata=_TEST_REQUEST_METADATA,
            timeout=None,
        )


class TestTextDataset:
    def setup_method(self):
        reload(initializer)
        reload(aiplatform)

    def teardown_method(self):
        initializer.global_pool.shutdown(wait=True)

    def test_init_dataset_text(self, get_dataset_text_mock):
        aiplatform.init(project=_TEST_PROJECT)
        datasets.TextDataset(dataset_name=_TEST_NAME)
        get_dataset_text_mock.assert_called_once_with(
            name=_TEST_NAME, retry=base._DEFAULT_RETRY
        )

    @pytest.mark.usefixtures("get_dataset_image_mock")
    def test_init_dataset_non_text(self):
        aiplatform.init(project=_TEST_PROJECT)
        with pytest.raises(ValueError):
            datasets.TextDataset(dataset_name=_TEST_NAME)

    @pytest.mark.usefixtures("get_dataset_text_mock")
    @pytest.mark.parametrize("sync", [True, False])
    def test_create_dataset(self, create_dataset_mock, sync):
        aiplatform.init(
            project=_TEST_PROJECT,
            encryption_spec_key_name=_TEST_ENCRYPTION_KEY_NAME,
        )

        my_dataset = datasets.TextDataset.create(
<<<<<<< HEAD
            display_name=_TEST_DISPLAY_NAME, sync=sync, create_request_timeout=None,
=======
            display_name=_TEST_DISPLAY_NAME,
            sync=sync,
>>>>>>> d626a281
        )

        if not sync:
            my_dataset.wait()

        expected_dataset = gca_dataset.Dataset(
            display_name=_TEST_DISPLAY_NAME,
            metadata_schema_uri=_TEST_METADATA_SCHEMA_URI_TEXT,
            metadata=_TEST_NONTABULAR_DATASET_METADATA,
            encryption_spec=_TEST_ENCRYPTION_SPEC,
        )

        create_dataset_mock.assert_called_once_with(
            parent=_TEST_PARENT,
            dataset=expected_dataset,
            metadata=_TEST_REQUEST_METADATA,
            timeout=None,
        )

    @pytest.mark.usefixtures("get_dataset_text_mock")
    @pytest.mark.parametrize("sync", [True, False])
    def test_create_and_import_dataset(
        self, create_dataset_mock, import_data_mock, sync
    ):
        aiplatform.init(project=_TEST_PROJECT)

        my_dataset = datasets.TextDataset.create(
            display_name=_TEST_DISPLAY_NAME,
            gcs_source=[_TEST_SOURCE_URI_GCS],
            import_schema_uri=_TEST_IMPORT_SCHEMA_URI_TEXT,
            encryption_spec_key_name=_TEST_ENCRYPTION_KEY_NAME,
            create_request_timeout=None,
            sync=sync,
        )

        if not sync:
            my_dataset.wait()

        expected_dataset = gca_dataset.Dataset(
            display_name=_TEST_DISPLAY_NAME,
            metadata_schema_uri=_TEST_METADATA_SCHEMA_URI_TEXT,
            metadata=_TEST_NONTABULAR_DATASET_METADATA,
            encryption_spec=_TEST_ENCRYPTION_SPEC,
        )

        create_dataset_mock.assert_called_once_with(
            parent=_TEST_PARENT,
            dataset=expected_dataset,
            metadata=_TEST_REQUEST_METADATA,
            timeout=None,
        )

        expected_import_config = gca_dataset.ImportDataConfig(
            gcs_source=gca_io.GcsSource(uris=[_TEST_SOURCE_URI_GCS]),
            import_schema_uri=_TEST_IMPORT_SCHEMA_URI_TEXT,
        )
        import_data_mock.assert_called_once_with(
            name=_TEST_NAME, import_configs=[expected_import_config], timeout=None,
        )

        expected_dataset.name = _TEST_NAME
        assert my_dataset._gca_resource == expected_dataset

    @pytest.mark.usefixtures(
        "create_dataset_mock", "get_dataset_text_mock", "import_data_mock_fail"
    )
    @pytest.mark.parametrize("sync", [True, False])
    def test_create_then_import_dataset_fails(self, sync):
        aiplatform.init(project=_TEST_PROJECT)

        my_dataset = datasets.TextDataset.create(
            display_name=_TEST_DISPLAY_NAME,
            encryption_spec_key_name=_TEST_ENCRYPTION_KEY_NAME,
            sync=sync,
        )

        if sync:

            with pytest.raises(RuntimeError) as e:
                my_dataset.import_data(
                    gcs_source=[_TEST_SOURCE_URI_GCS],
                    import_schema_uri=_TEST_IMPORT_SCHEMA_URI_TEXT,
                    sync=sync,
                )
            e.match(regexp=r"Mock fail")

        else:

            my_dataset.import_data(
                gcs_source=[_TEST_SOURCE_URI_GCS],
                import_schema_uri=_TEST_IMPORT_SCHEMA_URI_TEXT,
                sync=sync,
            )

            with pytest.raises(RuntimeError) as e:
                my_dataset.wait()
            e.match(regexp=r"Mock fail")

    @pytest.mark.usefixtures("get_dataset_text_mock")
    @pytest.mark.parametrize("sync", [True, False])
    def test_import_data(self, import_data_mock, sync):
        aiplatform.init(
            project=_TEST_PROJECT, encryption_spec_key_name=_TEST_ENCRYPTION_KEY_NAME
        )

        my_dataset = datasets.TextDataset(dataset_name=_TEST_NAME)

        my_dataset.import_data(
            gcs_source=[_TEST_SOURCE_URI_GCS],
            import_schema_uri=_TEST_IMPORT_SCHEMA_URI_TEXT,
            import_request_timeout=None,
            sync=sync,
        )

        if not sync:
            my_dataset.wait()

        expected_import_config = gca_dataset.ImportDataConfig(
            gcs_source=gca_io.GcsSource(uris=[_TEST_SOURCE_URI_GCS]),
            import_schema_uri=_TEST_IMPORT_SCHEMA_URI_TEXT,
        )

        import_data_mock.assert_called_once_with(
            name=_TEST_NAME, import_configs=[expected_import_config], timeout=None,
        )

    @pytest.mark.parametrize("sync", [True, False])
    def test_create_then_import(
        self, create_dataset_mock, import_data_mock, get_dataset_text_mock, sync
    ):

        aiplatform.init(project=_TEST_PROJECT)

        my_dataset = datasets.TextDataset.create(
            display_name=_TEST_DISPLAY_NAME,
            encryption_spec_key_name=_TEST_ENCRYPTION_KEY_NAME,
            create_request_timeout=None,
            sync=sync,
        )

        my_dataset.import_data(
            gcs_source=[_TEST_SOURCE_URI_GCS],
            import_schema_uri=_TEST_IMPORT_SCHEMA_URI_TEXT,
            import_request_timeout=None,
            sync=sync,
        )

        if not sync:
            my_dataset.wait()

        expected_dataset = gca_dataset.Dataset(
            display_name=_TEST_DISPLAY_NAME,
            metadata_schema_uri=_TEST_METADATA_SCHEMA_URI_TEXT,
            metadata=_TEST_NONTABULAR_DATASET_METADATA,
            encryption_spec=_TEST_ENCRYPTION_SPEC,
        )
        create_dataset_mock.assert_called_once_with(
            parent=_TEST_PARENT,
            dataset=expected_dataset,
            metadata=_TEST_REQUEST_METADATA,
            timeout=None,
        )

        get_dataset_text_mock.assert_called_once_with(
            name=_TEST_NAME, retry=base._DEFAULT_RETRY
        )

        expected_import_config = gca_dataset.ImportDataConfig(
            gcs_source=gca_io.GcsSource(uris=[_TEST_SOURCE_URI_GCS]),
            import_schema_uri=_TEST_IMPORT_SCHEMA_URI_TEXT,
        )

        import_data_mock.assert_called_once_with(
            name=_TEST_NAME, import_configs=[expected_import_config], timeout=None,
        )

        expected_dataset.name = _TEST_NAME
        assert my_dataset._gca_resource == expected_dataset

    @pytest.mark.usefixtures("get_dataset_text_mock")
    @pytest.mark.parametrize("sync", [True, False])
    def test_create_dataset_with_labels(self, create_dataset_mock, sync):
        aiplatform.init(
            project=_TEST_PROJECT,
            encryption_spec_key_name=_TEST_ENCRYPTION_KEY_NAME,
        )

        my_dataset = datasets.TextDataset.create(
            display_name=_TEST_DISPLAY_NAME,
            labels=_TEST_LABELS,
            sync=sync,
<<<<<<< HEAD
            create_request_timeout=None,
=======
>>>>>>> d626a281
        )

        if not sync:
            my_dataset.wait()

        expected_dataset = gca_dataset.Dataset(
            display_name=_TEST_DISPLAY_NAME,
            metadata_schema_uri=_TEST_METADATA_SCHEMA_URI_TEXT,
            metadata=_TEST_NONTABULAR_DATASET_METADATA,
            labels=_TEST_LABELS,
            encryption_spec=_TEST_ENCRYPTION_SPEC,
        )

        create_dataset_mock.assert_called_once_with(
            parent=_TEST_PARENT,
            dataset=expected_dataset,
            metadata=_TEST_REQUEST_METADATA,
            timeout=None,
        )


class TestVideoDataset:
    def setup_method(self):
        reload(initializer)
        reload(aiplatform)

    def teardown_method(self):
        initializer.global_pool.shutdown(wait=True)

    def test_init_dataset_video(self, get_dataset_video_mock):
        aiplatform.init(project=_TEST_PROJECT)
        datasets.VideoDataset(dataset_name=_TEST_NAME)
        get_dataset_video_mock.assert_called_once_with(
            name=_TEST_NAME, retry=base._DEFAULT_RETRY
        )

    @pytest.mark.usefixtures("get_dataset_tabular_bq_mock")
    def test_init_dataset_non_video(self):
        aiplatform.init(project=_TEST_PROJECT)
        with pytest.raises(ValueError):
            datasets.VideoDataset(dataset_name=_TEST_NAME)

    @pytest.mark.usefixtures("get_dataset_video_mock")
    @pytest.mark.parametrize("sync", [True, False])
    def test_create_dataset(self, create_dataset_mock, sync):
        aiplatform.init(
            project=_TEST_PROJECT, encryption_spec_key_name=_TEST_ENCRYPTION_KEY_NAME
        )

        my_dataset = datasets.VideoDataset.create(
<<<<<<< HEAD
            display_name=_TEST_DISPLAY_NAME, sync=sync, create_request_timeout=None,
=======
            display_name=_TEST_DISPLAY_NAME,
            sync=sync,
>>>>>>> d626a281
        )

        if not sync:
            my_dataset.wait()

        expected_dataset = gca_dataset.Dataset(
            display_name=_TEST_DISPLAY_NAME,
            metadata_schema_uri=_TEST_METADATA_SCHEMA_URI_VIDEO,
            metadata=_TEST_NONTABULAR_DATASET_METADATA,
            encryption_spec=_TEST_ENCRYPTION_SPEC,
        )

        create_dataset_mock.assert_called_once_with(
            parent=_TEST_PARENT,
            dataset=expected_dataset,
            metadata=_TEST_REQUEST_METADATA,
            timeout=None,
        )

    @pytest.mark.usefixtures("get_dataset_video_mock")
    @pytest.mark.parametrize("sync", [True, False])
    def test_create_and_import_dataset(
        self, create_dataset_mock, import_data_mock, sync
    ):
        aiplatform.init(project=_TEST_PROJECT)

        my_dataset = datasets.VideoDataset.create(
            display_name=_TEST_DISPLAY_NAME,
            gcs_source=[_TEST_SOURCE_URI_GCS],
            import_schema_uri=_TEST_IMPORT_SCHEMA_URI_VIDEO,
            encryption_spec_key_name=_TEST_ENCRYPTION_KEY_NAME,
            create_request_timeout=None,
            sync=sync,
        )

        if not sync:
            my_dataset.wait()

        expected_dataset = gca_dataset.Dataset(
            display_name=_TEST_DISPLAY_NAME,
            metadata_schema_uri=_TEST_METADATA_SCHEMA_URI_VIDEO,
            metadata=_TEST_NONTABULAR_DATASET_METADATA,
            encryption_spec=_TEST_ENCRYPTION_SPEC,
        )

        create_dataset_mock.assert_called_once_with(
            parent=_TEST_PARENT,
            dataset=expected_dataset,
            metadata=_TEST_REQUEST_METADATA,
            timeout=None,
        )

        expected_import_config = gca_dataset.ImportDataConfig(
            gcs_source=gca_io.GcsSource(uris=[_TEST_SOURCE_URI_GCS]),
            import_schema_uri=_TEST_IMPORT_SCHEMA_URI_VIDEO,
        )
        import_data_mock.assert_called_once_with(
            name=_TEST_NAME, import_configs=[expected_import_config], timeout=None,
        )

        expected_dataset.name = _TEST_NAME
        assert my_dataset._gca_resource == expected_dataset

    @pytest.mark.usefixtures("get_dataset_video_mock")
    @pytest.mark.parametrize("sync", [True, False])
    def test_import_data(self, import_data_mock, sync):
        aiplatform.init(project=_TEST_PROJECT)

        my_dataset = datasets.VideoDataset(dataset_name=_TEST_NAME)

        my_dataset.import_data(
            gcs_source=[_TEST_SOURCE_URI_GCS],
            import_schema_uri=_TEST_IMPORT_SCHEMA_URI_VIDEO,
            import_request_timeout=None,
            sync=sync,
        )

        if not sync:
            my_dataset.wait()

        expected_import_config = gca_dataset.ImportDataConfig(
            gcs_source=gca_io.GcsSource(uris=[_TEST_SOURCE_URI_GCS]),
            import_schema_uri=_TEST_IMPORT_SCHEMA_URI_VIDEO,
        )

        import_data_mock.assert_called_once_with(
            name=_TEST_NAME, import_configs=[expected_import_config], timeout=None,
        )

    @pytest.mark.parametrize("sync", [True, False])
    def test_create_then_import(
        self, create_dataset_mock, import_data_mock, get_dataset_video_mock, sync
    ):

        aiplatform.init(project=_TEST_PROJECT)

        my_dataset = datasets.VideoDataset.create(
            display_name=_TEST_DISPLAY_NAME,
            encryption_spec_key_name=_TEST_ENCRYPTION_KEY_NAME,
            create_request_timeout=None,
            sync=sync,
        )

        my_dataset.import_data(
            gcs_source=[_TEST_SOURCE_URI_GCS],
            import_schema_uri=_TEST_IMPORT_SCHEMA_URI_VIDEO,
            import_request_timeout=None,
            sync=sync,
        )

        if not sync:
            my_dataset.wait()

        expected_dataset = gca_dataset.Dataset(
            display_name=_TEST_DISPLAY_NAME,
            metadata_schema_uri=_TEST_METADATA_SCHEMA_URI_VIDEO,
            metadata=_TEST_NONTABULAR_DATASET_METADATA,
            encryption_spec=_TEST_ENCRYPTION_SPEC,
        )
        create_dataset_mock.assert_called_once_with(
            parent=_TEST_PARENT,
            dataset=expected_dataset,
            metadata=_TEST_REQUEST_METADATA,
            timeout=None,
        )

        get_dataset_video_mock.assert_called_once_with(
            name=_TEST_NAME, retry=base._DEFAULT_RETRY
        )

        expected_import_config = gca_dataset.ImportDataConfig(
            gcs_source=gca_io.GcsSource(uris=[_TEST_SOURCE_URI_GCS]),
            import_schema_uri=_TEST_IMPORT_SCHEMA_URI_VIDEO,
        )

        import_data_mock.assert_called_once_with(
            name=_TEST_NAME, import_configs=[expected_import_config], timeout=None,
        )

        expected_dataset.name = _TEST_NAME
        assert my_dataset._gca_resource == expected_dataset

    @pytest.mark.usefixtures("get_dataset_video_mock")
    @pytest.mark.parametrize("sync", [True, False])
    def test_create_dataset_with_labels(self, create_dataset_mock, sync):
        aiplatform.init(
            project=_TEST_PROJECT, encryption_spec_key_name=_TEST_ENCRYPTION_KEY_NAME
        )

        my_dataset = datasets.VideoDataset.create(
            display_name=_TEST_DISPLAY_NAME,
            labels=_TEST_LABELS,
            sync=sync,
<<<<<<< HEAD
            create_request_timeout=None,
=======
>>>>>>> d626a281
        )

        if not sync:
            my_dataset.wait()

        expected_dataset = gca_dataset.Dataset(
            display_name=_TEST_DISPLAY_NAME,
            metadata_schema_uri=_TEST_METADATA_SCHEMA_URI_VIDEO,
            metadata=_TEST_NONTABULAR_DATASET_METADATA,
            labels=_TEST_LABELS,
            encryption_spec=_TEST_ENCRYPTION_SPEC,
        )

        create_dataset_mock.assert_called_once_with(
            parent=_TEST_PARENT,
            dataset=expected_dataset,
            metadata=_TEST_REQUEST_METADATA,
            timeout=None,
        )<|MERGE_RESOLUTION|>--- conflicted
+++ resolved
@@ -905,12 +905,7 @@
         )
 
         my_dataset = datasets.ImageDataset.create(
-<<<<<<< HEAD
             display_name=_TEST_DISPLAY_NAME, sync=sync, create_request_timeout=None,
-=======
-            display_name=_TEST_DISPLAY_NAME,
-            sync=sync,
->>>>>>> d626a281
         )
 
         if not sync:
@@ -1065,10 +1060,7 @@
             display_name=_TEST_DISPLAY_NAME,
             labels=_TEST_LABELS,
             sync=sync,
-<<<<<<< HEAD
             create_request_timeout=None,
-=======
->>>>>>> d626a281
         )
 
         if not sync:
@@ -1126,10 +1118,7 @@
             display_name=_TEST_DISPLAY_NAME,
             bq_source=_TEST_SOURCE_URI_BQ,
             sync=sync,
-<<<<<<< HEAD
             create_request_timeout=None,
-=======
->>>>>>> d626a281
         )
 
         if not sync:
@@ -1387,12 +1376,7 @@
         )
 
         my_dataset = datasets.TextDataset.create(
-<<<<<<< HEAD
             display_name=_TEST_DISPLAY_NAME, sync=sync, create_request_timeout=None,
-=======
-            display_name=_TEST_DISPLAY_NAME,
-            sync=sync,
->>>>>>> d626a281
         )
 
         if not sync:
@@ -1584,10 +1568,7 @@
             display_name=_TEST_DISPLAY_NAME,
             labels=_TEST_LABELS,
             sync=sync,
-<<<<<<< HEAD
             create_request_timeout=None,
-=======
->>>>>>> d626a281
         )
 
         if not sync:
@@ -1638,12 +1619,7 @@
         )
 
         my_dataset = datasets.VideoDataset.create(
-<<<<<<< HEAD
             display_name=_TEST_DISPLAY_NAME, sync=sync, create_request_timeout=None,
-=======
-            display_name=_TEST_DISPLAY_NAME,
-            sync=sync,
->>>>>>> d626a281
         )
 
         if not sync:
@@ -1797,10 +1773,7 @@
             display_name=_TEST_DISPLAY_NAME,
             labels=_TEST_LABELS,
             sync=sync,
-<<<<<<< HEAD
             create_request_timeout=None,
-=======
->>>>>>> d626a281
         )
 
         if not sync:
