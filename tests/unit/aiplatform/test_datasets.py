# -*- coding: utf-8 -*-

# Copyright 2022 Google LLC
#
# Licensed under the Apache License, Version 2.0 (the "License");
# you may not use this file except in compliance with the License.
# You may obtain a copy of the License at
#
#     http://www.apache.org/licenses/LICENSE-2.0
#
# Unless required by applicable law or agreed to in writing, software
# distributed under the License is distributed on an "AS IS" BASIS,
# WITHOUT WARRANTIES OR CONDITIONS OF ANY KIND, either express or implied.
# See the License for the specific language governing permissions and
# limitations under the License.
#


import pandas as pd

import pytest

from unittest import mock
from importlib import reload
from unittest.mock import patch

from google.api_core import operation
from google.auth import credentials as auth_credentials

from google.cloud import aiplatform
from google.cloud.aiplatform import base
from google.cloud.aiplatform import compat
from google.cloud.aiplatform.constants import base as constants
from google.cloud.aiplatform import datasets
from google.cloud.aiplatform import initializer
from google.cloud.aiplatform import schema
from google.cloud import bigquery
from google.cloud import storage

from google.cloud.aiplatform.compat.services import dataset_service_client

from google.cloud.aiplatform.compat.types import (
    dataset as gca_dataset,
    dataset_service as gca_dataset_service,
    encryption_spec as gca_encryption_spec,
    io as gca_io,
)

# project
_TEST_PROJECT = "test-project"
_TEST_LOCATION = "us-central1"
_TEST_PARENT = f"projects/{_TEST_PROJECT}/locations/{_TEST_LOCATION}"
_TEST_ALT_PROJECT = "test-project_alt"

_TEST_ALT_LOCATION = "europe-west4"
_TEST_INVALID_LOCATION = "us-central2"

# dataset
_TEST_ID = "1028944691210842416"
_TEST_DISPLAY_NAME = "my_dataset_1234"
_TEST_DATA_LABEL_ITEMS = None

_TEST_NAME = f"projects/{_TEST_PROJECT}/locations/{_TEST_LOCATION}/datasets/{_TEST_ID}"
_TEST_ALT_NAME = (
    f"projects/{_TEST_PROJECT}/locations/{_TEST_ALT_LOCATION}/datasets/{_TEST_ID}"
)
_TEST_INVALID_NAME = f"prj/{_TEST_PROJECT}/locations/{_TEST_LOCATION}/{_TEST_ID}"

# metadata_schema_uri
_TEST_METADATA_SCHEMA_URI_TABULAR = schema.dataset.metadata.tabular
_TEST_METADATA_SCHEMA_URI_NONTABULAR = schema.dataset.metadata.image
_TEST_METADATA_SCHEMA_URI_IMAGE = schema.dataset.metadata.image
_TEST_METADATA_SCHEMA_URI_TEXT = schema.dataset.metadata.text
_TEST_METADATA_SCHEMA_URI_VIDEO = schema.dataset.metadata.video

# import_schema_uri
_TEST_IMPORT_SCHEMA_URI_IMAGE = (
    schema.dataset.ioformat.image.single_label_classification
)
_TEST_IMPORT_SCHEMA_URI_TEXT = schema.dataset.ioformat.text.single_label_classification
_TEST_IMPORT_SCHEMA_URI = schema.dataset.ioformat.image.single_label_classification
_TEST_IMPORT_SCHEMA_URI_VIDEO = schema.dataset.ioformat.video.classification

# datasources
_TEST_SOURCE_URI_GCS = "gs://my-bucket/my_index_file.jsonl"
_TEST_SOURCE_URIS_GCS = [
    "gs://my-bucket/index_file_1.jsonl",
    "gs://my-bucket/index_file_2.jsonl",
    "gs://my-bucket/index_file_3.jsonl",
]
_TEST_SOURCE_URI_BQ = "bq://my-project.my-dataset.table"
_TEST_INVALID_SOURCE_URIS = ["gs://my-bucket/index_file_1.jsonl", 123]

# request_metadata
_TEST_REQUEST_METADATA = ()

# dataset_metadata
_TEST_NONTABULAR_DATASET_METADATA = None
_TEST_METADATA_TABULAR_GCS = {
    "inputConfig": {"gcsSource": {"uri": [_TEST_SOURCE_URI_GCS]}}
}
_TEST_METADATA_TABULAR_BQ = {
    "inputConfig": {"bigquerySource": {"uri": _TEST_SOURCE_URI_BQ}}
}

# CMEK encryption
_TEST_ENCRYPTION_KEY_NAME = "key_1234"
_TEST_ENCRYPTION_SPEC = gca_encryption_spec.EncryptionSpec(
    kms_key_name=_TEST_ENCRYPTION_KEY_NAME
)

# misc
_TEST_OUTPUT_DIR = "gs://my-output-bucket"

_TEST_DATASET_LIST = [
    gca_dataset.Dataset(
        name=_TEST_NAME,
        display_name="a",
        metadata_schema_uri=_TEST_METADATA_SCHEMA_URI_TABULAR,
    ),
    gca_dataset.Dataset(
        name=_TEST_NAME,
        display_name="d",
        metadata_schema_uri=_TEST_METADATA_SCHEMA_URI_NONTABULAR,
    ),
    gca_dataset.Dataset(
        name=_TEST_NAME,
        display_name="b",
        metadata_schema_uri=_TEST_METADATA_SCHEMA_URI_TABULAR,
    ),
    gca_dataset.Dataset(
        name=_TEST_NAME,
        display_name="e",
        metadata_schema_uri=_TEST_METADATA_SCHEMA_URI_TEXT,
    ),
    gca_dataset.Dataset(
        name=_TEST_NAME,
        display_name="c",
        metadata_schema_uri=_TEST_METADATA_SCHEMA_URI_TABULAR,
    ),
]

_TEST_LIST_FILTER = 'display_name="abc"'
_TEST_LIST_ORDER_BY = "create_time desc"

_TEST_LABELS = {"my_key": "my_value"}

# create_from_dataframe
_TEST_INVALID_SOURCE_URI_BQ = "my-project.my-dataset.table"

_TEST_BOOL_COL = "bool_col"
_TEST_BOOL_ARR_COL = "bool_array_col"
_TEST_DOUBLE_COL = "double_col"
_TEST_DOUBLE_ARR_COL = "double_array_col"
_TEST_INT_COL = "int64_col"
_TEST_INT_ARR_COL = "int64_array_col"
_TEST_STR_COL = "string_col"
_TEST_STR_ARR_COL = "string_array_col"
_TEST_BYTES_COL = "bytes_col"
_TEST_DF_COLUMN_NAMES = [
    _TEST_BOOL_COL,
    _TEST_BOOL_ARR_COL,
    _TEST_DOUBLE_COL,
    _TEST_DOUBLE_ARR_COL,
    _TEST_INT_COL,
    _TEST_INT_ARR_COL,
    _TEST_STR_COL,
    _TEST_STR_ARR_COL,
    _TEST_BYTES_COL,
]
_TEST_DATAFRAME = pd.DataFrame(
    data=[
        [
            False,
            [True, False],
            1.2,
            [1.2, 3.4],
            1,
            [1, 2],
            "test",
            ["test1", "test2"],
            b"1",
        ],
        [
            True,
            [True, True],
            2.2,
            [2.2, 4.4],
            2,
            [2, 3],
            "test1",
            ["test2", "test3"],
            b"0",
        ],
    ],
    columns=_TEST_DF_COLUMN_NAMES,
)
_TEST_CREDENTIALS = mock.Mock(spec=auth_credentials.AnonymousCredentials())
_TEST_DATAFRAME_BQ_SCHEMA = [
    bigquery.SchemaField(name="bool_col", field_type="BOOL"),
    bigquery.SchemaField(name="bool_array_col", field_type="BOOL", mode="REPEATED"),
    bigquery.SchemaField(name="double_col", field_type="FLOAT"),
    bigquery.SchemaField(name="double_array_col", field_type="FLOAT", mode="REPEATED"),
    bigquery.SchemaField(name="int64_col", field_type="INTEGER"),
    bigquery.SchemaField(name="int64_array_col", field_type="INTEGER", mode="REPEATED"),
    bigquery.SchemaField(name="string_col", field_type="STRING"),
    bigquery.SchemaField(name="string_array_col", field_type="STRING", mode="REPEATED"),
    bigquery.SchemaField(name="bytes_col", field_type="STRING"),
]
_TEST_DATAFRAME_INVALID_BQ_SCHEMA = [
    bigquery.SchemaField(name="bool_col", field_type="BOOL"),
]


@pytest.fixture
def get_dataset_mock():
    with patch.object(
        dataset_service_client.DatasetServiceClient, "get_dataset"
    ) as get_dataset_mock:
        get_dataset_mock.return_value = gca_dataset.Dataset(
            display_name=_TEST_DISPLAY_NAME,
            metadata_schema_uri=_TEST_METADATA_SCHEMA_URI_NONTABULAR,
            name=_TEST_NAME,
            metadata=_TEST_NONTABULAR_DATASET_METADATA,
            encryption_spec=_TEST_ENCRYPTION_SPEC,
        )
        yield get_dataset_mock


@pytest.fixture
def get_dataset_without_name_mock():
    with patch.object(
        dataset_service_client.DatasetServiceClient, "get_dataset"
    ) as get_dataset_mock:
        get_dataset_mock.return_value = gca_dataset.Dataset(
            display_name=_TEST_DISPLAY_NAME,
            metadata_schema_uri=_TEST_METADATA_SCHEMA_URI_NONTABULAR,
            encryption_spec=_TEST_ENCRYPTION_SPEC,
        )
        yield get_dataset_mock


@pytest.fixture
def get_dataset_image_mock():
    with patch.object(
        dataset_service_client.DatasetServiceClient, "get_dataset"
    ) as get_dataset_mock:
        get_dataset_mock.return_value = gca_dataset.Dataset(
            display_name=_TEST_DISPLAY_NAME,
            metadata_schema_uri=_TEST_METADATA_SCHEMA_URI_IMAGE,
            metadata=_TEST_NONTABULAR_DATASET_METADATA,
            name=_TEST_NAME,
            encryption_spec=_TEST_ENCRYPTION_SPEC,
        )
        yield get_dataset_mock


@pytest.fixture
def get_dataset_tabular_gcs_mock():
    with patch.object(
        dataset_service_client.DatasetServiceClient, "get_dataset"
    ) as get_dataset_mock:
        get_dataset_mock.return_value = gca_dataset.Dataset(
            display_name=_TEST_DISPLAY_NAME,
            metadata_schema_uri=_TEST_METADATA_SCHEMA_URI_TABULAR,
            metadata=_TEST_METADATA_TABULAR_GCS,
            name=_TEST_NAME,
            encryption_spec=_TEST_ENCRYPTION_SPEC,
        )
        yield get_dataset_mock


@pytest.fixture
def get_dataset_tabular_bq_mock():
    with patch.object(
        dataset_service_client.DatasetServiceClient, "get_dataset"
    ) as get_dataset_mock:
        get_dataset_mock.return_value = gca_dataset.Dataset(
            display_name=_TEST_DISPLAY_NAME,
            metadata_schema_uri=_TEST_METADATA_SCHEMA_URI_TABULAR,
            metadata=_TEST_METADATA_TABULAR_BQ,
            name=_TEST_NAME,
            encryption_spec=_TEST_ENCRYPTION_SPEC,
        )
        yield get_dataset_mock


@pytest.fixture
def get_dataset_tabular_missing_metadata_mock():
    with patch.object(
        dataset_service_client.DatasetServiceClient, "get_dataset"
    ) as get_dataset_mock:
        get_dataset_mock.return_value = gca_dataset.Dataset(
            display_name=_TEST_DISPLAY_NAME,
            metadata_schema_uri=_TEST_METADATA_SCHEMA_URI_TABULAR,
            metadata=None,
            name=_TEST_NAME,
            encryption_spec=_TEST_ENCRYPTION_SPEC,
        )
        yield get_dataset_mock


@pytest.fixture
def get_dataset_tabular_missing_input_config_mock():
    with patch.object(
        dataset_service_client.DatasetServiceClient, "get_dataset"
    ) as get_dataset_mock:
        get_dataset_mock.return_value = gca_dataset.Dataset(
            display_name=_TEST_DISPLAY_NAME,
            metadata_schema_uri=_TEST_METADATA_SCHEMA_URI_TABULAR,
            metadata={},
            name=_TEST_NAME,
            encryption_spec=_TEST_ENCRYPTION_SPEC,
        )
        yield get_dataset_mock


@pytest.fixture
def get_dataset_tabular_missing_datasource_mock():
    with patch.object(
        dataset_service_client.DatasetServiceClient, "get_dataset"
    ) as get_dataset_mock:
        get_dataset_mock.return_value = gca_dataset.Dataset(
            display_name=_TEST_DISPLAY_NAME,
            metadata_schema_uri=_TEST_METADATA_SCHEMA_URI_TABULAR,
            metadata={"inputConfig": {}},
            name=_TEST_NAME,
            encryption_spec=_TEST_ENCRYPTION_SPEC,
        )
        yield get_dataset_mock


@pytest.fixture
def get_dataset_text_mock():
    with patch.object(
        dataset_service_client.DatasetServiceClient, "get_dataset"
    ) as get_dataset_mock:
        get_dataset_mock.return_value = gca_dataset.Dataset(
            display_name=_TEST_DISPLAY_NAME,
            metadata_schema_uri=_TEST_METADATA_SCHEMA_URI_TEXT,
            metadata=_TEST_NONTABULAR_DATASET_METADATA,
            name=_TEST_NAME,
            encryption_spec=_TEST_ENCRYPTION_SPEC,
        )
        yield get_dataset_mock


@pytest.fixture
def get_dataset_video_mock():
    with patch.object(
        dataset_service_client.DatasetServiceClient, "get_dataset"
    ) as get_dataset_mock:
        get_dataset_mock.return_value = gca_dataset.Dataset(
            display_name=_TEST_DISPLAY_NAME,
            metadata_schema_uri=_TEST_METADATA_SCHEMA_URI_VIDEO,
            metadata=_TEST_NONTABULAR_DATASET_METADATA,
            name=_TEST_NAME,
            encryption_spec=_TEST_ENCRYPTION_SPEC,
        )
        yield get_dataset_mock


@pytest.fixture
def create_dataset_mock():
    with patch.object(
        dataset_service_client.DatasetServiceClient, "create_dataset"
    ) as create_dataset_mock:
        create_dataset_lro_mock = mock.Mock(operation.Operation)
        create_dataset_lro_mock.result.return_value = gca_dataset.Dataset(
            name=_TEST_NAME,
            display_name=_TEST_DISPLAY_NAME,
            metadata_schema_uri=_TEST_METADATA_SCHEMA_URI_TEXT,
            encryption_spec=_TEST_ENCRYPTION_SPEC,
        )
        create_dataset_mock.return_value = create_dataset_lro_mock
        yield create_dataset_mock


@pytest.fixture
def create_dataset_mock_fail():
    with patch.object(
        dataset_service_client.DatasetServiceClient, "create_dataset"
    ) as create_dataset_mock:
        create_dataset_mock.side_effect = RuntimeError("Mock fail")
        yield create_dataset_mock


@pytest.fixture
def delete_dataset_mock():
    with mock.patch.object(
        dataset_service_client.DatasetServiceClient, "delete_dataset"
    ) as delete_dataset_mock:
        delete_dataset_lro_mock = mock.Mock(operation.Operation)
        delete_dataset_lro_mock.result.return_value = (
            gca_dataset_service.DeleteDatasetRequest()
        )
        delete_dataset_mock.return_value = delete_dataset_lro_mock
        yield delete_dataset_mock


@pytest.fixture
def import_data_mock():
    with patch.object(
        dataset_service_client.DatasetServiceClient, "import_data"
    ) as import_data_mock:
        import_data_mock.return_value = mock.Mock(operation.Operation)
        yield import_data_mock


@pytest.fixture
def import_data_mock_fail():
    with patch.object(
        dataset_service_client.DatasetServiceClient, "import_data"
    ) as import_data_mock:
        import_data_mock.side_effect = RuntimeError("Mock fail")
        yield import_data_mock


@pytest.fixture
def export_data_mock():
    with patch.object(
        dataset_service_client.DatasetServiceClient, "export_data"
    ) as export_data_mock:
        export_data_mock.return_value = mock.Mock(operation.Operation)
        yield export_data_mock


@pytest.fixture
def list_datasets_mock():
    with patch.object(
        dataset_service_client.DatasetServiceClient, "list_datasets"
    ) as list_datasets_mock:
        list_datasets_mock.return_value = _TEST_DATASET_LIST
        yield list_datasets_mock


@pytest.fixture
def gcs_client_download_as_bytes_mock():
    with patch.object(storage.Blob, "download_as_bytes") as gcs_blob_mock:
        gcs_blob_mock.return_value = b'"column_1","column_2"\n0, 1'
        yield gcs_blob_mock


@pytest.fixture
def gcs_client_mock():
    with patch.object(storage, "Client") as client_mock:
        yield client_mock


@pytest.fixture
def bq_client_mock():
    with patch.object(bigquery, "Client") as client_mock:
        yield client_mock


@pytest.fixture
def bigquery_client_table_mock():
    with patch.object(bigquery.Client, "get_table") as bigquery_client_table_mock:
        bigquery_client_table_mock.return_value = bigquery.Table(
            "project.dataset.table"
        )
        yield bigquery_client_table_mock


@pytest.fixture
def bigquery_table_schema_mock():
    with patch.object(
        bigquery.Table, "schema", new_callable=mock.PropertyMock
    ) as bigquery_table_schema_mock:
        bigquery_table_schema_mock.return_value = [
            bigquery.SchemaField("column_1", "FLOAT", "NULLABLE", "", (), None),
            bigquery.SchemaField("column_2", "FLOAT", "NULLABLE", "", (), None),
            bigquery.SchemaField(
                "column_3",
                "RECORD",
                "NULLABLE",
                "",
                (
                    bigquery.SchemaField(
                        "nested_3_1",
                        "RECORD",
                        "NULLABLE",
                        "",
                        (
                            bigquery.SchemaField(
                                "nested_3_1_1", "FLOAT", "NULLABLE", "", (), None
                            ),
                            bigquery.SchemaField(
                                "nested_3_1_2", "FLOAT", "NULLABLE", "", (), None
                            ),
                        ),
                        None,
                    ),
                    bigquery.SchemaField(
                        "nested_3_2", "FLOAT", "NULLABLE", "", (), None
                    ),
                    bigquery.SchemaField(
                        "nested_3_3",
                        "RECORD",
                        "NULLABLE",
                        "",
                        (
                            bigquery.SchemaField(
                                "nested_3_3_1",
                                "RECORD",
                                "NULLABLE",
                                "",
                                (
                                    bigquery.SchemaField(
                                        "nested_3_3_1_1",
                                        "FLOAT",
                                        "NULLABLE",
                                        "",
                                        (),
                                        None,
                                    ),
                                ),
                                None,
                            ),
                        ),
                        None,
                    ),
                ),
                None,
            ),
        ]
        yield bigquery_table_schema_mock


# TODO(b/171333554): Move reusable test fixtures to conftest.py file
@pytest.mark.usefixtures("google_auth_mock")
class TestDataset:
    def setup_method(self):
        reload(initializer)
        reload(aiplatform)

    def teardown_method(self):
        initializer.global_pool.shutdown(wait=True)

    def test_init_dataset(self, get_dataset_mock):
        aiplatform.init(project=_TEST_PROJECT)
        datasets._Dataset(dataset_name=_TEST_NAME)
        get_dataset_mock.assert_called_once_with(
            name=_TEST_NAME, retry=base._DEFAULT_RETRY
        )

    def test_init_dataset_with_id_only_with_project_and_location(
        self, get_dataset_mock
    ):
        aiplatform.init(project=_TEST_PROJECT)
        datasets._Dataset(
            dataset_name=_TEST_ID, project=_TEST_PROJECT, location=_TEST_LOCATION
        )
        get_dataset_mock.assert_called_once_with(
            name=_TEST_NAME, retry=base._DEFAULT_RETRY
        )

    def test_init_dataset_with_project_and_location(self, get_dataset_mock):
        aiplatform.init(project=_TEST_PROJECT)
        datasets._Dataset(
            dataset_name=_TEST_NAME, project=_TEST_PROJECT, location=_TEST_LOCATION
        )
        get_dataset_mock.assert_called_once_with(
            name=_TEST_NAME, retry=base._DEFAULT_RETRY
        )

    def test_init_dataset_with_alt_project_and_location(self, get_dataset_mock):
        aiplatform.init(project=_TEST_PROJECT)
        datasets._Dataset(
            dataset_name=_TEST_NAME, project=_TEST_ALT_PROJECT, location=_TEST_LOCATION
        )
        get_dataset_mock.assert_called_once_with(
            name=_TEST_NAME, retry=base._DEFAULT_RETRY
        )

    def test_init_dataset_with_alt_location(self, get_dataset_tabular_gcs_mock):
        aiplatform.init(project=_TEST_PROJECT, location=_TEST_ALT_LOCATION)

        ds = datasets.TabularDataset(dataset_name=_TEST_NAME)

        assert (
            ds.api_client._clients[compat.DEFAULT_VERSION]._client_options.api_endpoint
            == f"{_TEST_LOCATION}-{constants.API_BASE_PATH}"
        )

        assert _TEST_ALT_LOCATION != _TEST_LOCATION

        get_dataset_tabular_gcs_mock.assert_called_once_with(
            name=_TEST_NAME, retry=base._DEFAULT_RETRY
        )

    def test_init_dataset_with_project_and_alt_location(self):
        aiplatform.init(project=_TEST_PROJECT)
        with pytest.raises(RuntimeError):
            datasets._Dataset(
                dataset_name=_TEST_NAME,
                project=_TEST_PROJECT,
                location=_TEST_ALT_LOCATION,
            )

    def test_init_dataset_with_id_only(self, get_dataset_mock):
        aiplatform.init(project=_TEST_PROJECT, location=_TEST_LOCATION)
        datasets._Dataset(dataset_name=_TEST_ID)
        get_dataset_mock.assert_called_once_with(
            name=_TEST_NAME, retry=base._DEFAULT_RETRY
        )

    def test_init_dataset_with_location_override(self, get_dataset_mock):
        aiplatform.init(project=_TEST_PROJECT, location=_TEST_LOCATION)
        datasets._Dataset(dataset_name=_TEST_ID, location=_TEST_ALT_LOCATION)
        get_dataset_mock.assert_called_once_with(
            name=_TEST_ALT_NAME, retry=base._DEFAULT_RETRY
        )

    @pytest.mark.usefixtures("get_dataset_mock")
    def test_init_dataset_with_invalid_name(self):
        with pytest.raises(ValueError):
            aiplatform.init(project=_TEST_PROJECT, location=_TEST_LOCATION)
            datasets._Dataset(dataset_name=_TEST_INVALID_NAME)

    @pytest.mark.usefixtures("get_dataset_mock")
    @pytest.mark.parametrize("sync", [True, False])
    def test_init_aiplatform_with_encryption_key_name_and_create_dataset(
        self, create_dataset_mock, sync
    ):
        aiplatform.init(
            project=_TEST_PROJECT,
            encryption_spec_key_name=_TEST_ENCRYPTION_KEY_NAME,
        )

        my_dataset = datasets._Dataset.create(
            display_name=_TEST_DISPLAY_NAME,
            metadata_schema_uri=_TEST_METADATA_SCHEMA_URI_NONTABULAR,
            sync=sync,
            create_request_timeout=None,
        )

        if not sync:
            my_dataset.wait()

        expected_dataset = gca_dataset.Dataset(
            display_name=_TEST_DISPLAY_NAME,
            metadata_schema_uri=_TEST_METADATA_SCHEMA_URI_NONTABULAR,
            metadata=_TEST_NONTABULAR_DATASET_METADATA,
            encryption_spec=_TEST_ENCRYPTION_SPEC,
        )

        create_dataset_mock.assert_called_once_with(
            parent=_TEST_PARENT,
            dataset=expected_dataset,
            metadata=_TEST_REQUEST_METADATA,
            timeout=None,
        )

    @pytest.mark.usefixtures("get_dataset_mock")
    @pytest.mark.parametrize("sync", [True, False])
    def test_create_dataset_nontabular(self, create_dataset_mock, sync):
        aiplatform.init(project=_TEST_PROJECT)

        my_dataset = datasets._Dataset.create(
            display_name=_TEST_DISPLAY_NAME,
            metadata_schema_uri=_TEST_METADATA_SCHEMA_URI_NONTABULAR,
            encryption_spec_key_name=_TEST_ENCRYPTION_KEY_NAME,
            sync=sync,
            create_request_timeout=None,
        )

        if not sync:
            my_dataset.wait()

        expected_dataset = gca_dataset.Dataset(
            display_name=_TEST_DISPLAY_NAME,
            metadata_schema_uri=_TEST_METADATA_SCHEMA_URI_NONTABULAR,
            metadata=_TEST_NONTABULAR_DATASET_METADATA,
            encryption_spec=_TEST_ENCRYPTION_SPEC,
        )

        create_dataset_mock.assert_called_once_with(
            parent=_TEST_PARENT,
            dataset=expected_dataset,
            metadata=_TEST_REQUEST_METADATA,
            timeout=None,
        )

    @pytest.mark.usefixtures("get_dataset_mock")
    @pytest.mark.parametrize("sync", [True, False])
    def test_create_dataset_nontabular_with_timeout(self, create_dataset_mock, sync):
        aiplatform.init(project=_TEST_PROJECT)

        my_dataset = datasets._Dataset.create(
            display_name=_TEST_DISPLAY_NAME,
            metadata_schema_uri=_TEST_METADATA_SCHEMA_URI_NONTABULAR,
            encryption_spec_key_name=_TEST_ENCRYPTION_KEY_NAME,
            sync=sync,
            create_request_timeout=180.0,
        )

        if not sync:
            my_dataset.wait()

        expected_dataset = gca_dataset.Dataset(
            display_name=_TEST_DISPLAY_NAME,
            metadata_schema_uri=_TEST_METADATA_SCHEMA_URI_NONTABULAR,
            metadata=_TEST_NONTABULAR_DATASET_METADATA,
            encryption_spec=_TEST_ENCRYPTION_SPEC,
        )

        create_dataset_mock.assert_called_once_with(
            parent=_TEST_PARENT,
            dataset=expected_dataset,
            metadata=_TEST_REQUEST_METADATA,
            timeout=180.0,
        )

    @pytest.mark.usefixtures("get_dataset_mock")
    @pytest.mark.parametrize("sync", [True, False])
    def test_create_dataset_nontabular_with_timeout_not_explicitly_set(
        self, create_dataset_mock, sync
    ):
        aiplatform.init(project=_TEST_PROJECT)

        my_dataset = datasets._Dataset.create(
            display_name=_TEST_DISPLAY_NAME,
            metadata_schema_uri=_TEST_METADATA_SCHEMA_URI_NONTABULAR,
            encryption_spec_key_name=_TEST_ENCRYPTION_KEY_NAME,
            sync=sync,
        )

        if not sync:
            my_dataset.wait()

        expected_dataset = gca_dataset.Dataset(
            display_name=_TEST_DISPLAY_NAME,
            metadata_schema_uri=_TEST_METADATA_SCHEMA_URI_NONTABULAR,
            metadata=_TEST_NONTABULAR_DATASET_METADATA,
            encryption_spec=_TEST_ENCRYPTION_SPEC,
        )

        create_dataset_mock.assert_called_once_with(
            parent=_TEST_PARENT,
            dataset=expected_dataset,
            metadata=_TEST_REQUEST_METADATA,
            timeout=None,
        )

    @pytest.mark.usefixtures("get_dataset_mock")
    def test_create_dataset_tabular(self, create_dataset_mock):
        aiplatform.init(project=_TEST_PROJECT)

        datasets._Dataset.create(
            display_name=_TEST_DISPLAY_NAME,
            metadata_schema_uri=_TEST_METADATA_SCHEMA_URI_TABULAR,
            bq_source=_TEST_SOURCE_URI_BQ,
            encryption_spec_key_name=_TEST_ENCRYPTION_KEY_NAME,
            create_request_timeout=None,
        )

        expected_dataset = gca_dataset.Dataset(
            display_name=_TEST_DISPLAY_NAME,
            metadata_schema_uri=_TEST_METADATA_SCHEMA_URI_TABULAR,
            metadata=_TEST_METADATA_TABULAR_BQ,
            encryption_spec=_TEST_ENCRYPTION_SPEC,
        )

        create_dataset_mock.assert_called_once_with(
            parent=_TEST_PARENT,
            dataset=expected_dataset,
            metadata=_TEST_REQUEST_METADATA,
            timeout=None,
        )

    @pytest.mark.usefixtures("get_dataset_mock")
    @pytest.mark.parametrize("sync", [True, False])
    def test_create_and_import_dataset(
        self, create_dataset_mock, import_data_mock, sync
    ):
        aiplatform.init(project=_TEST_PROJECT)

        my_dataset = datasets._Dataset.create(
            display_name=_TEST_DISPLAY_NAME,
            gcs_source=_TEST_SOURCE_URI_GCS,
            metadata_schema_uri=_TEST_METADATA_SCHEMA_URI_NONTABULAR,
            import_schema_uri=_TEST_IMPORT_SCHEMA_URI,
            data_item_labels=_TEST_DATA_LABEL_ITEMS,
            encryption_spec_key_name=_TEST_ENCRYPTION_KEY_NAME,
            sync=sync,
            create_request_timeout=None,
        )

        if not sync:
            my_dataset.wait()

        expected_dataset = gca_dataset.Dataset(
            display_name=_TEST_DISPLAY_NAME,
            metadata_schema_uri=_TEST_METADATA_SCHEMA_URI_NONTABULAR,
            metadata=_TEST_NONTABULAR_DATASET_METADATA,
            encryption_spec=_TEST_ENCRYPTION_SPEC,
        )

        expected_import_config = gca_dataset.ImportDataConfig(
            gcs_source=gca_io.GcsSource(uris=[_TEST_SOURCE_URI_GCS]),
            import_schema_uri=_TEST_IMPORT_SCHEMA_URI,
            data_item_labels=_TEST_DATA_LABEL_ITEMS,
        )

        create_dataset_mock.assert_called_once_with(
            parent=_TEST_PARENT,
            dataset=expected_dataset,
            metadata=_TEST_REQUEST_METADATA,
            timeout=None,
        )

        import_data_mock.assert_called_once_with(
            name=_TEST_NAME,
            import_configs=[expected_import_config],
            timeout=None,
        )

        expected_dataset.name = _TEST_NAME
        assert my_dataset._gca_resource == expected_dataset

    @pytest.mark.usefixtures("get_dataset_mock")
    @pytest.mark.parametrize("sync", [True, False])
    def test_import_data(self, import_data_mock, sync):
        aiplatform.init(project=_TEST_PROJECT)

        my_dataset = datasets._Dataset(dataset_name=_TEST_NAME)

        my_dataset.import_data(
            gcs_source=_TEST_SOURCE_URI_GCS,
            import_schema_uri=_TEST_IMPORT_SCHEMA_URI,
            data_item_labels=_TEST_DATA_LABEL_ITEMS,
            sync=sync,
            import_request_timeout=None,
        )

        if not sync:
            my_dataset.wait()

        expected_import_config = gca_dataset.ImportDataConfig(
            gcs_source=gca_io.GcsSource(uris=[_TEST_SOURCE_URI_GCS]),
            import_schema_uri=_TEST_IMPORT_SCHEMA_URI,
            data_item_labels=_TEST_DATA_LABEL_ITEMS,
        )

        import_data_mock.assert_called_once_with(
            name=_TEST_NAME,
            import_configs=[expected_import_config],
            timeout=None,
        )

    @pytest.mark.usefixtures("get_dataset_mock")
    @pytest.mark.parametrize("sync", [True, False])
    def test_import_data_with_timeout(self, import_data_mock, sync):
        aiplatform.init(project=_TEST_PROJECT)

        my_dataset = datasets._Dataset(dataset_name=_TEST_NAME)

        my_dataset.import_data(
            gcs_source=_TEST_SOURCE_URI_GCS,
            import_schema_uri=_TEST_IMPORT_SCHEMA_URI,
            data_item_labels=_TEST_DATA_LABEL_ITEMS,
            sync=sync,
            import_request_timeout=180.0,
        )

        if not sync:
            my_dataset.wait()

        expected_import_config = gca_dataset.ImportDataConfig(
            gcs_source=gca_io.GcsSource(uris=[_TEST_SOURCE_URI_GCS]),
            import_schema_uri=_TEST_IMPORT_SCHEMA_URI,
            data_item_labels=_TEST_DATA_LABEL_ITEMS,
        )

        import_data_mock.assert_called_once_with(
            name=_TEST_NAME,
            import_configs=[expected_import_config],
            timeout=180.0,
        )

    @pytest.mark.usefixtures("get_dataset_mock")
    @pytest.mark.parametrize("sync", [True, False])
    def test_import_data_with_timeout_not_explicitly_set(self, import_data_mock, sync):
        aiplatform.init(project=_TEST_PROJECT)

        my_dataset = datasets._Dataset(dataset_name=_TEST_NAME)

        my_dataset.import_data(
            gcs_source=_TEST_SOURCE_URI_GCS,
            import_schema_uri=_TEST_IMPORT_SCHEMA_URI,
            data_item_labels=_TEST_DATA_LABEL_ITEMS,
            sync=sync,
        )

        if not sync:
            my_dataset.wait()

        expected_import_config = gca_dataset.ImportDataConfig(
            gcs_source=gca_io.GcsSource(uris=[_TEST_SOURCE_URI_GCS]),
            import_schema_uri=_TEST_IMPORT_SCHEMA_URI,
            data_item_labels=_TEST_DATA_LABEL_ITEMS,
        )

        import_data_mock.assert_called_once_with(
            name=_TEST_NAME,
            import_configs=[expected_import_config],
            timeout=None,
        )

    @pytest.mark.usefixtures("get_dataset_mock")
    def test_export_data(self, export_data_mock):
        aiplatform.init(project=_TEST_PROJECT)

        my_dataset = datasets._Dataset(dataset_name=_TEST_NAME)

        my_dataset.export_data(output_dir=_TEST_OUTPUT_DIR)

        expected_export_config = gca_dataset.ExportDataConfig(
            gcs_destination=gca_io.GcsDestination(output_uri_prefix=_TEST_OUTPUT_DIR)
        )

        export_data_mock.assert_called_once_with(
            name=_TEST_NAME, export_config=expected_export_config
        )

    @pytest.mark.parametrize("sync", [True, False])
    def test_create_then_import(
        self, create_dataset_mock, import_data_mock, get_dataset_mock, sync
    ):

        aiplatform.init(project=_TEST_PROJECT)

        my_dataset = datasets._Dataset.create(
            display_name=_TEST_DISPLAY_NAME,
            metadata_schema_uri=_TEST_METADATA_SCHEMA_URI_NONTABULAR,
            encryption_spec_key_name=_TEST_ENCRYPTION_KEY_NAME,
            sync=sync,
            create_request_timeout=None,
        )

        my_dataset.import_data(
            gcs_source=_TEST_SOURCE_URI_GCS,
            import_schema_uri=_TEST_IMPORT_SCHEMA_URI,
            data_item_labels=_TEST_DATA_LABEL_ITEMS,
            sync=sync,
            import_request_timeout=None,
        )

        if not sync:
            my_dataset.wait()

        expected_dataset = gca_dataset.Dataset(
            display_name=_TEST_DISPLAY_NAME,
            metadata_schema_uri=_TEST_METADATA_SCHEMA_URI_NONTABULAR,
            metadata=_TEST_NONTABULAR_DATASET_METADATA,
            encryption_spec=_TEST_ENCRYPTION_SPEC,
        )

        expected_import_config = gca_dataset.ImportDataConfig(
            gcs_source=gca_io.GcsSource(uris=[_TEST_SOURCE_URI_GCS]),
            import_schema_uri=_TEST_IMPORT_SCHEMA_URI,
            data_item_labels=_TEST_DATA_LABEL_ITEMS,
        )

        create_dataset_mock.assert_called_once_with(
            parent=_TEST_PARENT,
            dataset=expected_dataset,
            metadata=_TEST_REQUEST_METADATA,
            timeout=None,
        )

        get_dataset_mock.assert_called_once_with(
            name=_TEST_NAME, retry=base._DEFAULT_RETRY
        )

        import_data_mock.assert_called_once_with(
            name=_TEST_NAME,
            import_configs=[expected_import_config],
            timeout=None,
        )

        expected_dataset.name = _TEST_NAME
        assert my_dataset._gca_resource == expected_dataset

    @pytest.mark.usefixtures("get_dataset_tabular_bq_mock")
    @pytest.mark.parametrize("sync", [True, False])
    def test_delete_dataset(self, delete_dataset_mock, sync):
        aiplatform.init(project=_TEST_PROJECT)

        my_dataset = datasets.TabularDataset(dataset_name=_TEST_NAME)
        my_dataset.delete(sync=sync)

        if not sync:
            my_dataset.wait()

        delete_dataset_mock.assert_called_once_with(name=my_dataset.resource_name)


@pytest.mark.usefixtures("google_auth_mock")
class TestImageDataset:
    def setup_method(self):
        reload(initializer)
        reload(aiplatform)

    def teardown_method(self):
        initializer.global_pool.shutdown(wait=True)

    def test_init_dataset_image(self, get_dataset_image_mock):
        aiplatform.init(project=_TEST_PROJECT)
        datasets.ImageDataset(dataset_name=_TEST_NAME)
        get_dataset_image_mock.assert_called_once_with(
            name=_TEST_NAME, retry=base._DEFAULT_RETRY
        )

    @pytest.mark.usefixtures("get_dataset_tabular_bq_mock")
    def test_init_dataset_non_image(self):
        aiplatform.init(project=_TEST_PROJECT)
        with pytest.raises(ValueError):
            datasets.ImageDataset(dataset_name=_TEST_NAME)

    @pytest.mark.usefixtures("get_dataset_image_mock")
    @pytest.mark.parametrize("sync", [True, False])
    def test_create_dataset(self, create_dataset_mock, sync):
        aiplatform.init(
            project=_TEST_PROJECT,
            encryption_spec_key_name=_TEST_ENCRYPTION_KEY_NAME,
        )

        my_dataset = datasets.ImageDataset.create(
            display_name=_TEST_DISPLAY_NAME,
            sync=sync,
<<<<<<< HEAD
=======
            create_request_timeout=None,
>>>>>>> dc3be45c
        )

        if not sync:
            my_dataset.wait()

        expected_dataset = gca_dataset.Dataset(
            display_name=_TEST_DISPLAY_NAME,
            metadata_schema_uri=_TEST_METADATA_SCHEMA_URI_IMAGE,
            metadata=_TEST_NONTABULAR_DATASET_METADATA,
            encryption_spec=_TEST_ENCRYPTION_SPEC,
        )

        create_dataset_mock.assert_called_once_with(
            parent=_TEST_PARENT,
            dataset=expected_dataset,
            metadata=_TEST_REQUEST_METADATA,
            timeout=None,
        )

    @pytest.mark.usefixtures("get_dataset_image_mock")
    @pytest.mark.parametrize("sync", [True, False])
    def test_create_and_import_dataset(
        self, create_dataset_mock, import_data_mock, sync
    ):
        aiplatform.init(project=_TEST_PROJECT)

        my_dataset = datasets.ImageDataset.create(
            display_name=_TEST_DISPLAY_NAME,
            gcs_source=[_TEST_SOURCE_URI_GCS],
            import_schema_uri=_TEST_IMPORT_SCHEMA_URI_IMAGE,
            encryption_spec_key_name=_TEST_ENCRYPTION_KEY_NAME,
            sync=sync,
            create_request_timeout=None,
        )

        if not sync:
            my_dataset.wait()

        expected_dataset = gca_dataset.Dataset(
            display_name=_TEST_DISPLAY_NAME,
            metadata_schema_uri=_TEST_METADATA_SCHEMA_URI_IMAGE,
            metadata=_TEST_NONTABULAR_DATASET_METADATA,
            encryption_spec=_TEST_ENCRYPTION_SPEC,
        )

        create_dataset_mock.assert_called_once_with(
            parent=_TEST_PARENT,
            dataset=expected_dataset,
            metadata=_TEST_REQUEST_METADATA,
            timeout=None,
        )

        expected_import_config = gca_dataset.ImportDataConfig(
            gcs_source=gca_io.GcsSource(uris=[_TEST_SOURCE_URI_GCS]),
            import_schema_uri=_TEST_IMPORT_SCHEMA_URI_IMAGE,
        )
        import_data_mock.assert_called_once_with(
            name=_TEST_NAME,
            import_configs=[expected_import_config],
            timeout=None,
        )

        expected_dataset.name = _TEST_NAME
        assert my_dataset._gca_resource == expected_dataset

    @pytest.mark.usefixtures("get_dataset_image_mock")
    @pytest.mark.parametrize("sync", [True, False])
    def test_import_data(self, import_data_mock, sync):
        aiplatform.init(project=_TEST_PROJECT)

        my_dataset = datasets.ImageDataset(dataset_name=_TEST_NAME)

        my_dataset.import_data(
            gcs_source=[_TEST_SOURCE_URI_GCS],
            import_schema_uri=_TEST_IMPORT_SCHEMA_URI_IMAGE,
            sync=sync,
            import_request_timeout=None,
        )

        if not sync:
            my_dataset.wait()

        expected_import_config = gca_dataset.ImportDataConfig(
            gcs_source=gca_io.GcsSource(uris=[_TEST_SOURCE_URI_GCS]),
            import_schema_uri=_TEST_IMPORT_SCHEMA_URI_IMAGE,
        )

        import_data_mock.assert_called_once_with(
            name=_TEST_NAME,
            import_configs=[expected_import_config],
            timeout=None,
        )

    @pytest.mark.parametrize("sync", [True, False])
    def test_create_then_import(
        self, create_dataset_mock, import_data_mock, get_dataset_image_mock, sync
    ):

        aiplatform.init(project=_TEST_PROJECT)

        my_dataset = datasets.ImageDataset.create(
            display_name=_TEST_DISPLAY_NAME,
            encryption_spec_key_name=_TEST_ENCRYPTION_KEY_NAME,
            sync=sync,
            create_request_timeout=None,
        )

        my_dataset.import_data(
            gcs_source=[_TEST_SOURCE_URI_GCS],
            import_schema_uri=_TEST_IMPORT_SCHEMA_URI_IMAGE,
            sync=sync,
            import_request_timeout=None,
        )

        if not sync:
            my_dataset.wait()

        expected_dataset = gca_dataset.Dataset(
            display_name=_TEST_DISPLAY_NAME,
            metadata_schema_uri=_TEST_METADATA_SCHEMA_URI_IMAGE,
            metadata=_TEST_NONTABULAR_DATASET_METADATA,
            encryption_spec=_TEST_ENCRYPTION_SPEC,
        )
        create_dataset_mock.assert_called_once_with(
            parent=_TEST_PARENT,
            dataset=expected_dataset,
            metadata=_TEST_REQUEST_METADATA,
            timeout=None,
        )

        get_dataset_image_mock.assert_called_once_with(
            name=_TEST_NAME, retry=base._DEFAULT_RETRY
        )

        expected_import_config = gca_dataset.ImportDataConfig(
            gcs_source=gca_io.GcsSource(uris=[_TEST_SOURCE_URI_GCS]),
            import_schema_uri=_TEST_IMPORT_SCHEMA_URI_IMAGE,
        )

        import_data_mock.assert_called_once_with(
            name=_TEST_NAME,
            import_configs=[expected_import_config],
            timeout=None,
        )

        expected_dataset.name = _TEST_NAME
        assert my_dataset._gca_resource == expected_dataset

    @pytest.mark.usefixtures("get_dataset_image_mock")
    @pytest.mark.parametrize("sync", [True, False])
    def test_create_dataset_with_labels(self, create_dataset_mock, sync):
        aiplatform.init(
            project=_TEST_PROJECT,
            encryption_spec_key_name=_TEST_ENCRYPTION_KEY_NAME,
        )

        my_dataset = datasets.ImageDataset.create(
            display_name=_TEST_DISPLAY_NAME,
            labels=_TEST_LABELS,
            sync=sync,
<<<<<<< HEAD
=======
            create_request_timeout=None,
>>>>>>> dc3be45c
        )

        if not sync:
            my_dataset.wait()

        expected_dataset = gca_dataset.Dataset(
            display_name=_TEST_DISPLAY_NAME,
            metadata_schema_uri=_TEST_METADATA_SCHEMA_URI_IMAGE,
            metadata=_TEST_NONTABULAR_DATASET_METADATA,
            labels=_TEST_LABELS,
            encryption_spec=_TEST_ENCRYPTION_SPEC,
        )

        create_dataset_mock.assert_called_once_with(
            parent=_TEST_PARENT,
            dataset=expected_dataset,
            metadata=_TEST_REQUEST_METADATA,
            timeout=None,
        )


@pytest.mark.usefixtures("google_auth_mock")
class TestTabularDataset:
    def setup_method(self):
        reload(initializer)
        reload(aiplatform)
        aiplatform.init(project=_TEST_PROJECT)

    def teardown_method(self):
        initializer.global_pool.shutdown(wait=True)

    def test_init_dataset_tabular(self, get_dataset_tabular_bq_mock):

        datasets.TabularDataset(dataset_name=_TEST_NAME)
        get_dataset_tabular_bq_mock.assert_called_once_with(
            name=_TEST_NAME, retry=base._DEFAULT_RETRY
        )

    @pytest.mark.usefixtures("get_dataset_image_mock")
    def test_init_dataset_non_tabular(self):

        with pytest.raises(ValueError):
            datasets.TabularDataset(dataset_name=_TEST_NAME)

    @pytest.mark.usefixtures("get_dataset_tabular_bq_mock")
    @pytest.mark.parametrize("sync", [True, False])
    def test_create_dataset_with_default_encryption_key(
        self, create_dataset_mock, sync
    ):
        aiplatform.init(
            project=_TEST_PROJECT,
            encryption_spec_key_name=_TEST_ENCRYPTION_KEY_NAME,
        )

        my_dataset = datasets.TabularDataset.create(
            display_name=_TEST_DISPLAY_NAME,
            bq_source=_TEST_SOURCE_URI_BQ,
            sync=sync,
<<<<<<< HEAD
=======
            create_request_timeout=None,
>>>>>>> dc3be45c
        )

        if not sync:
            my_dataset.wait()

        assert my_dataset.metadata_schema_uri == _TEST_METADATA_SCHEMA_URI_TABULAR

        expected_dataset = gca_dataset.Dataset(
            display_name=_TEST_DISPLAY_NAME,
            metadata_schema_uri=_TEST_METADATA_SCHEMA_URI_TABULAR,
            metadata=_TEST_METADATA_TABULAR_BQ,
            encryption_spec=_TEST_ENCRYPTION_SPEC,
        )

        create_dataset_mock.assert_called_once_with(
            parent=_TEST_PARENT,
            dataset=expected_dataset,
            metadata=_TEST_REQUEST_METADATA,
            timeout=None,
        )

    @pytest.mark.usefixtures("create_dataset_mock_fail")
    def test_create_dataset_fail(self):
        aiplatform.init(
            project=_TEST_PROJECT,
            encryption_spec_key_name=_TEST_ENCRYPTION_KEY_NAME,
        )

        my_dataset = datasets.TabularDataset.create(
            display_name=_TEST_DISPLAY_NAME,
            bq_source=_TEST_SOURCE_URI_BQ,
            sync=False,
        )

        with pytest.raises(RuntimeError) as e:
            my_dataset.wait()
        assert e.match(regexp=r"Mock fail")

        with pytest.raises(RuntimeError) as e:
            my_dataset.metadata_schema_uri
        assert e.match(
            regexp=r"TabularDataset resource has not been created. Resource failed with: Mock fail"
        )

        with pytest.raises(RuntimeError) as e:
            my_dataset.column_names
        assert e.match(
            regexp=r"TabularDataset resource has not been created. Resource failed with: Mock fail"
        )

    @pytest.mark.usefixtures("get_dataset_tabular_bq_mock")
    @pytest.mark.parametrize("sync", [True, False])
    def test_create_dataset(self, create_dataset_mock, sync):

        my_dataset = datasets.TabularDataset.create(
            display_name=_TEST_DISPLAY_NAME,
            bq_source=_TEST_SOURCE_URI_BQ,
            encryption_spec_key_name=_TEST_ENCRYPTION_KEY_NAME,
            sync=sync,
            create_request_timeout=None,
        )

        if not sync:
            my_dataset.wait()

        expected_dataset = gca_dataset.Dataset(
            display_name=_TEST_DISPLAY_NAME,
            metadata_schema_uri=_TEST_METADATA_SCHEMA_URI_TABULAR,
            metadata=_TEST_METADATA_TABULAR_BQ,
            encryption_spec=_TEST_ENCRYPTION_SPEC,
        )

        create_dataset_mock.assert_called_once_with(
            parent=_TEST_PARENT,
            dataset=expected_dataset,
            metadata=_TEST_REQUEST_METADATA,
            timeout=None,
        )

    @pytest.mark.usefixtures("get_dataset_tabular_bq_mock")
    @pytest.mark.parametrize("sync", [True, False])
    def test_create_dataset_with_default_display_name(self, create_dataset_mock, sync):

        my_dataset = datasets.TabularDataset.create(
            bq_source=_TEST_SOURCE_URI_BQ,
            sync=sync,
        )

        if not sync:
            my_dataset.wait()

        create_dataset_mock.assert_called_once()
        create_dataset_mock.call_args[1]["dataset"].display_name.startswith(
            "TabularDataset "
        )

    @pytest.mark.usefixtures("get_dataset_tabular_bq_mock")
    def test_no_import_data_method(self):

        my_dataset = datasets.TabularDataset(dataset_name=_TEST_NAME)

        with pytest.raises(NotImplementedError):
            my_dataset.import_data()

    def test_list_dataset(self, list_datasets_mock):

        ds_list = aiplatform.TabularDataset.list(
            filter=_TEST_LIST_FILTER, order_by=_TEST_LIST_ORDER_BY
        )

        list_datasets_mock.assert_called_once_with(
            request={"parent": _TEST_PARENT, "filter": _TEST_LIST_FILTER}
        )

        # Ensure returned list is smaller since it filtered out non-tabular datasets
        assert len(ds_list) < len(_TEST_DATASET_LIST)

        for ds in ds_list:
            assert type(ds) == aiplatform.TabularDataset

    def test_list_dataset_no_order_or_filter(self, list_datasets_mock):

        ds_list = aiplatform.TabularDataset.list()

        list_datasets_mock.assert_called_once_with(
            request={"parent": _TEST_PARENT, "filter": None}
        )

        # Ensure returned list is smaller since it filtered out non-tabular datasets
        assert len(ds_list) < len(_TEST_DATASET_LIST)

        for ds in ds_list:
            assert type(ds) == aiplatform.TabularDataset

    @pytest.mark.usefixtures("get_dataset_tabular_missing_metadata_mock")
    def test_tabular_dataset_column_name_missing_metadata(self):
        my_dataset = datasets.TabularDataset(dataset_name=_TEST_NAME)

        with pytest.raises(RuntimeError):
            my_dataset.column_names

    @pytest.mark.usefixtures("get_dataset_tabular_missing_input_config_mock")
    def test_tabular_dataset_column_name_missing_input_config(self):
        my_dataset = datasets.TabularDataset(dataset_name=_TEST_NAME)

        with pytest.raises(RuntimeError):
            my_dataset.column_names

    @pytest.mark.usefixtures("get_dataset_tabular_missing_datasource_mock")
    def test_tabular_dataset_column_name_missing_datasource(self):
        my_dataset = datasets.TabularDataset(dataset_name=_TEST_NAME)

        with pytest.raises(RuntimeError):
            my_dataset.column_names

    @pytest.mark.usefixtures(
        "get_dataset_tabular_gcs_mock", "gcs_client_download_as_bytes_mock"
    )
    def test_tabular_dataset_column_name_gcs(self):
        my_dataset = datasets.TabularDataset(dataset_name=_TEST_NAME)

        assert set(my_dataset.column_names) == {"column_1", "column_2"}

    @pytest.mark.usefixtures("get_dataset_tabular_gcs_mock")
    def test_tabular_dataset_column_name_gcs_with_creds(self, gcs_client_mock):
        creds = auth_credentials.AnonymousCredentials()
        my_dataset = datasets.TabularDataset(dataset_name=_TEST_NAME, credentials=creds)

        # we are just testing creds passing
        # this exception if from the mock not returning
        # the csv data which is tested above
        try:
            my_dataset.column_names
        except StopIteration:
            pass

        gcs_client_mock.assert_called_once_with(
            project=_TEST_PROJECT, credentials=creds
        )

    @pytest.mark.usefixtures(
        "get_dataset_tabular_bq_mock",
    )
    def test_tabular_dataset_column_name_bq_with_creds(self, bq_client_mock):
        creds = auth_credentials.AnonymousCredentials()
        my_dataset = datasets.TabularDataset(dataset_name=_TEST_NAME, credentials=creds)

        my_dataset.column_names

        assert bq_client_mock.call_args_list[0] == mock.call(
            project=_TEST_PROJECT, credentials=creds
        )

    @pytest.mark.usefixtures(
        "get_dataset_tabular_bq_mock",
        "bigquery_client_table_mock",
        "bigquery_table_schema_mock",
    )
    def test_tabular_dataset_column_name_bigquery(self):
        my_dataset = datasets.TabularDataset(dataset_name=_TEST_NAME)

        assert set(my_dataset.column_names) == set(
            [
                "column_1",
                "column_2",
                "column_3.nested_3_1.nested_3_1_1",
                "column_3.nested_3_1.nested_3_1_2",
                "column_3.nested_3_2",
                "column_3.nested_3_3.nested_3_3_1.nested_3_3_1_1",
            ]
        )

    @pytest.mark.usefixtures("get_dataset_tabular_bq_mock")
    @pytest.mark.parametrize("sync", [True, False])
    def test_create_dataset_with_labels(self, create_dataset_mock, sync):

        my_dataset = datasets.TabularDataset.create(
            display_name=_TEST_DISPLAY_NAME,
            bq_source=_TEST_SOURCE_URI_BQ,
            labels=_TEST_LABELS,
            encryption_spec_key_name=_TEST_ENCRYPTION_KEY_NAME,
            sync=sync,
            create_request_timeout=None,
        )

        if not sync:
            my_dataset.wait()

        expected_dataset = gca_dataset.Dataset(
            display_name=_TEST_DISPLAY_NAME,
            metadata_schema_uri=_TEST_METADATA_SCHEMA_URI_TABULAR,
            metadata=_TEST_METADATA_TABULAR_BQ,
            labels=_TEST_LABELS,
            encryption_spec=_TEST_ENCRYPTION_SPEC,
        )

        create_dataset_mock.assert_called_once_with(
            parent=_TEST_PARENT,
            dataset=expected_dataset,
            metadata=_TEST_REQUEST_METADATA,
            timeout=None,
        )

    @pytest.mark.usefixtures("get_dataset_tabular_bq_mock")
    @pytest.mark.parametrize(
        "source_df",
        [_TEST_DATAFRAME],
    )
    def test_create_dataset_tabular_from_dataframe(
        self,
        create_dataset_mock,
        source_df,
        bq_client_mock,
    ):

        aiplatform.init(
            project=_TEST_PROJECT,
            credentials=_TEST_CREDENTIALS,
        )
        dataset_from_df = datasets.TabularDataset.create_from_dataframe(
            display_name=_TEST_DISPLAY_NAME,
            df_source=source_df,
            staging_path=_TEST_SOURCE_URI_BQ,
        )

        dataset_from_df.wait()

        assert dataset_from_df.metadata_schema_uri == _TEST_METADATA_SCHEMA_URI_TABULAR

        expected_dataset = gca_dataset.Dataset(
            display_name=_TEST_DISPLAY_NAME,
            metadata_schema_uri=_TEST_METADATA_SCHEMA_URI_TABULAR,
            metadata=_TEST_METADATA_TABULAR_BQ,
        )

        create_dataset_mock.assert_called_once_with(
            parent=_TEST_PARENT,
            dataset=expected_dataset,
            metadata=_TEST_REQUEST_METADATA,
            timeout=None,
        )

        assert bq_client_mock.call_args_list[0] == mock.call(
            project=_TEST_PROJECT,
            credentials=_TEST_CREDENTIALS,
        )

    @pytest.mark.usefixtures("get_dataset_tabular_bq_mock")
    @pytest.mark.parametrize(
        "source_df",
        [_TEST_DATAFRAME],
    )
    def test_create_dataset_tabular_from_dataframe_with_schema(
        self,
        create_dataset_mock,
        source_df,
        bq_client_mock,
    ):

        aiplatform.init(
            project=_TEST_PROJECT,
            credentials=_TEST_CREDENTIALS,
        )

        dataset_from_df = datasets.TabularDataset.create_from_dataframe(
            display_name=_TEST_DISPLAY_NAME,
            df_source=source_df,
            staging_path=_TEST_SOURCE_URI_BQ,
            bq_schema=_TEST_DATAFRAME_BQ_SCHEMA,
        )

        dataset_from_df.wait()

        assert dataset_from_df.metadata_schema_uri == _TEST_METADATA_SCHEMA_URI_TABULAR

        expected_dataset = gca_dataset.Dataset(
            display_name=_TEST_DISPLAY_NAME,
            metadata_schema_uri=_TEST_METADATA_SCHEMA_URI_TABULAR,
            metadata=_TEST_METADATA_TABULAR_BQ,
        )

        create_dataset_mock.assert_called_once_with(
            parent=_TEST_PARENT,
            dataset=expected_dataset,
            metadata=_TEST_REQUEST_METADATA,
            timeout=None,
        )

        assert bq_client_mock.call_args_list[0] == mock.call(
            project=_TEST_PROJECT,
            credentials=_TEST_CREDENTIALS,
        )

    @pytest.mark.usefixtures("get_dataset_tabular_bq_mock")
    @pytest.mark.parametrize(
        "source_df",
        [_TEST_DATAFRAME],
    )
    def test_create_dataset_tabular_from_dataframe_with_invalid_bq_uri(
        self,
        create_dataset_mock,
        source_df,
        bq_client_mock,
    ):
        aiplatform.init(project=_TEST_PROJECT)
        with pytest.raises(ValueError):
            datasets.TabularDataset.create_from_dataframe(
                display_name=_TEST_DISPLAY_NAME,
                df_source=source_df,
                staging_path=_TEST_INVALID_SOURCE_URI_BQ,
            )


class TestTextDataset:
    def setup_method(self):
        reload(initializer)
        reload(aiplatform)

    def teardown_method(self):
        initializer.global_pool.shutdown(wait=True)

    def test_init_dataset_text(self, get_dataset_text_mock):
        aiplatform.init(project=_TEST_PROJECT)
        datasets.TextDataset(dataset_name=_TEST_NAME)
        get_dataset_text_mock.assert_called_once_with(
            name=_TEST_NAME, retry=base._DEFAULT_RETRY
        )

    @pytest.mark.usefixtures("get_dataset_image_mock")
    def test_init_dataset_non_text(self):
        aiplatform.init(project=_TEST_PROJECT)
        with pytest.raises(ValueError):
            datasets.TextDataset(dataset_name=_TEST_NAME)

    @pytest.mark.usefixtures("get_dataset_text_mock")
    @pytest.mark.parametrize("sync", [True, False])
    def test_create_dataset(self, create_dataset_mock, sync):
        aiplatform.init(
            project=_TEST_PROJECT,
            encryption_spec_key_name=_TEST_ENCRYPTION_KEY_NAME,
        )

        my_dataset = datasets.TextDataset.create(
            display_name=_TEST_DISPLAY_NAME,
            sync=sync,
<<<<<<< HEAD
=======
            create_request_timeout=None,
>>>>>>> dc3be45c
        )

        if not sync:
            my_dataset.wait()

        expected_dataset = gca_dataset.Dataset(
            display_name=_TEST_DISPLAY_NAME,
            metadata_schema_uri=_TEST_METADATA_SCHEMA_URI_TEXT,
            metadata=_TEST_NONTABULAR_DATASET_METADATA,
            encryption_spec=_TEST_ENCRYPTION_SPEC,
        )

        create_dataset_mock.assert_called_once_with(
            parent=_TEST_PARENT,
            dataset=expected_dataset,
            metadata=_TEST_REQUEST_METADATA,
            timeout=None,
        )

    @pytest.mark.usefixtures("get_dataset_text_mock")
    @pytest.mark.parametrize("sync", [True, False])
    def test_create_and_import_dataset(
        self, create_dataset_mock, import_data_mock, sync
    ):
        aiplatform.init(project=_TEST_PROJECT)

        my_dataset = datasets.TextDataset.create(
            display_name=_TEST_DISPLAY_NAME,
            gcs_source=[_TEST_SOURCE_URI_GCS],
            import_schema_uri=_TEST_IMPORT_SCHEMA_URI_TEXT,
            encryption_spec_key_name=_TEST_ENCRYPTION_KEY_NAME,
            sync=sync,
            create_request_timeout=None,
        )

        if not sync:
            my_dataset.wait()

        expected_dataset = gca_dataset.Dataset(
            display_name=_TEST_DISPLAY_NAME,
            metadata_schema_uri=_TEST_METADATA_SCHEMA_URI_TEXT,
            metadata=_TEST_NONTABULAR_DATASET_METADATA,
            encryption_spec=_TEST_ENCRYPTION_SPEC,
        )

        create_dataset_mock.assert_called_once_with(
            parent=_TEST_PARENT,
            dataset=expected_dataset,
            metadata=_TEST_REQUEST_METADATA,
            timeout=None,
        )

        expected_import_config = gca_dataset.ImportDataConfig(
            gcs_source=gca_io.GcsSource(uris=[_TEST_SOURCE_URI_GCS]),
            import_schema_uri=_TEST_IMPORT_SCHEMA_URI_TEXT,
        )
        import_data_mock.assert_called_once_with(
            name=_TEST_NAME,
            import_configs=[expected_import_config],
            timeout=None,
        )

        expected_dataset.name = _TEST_NAME
        assert my_dataset._gca_resource == expected_dataset

    @pytest.mark.usefixtures(
        "create_dataset_mock", "get_dataset_text_mock", "import_data_mock_fail"
    )
    @pytest.mark.parametrize("sync", [True, False])
    def test_create_then_import_dataset_fails(self, sync):
        aiplatform.init(project=_TEST_PROJECT)

        my_dataset = datasets.TextDataset.create(
            display_name=_TEST_DISPLAY_NAME,
            encryption_spec_key_name=_TEST_ENCRYPTION_KEY_NAME,
            sync=sync,
        )

        if sync:

            with pytest.raises(RuntimeError) as e:
                my_dataset.import_data(
                    gcs_source=[_TEST_SOURCE_URI_GCS],
                    import_schema_uri=_TEST_IMPORT_SCHEMA_URI_TEXT,
                    sync=sync,
                )
            e.match(regexp=r"Mock fail")

        else:

            my_dataset.import_data(
                gcs_source=[_TEST_SOURCE_URI_GCS],
                import_schema_uri=_TEST_IMPORT_SCHEMA_URI_TEXT,
                sync=sync,
            )

            with pytest.raises(RuntimeError) as e:
                my_dataset.wait()
            e.match(regexp=r"Mock fail")

    @pytest.mark.usefixtures("get_dataset_text_mock")
    @pytest.mark.parametrize("sync", [True, False])
    def test_import_data(self, import_data_mock, sync):
        aiplatform.init(
            project=_TEST_PROJECT, encryption_spec_key_name=_TEST_ENCRYPTION_KEY_NAME
        )

        my_dataset = datasets.TextDataset(dataset_name=_TEST_NAME)

        my_dataset.import_data(
            gcs_source=[_TEST_SOURCE_URI_GCS],
            import_schema_uri=_TEST_IMPORT_SCHEMA_URI_TEXT,
            sync=sync,
            import_request_timeout=None,
        )

        if not sync:
            my_dataset.wait()

        expected_import_config = gca_dataset.ImportDataConfig(
            gcs_source=gca_io.GcsSource(uris=[_TEST_SOURCE_URI_GCS]),
            import_schema_uri=_TEST_IMPORT_SCHEMA_URI_TEXT,
        )

        import_data_mock.assert_called_once_with(
            name=_TEST_NAME,
            import_configs=[expected_import_config],
            timeout=None,
        )

    @pytest.mark.parametrize("sync", [True, False])
    def test_create_then_import(
        self, create_dataset_mock, import_data_mock, get_dataset_text_mock, sync
    ):

        aiplatform.init(project=_TEST_PROJECT)

        my_dataset = datasets.TextDataset.create(
            display_name=_TEST_DISPLAY_NAME,
            encryption_spec_key_name=_TEST_ENCRYPTION_KEY_NAME,
            sync=sync,
            create_request_timeout=None,
        )

        my_dataset.import_data(
            gcs_source=[_TEST_SOURCE_URI_GCS],
            import_schema_uri=_TEST_IMPORT_SCHEMA_URI_TEXT,
            sync=sync,
            import_request_timeout=None,
        )

        if not sync:
            my_dataset.wait()

        expected_dataset = gca_dataset.Dataset(
            display_name=_TEST_DISPLAY_NAME,
            metadata_schema_uri=_TEST_METADATA_SCHEMA_URI_TEXT,
            metadata=_TEST_NONTABULAR_DATASET_METADATA,
            encryption_spec=_TEST_ENCRYPTION_SPEC,
        )
        create_dataset_mock.assert_called_once_with(
            parent=_TEST_PARENT,
            dataset=expected_dataset,
            metadata=_TEST_REQUEST_METADATA,
            timeout=None,
        )

        get_dataset_text_mock.assert_called_once_with(
            name=_TEST_NAME, retry=base._DEFAULT_RETRY
        )

        expected_import_config = gca_dataset.ImportDataConfig(
            gcs_source=gca_io.GcsSource(uris=[_TEST_SOURCE_URI_GCS]),
            import_schema_uri=_TEST_IMPORT_SCHEMA_URI_TEXT,
        )

        import_data_mock.assert_called_once_with(
            name=_TEST_NAME,
            import_configs=[expected_import_config],
            timeout=None,
        )

        expected_dataset.name = _TEST_NAME
        assert my_dataset._gca_resource == expected_dataset

    @pytest.mark.usefixtures("get_dataset_text_mock")
    @pytest.mark.parametrize("sync", [True, False])
    def test_create_dataset_with_labels(self, create_dataset_mock, sync):
        aiplatform.init(
            project=_TEST_PROJECT,
            encryption_spec_key_name=_TEST_ENCRYPTION_KEY_NAME,
        )

        my_dataset = datasets.TextDataset.create(
            display_name=_TEST_DISPLAY_NAME,
            labels=_TEST_LABELS,
            sync=sync,
<<<<<<< HEAD
=======
            create_request_timeout=None,
>>>>>>> dc3be45c
        )

        if not sync:
            my_dataset.wait()

        expected_dataset = gca_dataset.Dataset(
            display_name=_TEST_DISPLAY_NAME,
            metadata_schema_uri=_TEST_METADATA_SCHEMA_URI_TEXT,
            metadata=_TEST_NONTABULAR_DATASET_METADATA,
            labels=_TEST_LABELS,
            encryption_spec=_TEST_ENCRYPTION_SPEC,
        )

        create_dataset_mock.assert_called_once_with(
            parent=_TEST_PARENT,
            dataset=expected_dataset,
            metadata=_TEST_REQUEST_METADATA,
            timeout=None,
        )


class TestVideoDataset:
    def setup_method(self):
        reload(initializer)
        reload(aiplatform)

    def teardown_method(self):
        initializer.global_pool.shutdown(wait=True)

    def test_init_dataset_video(self, get_dataset_video_mock):
        aiplatform.init(project=_TEST_PROJECT)
        datasets.VideoDataset(dataset_name=_TEST_NAME)
        get_dataset_video_mock.assert_called_once_with(
            name=_TEST_NAME, retry=base._DEFAULT_RETRY
        )

    @pytest.mark.usefixtures("get_dataset_tabular_bq_mock")
    def test_init_dataset_non_video(self):
        aiplatform.init(project=_TEST_PROJECT)
        with pytest.raises(ValueError):
            datasets.VideoDataset(dataset_name=_TEST_NAME)

    @pytest.mark.usefixtures("get_dataset_video_mock")
    @pytest.mark.parametrize("sync", [True, False])
    def test_create_dataset(self, create_dataset_mock, sync):
        aiplatform.init(
            project=_TEST_PROJECT, encryption_spec_key_name=_TEST_ENCRYPTION_KEY_NAME
        )

        my_dataset = datasets.VideoDataset.create(
            display_name=_TEST_DISPLAY_NAME,
            sync=sync,
<<<<<<< HEAD
=======
            create_request_timeout=None,
>>>>>>> dc3be45c
        )

        if not sync:
            my_dataset.wait()

        expected_dataset = gca_dataset.Dataset(
            display_name=_TEST_DISPLAY_NAME,
            metadata_schema_uri=_TEST_METADATA_SCHEMA_URI_VIDEO,
            metadata=_TEST_NONTABULAR_DATASET_METADATA,
            encryption_spec=_TEST_ENCRYPTION_SPEC,
        )

        create_dataset_mock.assert_called_once_with(
            parent=_TEST_PARENT,
            dataset=expected_dataset,
            metadata=_TEST_REQUEST_METADATA,
            timeout=None,
        )

    @pytest.mark.usefixtures("get_dataset_video_mock")
    @pytest.mark.parametrize("sync", [True, False])
    def test_create_and_import_dataset(
        self, create_dataset_mock, import_data_mock, sync
    ):
        aiplatform.init(project=_TEST_PROJECT)

        my_dataset = datasets.VideoDataset.create(
            display_name=_TEST_DISPLAY_NAME,
            gcs_source=[_TEST_SOURCE_URI_GCS],
            import_schema_uri=_TEST_IMPORT_SCHEMA_URI_VIDEO,
            encryption_spec_key_name=_TEST_ENCRYPTION_KEY_NAME,
            sync=sync,
            create_request_timeout=None,
        )

        if not sync:
            my_dataset.wait()

        expected_dataset = gca_dataset.Dataset(
            display_name=_TEST_DISPLAY_NAME,
            metadata_schema_uri=_TEST_METADATA_SCHEMA_URI_VIDEO,
            metadata=_TEST_NONTABULAR_DATASET_METADATA,
            encryption_spec=_TEST_ENCRYPTION_SPEC,
        )

        create_dataset_mock.assert_called_once_with(
            parent=_TEST_PARENT,
            dataset=expected_dataset,
            metadata=_TEST_REQUEST_METADATA,
            timeout=None,
        )

        expected_import_config = gca_dataset.ImportDataConfig(
            gcs_source=gca_io.GcsSource(uris=[_TEST_SOURCE_URI_GCS]),
            import_schema_uri=_TEST_IMPORT_SCHEMA_URI_VIDEO,
        )
        import_data_mock.assert_called_once_with(
            name=_TEST_NAME,
            import_configs=[expected_import_config],
            timeout=None,
        )

        expected_dataset.name = _TEST_NAME
        assert my_dataset._gca_resource == expected_dataset

    @pytest.mark.usefixtures("get_dataset_video_mock")
    @pytest.mark.parametrize("sync", [True, False])
    def test_import_data(self, import_data_mock, sync):
        aiplatform.init(project=_TEST_PROJECT)

        my_dataset = datasets.VideoDataset(dataset_name=_TEST_NAME)

        my_dataset.import_data(
            gcs_source=[_TEST_SOURCE_URI_GCS],
            import_schema_uri=_TEST_IMPORT_SCHEMA_URI_VIDEO,
            sync=sync,
            import_request_timeout=None,
        )

        if not sync:
            my_dataset.wait()

        expected_import_config = gca_dataset.ImportDataConfig(
            gcs_source=gca_io.GcsSource(uris=[_TEST_SOURCE_URI_GCS]),
            import_schema_uri=_TEST_IMPORT_SCHEMA_URI_VIDEO,
        )

        import_data_mock.assert_called_once_with(
            name=_TEST_NAME,
            import_configs=[expected_import_config],
            timeout=None,
        )

    @pytest.mark.parametrize("sync", [True, False])
    def test_create_then_import(
        self, create_dataset_mock, import_data_mock, get_dataset_video_mock, sync
    ):

        aiplatform.init(project=_TEST_PROJECT)

        my_dataset = datasets.VideoDataset.create(
            display_name=_TEST_DISPLAY_NAME,
            encryption_spec_key_name=_TEST_ENCRYPTION_KEY_NAME,
            sync=sync,
            create_request_timeout=None,
        )

        my_dataset.import_data(
            gcs_source=[_TEST_SOURCE_URI_GCS],
            import_schema_uri=_TEST_IMPORT_SCHEMA_URI_VIDEO,
            sync=sync,
            import_request_timeout=None,
        )

        if not sync:
            my_dataset.wait()

        expected_dataset = gca_dataset.Dataset(
            display_name=_TEST_DISPLAY_NAME,
            metadata_schema_uri=_TEST_METADATA_SCHEMA_URI_VIDEO,
            metadata=_TEST_NONTABULAR_DATASET_METADATA,
            encryption_spec=_TEST_ENCRYPTION_SPEC,
        )
        create_dataset_mock.assert_called_once_with(
            parent=_TEST_PARENT,
            dataset=expected_dataset,
            metadata=_TEST_REQUEST_METADATA,
            timeout=None,
        )

        get_dataset_video_mock.assert_called_once_with(
            name=_TEST_NAME, retry=base._DEFAULT_RETRY
        )

        expected_import_config = gca_dataset.ImportDataConfig(
            gcs_source=gca_io.GcsSource(uris=[_TEST_SOURCE_URI_GCS]),
            import_schema_uri=_TEST_IMPORT_SCHEMA_URI_VIDEO,
        )

        import_data_mock.assert_called_once_with(
            name=_TEST_NAME,
            import_configs=[expected_import_config],
            timeout=None,
        )

        expected_dataset.name = _TEST_NAME
        assert my_dataset._gca_resource == expected_dataset

    @pytest.mark.usefixtures("get_dataset_video_mock")
    @pytest.mark.parametrize("sync", [True, False])
    def test_create_dataset_with_labels(self, create_dataset_mock, sync):
        aiplatform.init(
            project=_TEST_PROJECT, encryption_spec_key_name=_TEST_ENCRYPTION_KEY_NAME
        )

        my_dataset = datasets.VideoDataset.create(
            display_name=_TEST_DISPLAY_NAME,
            labels=_TEST_LABELS,
            sync=sync,
<<<<<<< HEAD
=======
            create_request_timeout=None,
>>>>>>> dc3be45c
        )

        if not sync:
            my_dataset.wait()

        expected_dataset = gca_dataset.Dataset(
            display_name=_TEST_DISPLAY_NAME,
            metadata_schema_uri=_TEST_METADATA_SCHEMA_URI_VIDEO,
            metadata=_TEST_NONTABULAR_DATASET_METADATA,
            labels=_TEST_LABELS,
            encryption_spec=_TEST_ENCRYPTION_SPEC,
        )

        create_dataset_mock.assert_called_once_with(
            parent=_TEST_PARENT,
            dataset=expected_dataset,
            metadata=_TEST_REQUEST_METADATA,
            timeout=None,
        )<|MERGE_RESOLUTION|>--- conflicted
+++ resolved
@@ -1030,10 +1030,7 @@
         my_dataset = datasets.ImageDataset.create(
             display_name=_TEST_DISPLAY_NAME,
             sync=sync,
-<<<<<<< HEAD
-=======
             create_request_timeout=None,
->>>>>>> dc3be45c
         )
 
         if not sync:
@@ -1194,10 +1191,7 @@
             display_name=_TEST_DISPLAY_NAME,
             labels=_TEST_LABELS,
             sync=sync,
-<<<<<<< HEAD
-=======
             create_request_timeout=None,
->>>>>>> dc3be45c
         )
 
         if not sync:
@@ -1256,10 +1250,7 @@
             display_name=_TEST_DISPLAY_NAME,
             bq_source=_TEST_SOURCE_URI_BQ,
             sync=sync,
-<<<<<<< HEAD
-=======
             create_request_timeout=None,
->>>>>>> dc3be45c
         )
 
         if not sync:
@@ -1645,10 +1636,7 @@
         my_dataset = datasets.TextDataset.create(
             display_name=_TEST_DISPLAY_NAME,
             sync=sync,
-<<<<<<< HEAD
-=======
             create_request_timeout=None,
->>>>>>> dc3be45c
         )
 
         if not sync:
@@ -1846,10 +1834,7 @@
             display_name=_TEST_DISPLAY_NAME,
             labels=_TEST_LABELS,
             sync=sync,
-<<<<<<< HEAD
-=======
             create_request_timeout=None,
->>>>>>> dc3be45c
         )
 
         if not sync:
@@ -1902,10 +1887,7 @@
         my_dataset = datasets.VideoDataset.create(
             display_name=_TEST_DISPLAY_NAME,
             sync=sync,
-<<<<<<< HEAD
-=======
             create_request_timeout=None,
->>>>>>> dc3be45c
         )
 
         if not sync:
@@ -2065,10 +2047,7 @@
             display_name=_TEST_DISPLAY_NAME,
             labels=_TEST_LABELS,
             sync=sync,
-<<<<<<< HEAD
-=======
             create_request_timeout=None,
->>>>>>> dc3be45c
         )
 
         if not sync:
