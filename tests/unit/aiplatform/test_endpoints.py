# -*- coding: utf-8 -*-

# Copyright 2022 Google LLC
#
# Licensed under the Apache License, Version 2.0 (the "License");
# you may not use this file except in compliance with the License.
# You may obtain a copy of the License at
#
#     http://www.apache.org/licenses/LICENSE-2.0
#
# Unless required by applicable law or agreed to in writing, software
# distributed under the License is distributed on an "AS IS" BASIS,
# WITHOUT WARRANTIES OR CONDITIONS OF ANY KIND, either express or implied.
# See the License for the specific language governing permissions and
# limitations under the License.
#

import copy
import pytest
import urllib3
import json

from unittest import mock
from importlib import reload
from datetime import datetime, timedelta

from google.api_core import operation as ga_operation
from google.auth import credentials as auth_credentials

from google.protobuf import field_mask_pb2

from google.cloud import aiplatform
from google.cloud.aiplatform import base
from google.cloud.aiplatform import initializer
from google.cloud.aiplatform import explain
from google.cloud.aiplatform import models
from google.cloud.aiplatform import utils

from google.cloud.aiplatform.compat.services import (
    model_service_client,
    endpoint_service_client,
    prediction_service_client,
)

from google.cloud.aiplatform.compat.types import (
    endpoint as gca_endpoint,
    model as gca_model,
    machine_resources as gca_machine_resources,
    prediction_service as gca_prediction_service,
    endpoint_service as gca_endpoint_service,
    encryption_spec as gca_encryption_spec,
)


_TEST_PROJECT = "test-project"
_TEST_PROJECT_2 = "test-project-2"
_TEST_LOCATION = "us-central1"
_TEST_LOCATION_2 = "europe-west4"

_TEST_DISPLAY_NAME = "test-display-name"
_TEST_DISPLAY_NAME_2 = "test-display-name-2"
_TEST_DISPLAY_NAME_3 = "test-display-name-3"
_TEST_ID = "1028944691210842416"
_TEST_ID_2 = "4366591682456584192"
_TEST_ID_3 = "5820582938582924817"
_TEST_DESCRIPTION = "test-description"
_TEST_REQUEST_METADATA = ()
_TEST_TIMEOUT = None

_TEST_ENDPOINT_NAME = (
    f"projects/{_TEST_PROJECT}/locations/{_TEST_LOCATION}/endpoints/{_TEST_ID}"
)
_TEST_ENDPOINT_NAME_ALT_LOCATION = (
    f"projects/{_TEST_PROJECT}/locations/{_TEST_LOCATION_2}/endpoints/{_TEST_ID}"
)
_TEST_PARENT = f"projects/{_TEST_PROJECT}/locations/{_TEST_LOCATION}"
_TEST_MODEL_NAME = (
    f"projects/{_TEST_PROJECT}/locations/{_TEST_LOCATION}/models/{_TEST_ID}"
)
<<<<<<< HEAD
_TEST_VERSION_ID = "1"
=======
_TEST_NETWORK = f"projects/{_TEST_PROJECT}/global/networks/{_TEST_ID}"
>>>>>>> 425a32fc

_TEST_MODEL_ID = "1028944691210842416"
_TEST_PREDICTION = [[1.0, 2.0, 3.0], [3.0, 3.0, 1.0]]
_TEST_INSTANCES = [[1.0, 2.0, 3.0], [1.0, 3.0, 4.0]]
_TEST_CREDENTIALS = mock.Mock(spec=auth_credentials.AnonymousCredentials())
_TEST_SERVICE_ACCOUNT = "vinnys@my-project.iam.gserviceaccount.com"

_TEST_DEPLOYED_MODELS = [
    gca_endpoint.DeployedModel(id=_TEST_ID, display_name=_TEST_DISPLAY_NAME),
    gca_endpoint.DeployedModel(id=_TEST_ID_2, display_name=_TEST_DISPLAY_NAME_2),
    gca_endpoint.DeployedModel(id=_TEST_ID_3, display_name=_TEST_DISPLAY_NAME_3),
]

_TEST_TRAFFIC_SPLIT = {_TEST_ID: 0, _TEST_ID_2: 100, _TEST_ID_3: 0}

_TEST_LONG_TRAFFIC_SPLIT = {
    "m1": 40,
    "m2": 10,
    "m3": 30,
    "m4": 0,
    "m5": 5,
    "m6": 8,
    "m7": 7,
}
_TEST_LONG_TRAFFIC_SPLIT_SORTED_IDS = ["m4", "m5", "m7", "m6", "m2", "m3", "m1"]
_TEST_LONG_DEPLOYED_MODELS = [
    gca_endpoint.DeployedModel(id=id, display_name=f"{id}_display_name")
    for id in _TEST_LONG_TRAFFIC_SPLIT.keys()
]

_TEST_MACHINE_TYPE = "n1-standard-32"
_TEST_ACCELERATOR_TYPE = "NVIDIA_TESLA_P100"
_TEST_ACCELERATOR_COUNT = 2

_TEST_METRIC_NAME_CPU_UTILIZATION = (
    "aiplatform.googleapis.com/prediction/online/cpu/utilization"
)
_TEST_METRIC_NAME_GPU_UTILIZATION = (
    "aiplatform.googleapis.com/prediction/online/accelerator/duty_cycle"
)

_TEST_EXPLANATIONS = [gca_prediction_service.explanation.Explanation(attributions=[])]

_TEST_ATTRIBUTIONS = [
    gca_prediction_service.explanation.Attribution(
        baseline_output_value=1.0,
        instance_output_value=2.0,
        feature_attributions=3.0,
        output_index=[1, 2, 3],
        output_display_name="abc",
        approximation_error=6.0,
        output_name="xyz",
    )
]

_TEST_EXPLANATION_METADATA = explain.ExplanationMetadata(
    inputs={
        "features": explain.ExplanationMetadata.InputMetadata(
            {
                "input_tensor_name": "dense_input",
                "encoding": "BAG_OF_FEATURES",
                "modality": "numeric",
                "index_feature_mapping": ["abc", "def", "ghj"],
            }
        )
    },
    outputs={
        "medv": explain.ExplanationMetadata.OutputMetadata(
            {"output_tensor_name": "dense_2"}
        )
    },
)
_TEST_EXPLANATION_PARAMETERS = explain.ExplanationParameters(
    {"sampled_shapley_attribution": {"path_count": 10}}
)

# CMEK encryption
_TEST_ENCRYPTION_KEY_NAME = "key_1234"
_TEST_ENCRYPTION_SPEC = gca_encryption_spec.EncryptionSpec(
    kms_key_name=_TEST_ENCRYPTION_KEY_NAME
)

_TEST_ENDPOINT_GAPIC = gca_endpoint.Endpoint(
    display_name=_TEST_DISPLAY_NAME, name=_TEST_ENDPOINT_NAME
)

_TEST_ENDPOINT_LIST = [
    gca_endpoint.Endpoint(
        name=_TEST_ENDPOINT_NAME,
        display_name="aac",
        create_time=datetime.now() - timedelta(minutes=15),
    ),
    gca_endpoint.Endpoint(
        name=_TEST_ENDPOINT_NAME,
        display_name="aab",
        create_time=datetime.now() - timedelta(minutes=5),
    ),
    gca_endpoint.Endpoint(
        name=_TEST_ENDPOINT_NAME,
        display_name="aaa",
        create_time=datetime.now() - timedelta(minutes=10),
    ),
]

_TEST_PRIVATE_ENDPOINT_LIST = [
    gca_endpoint.Endpoint(
        name=_TEST_ENDPOINT_NAME,
        display_name="aac",
        create_time=datetime.now() - timedelta(minutes=15),
        network=_TEST_NETWORK,
    ),
]

_TEST_LIST_FILTER = 'display_name="abc"'
_TEST_LIST_ORDER_BY_CREATE_TIME = "create_time desc"
_TEST_LIST_ORDER_BY_DISPLAY_NAME = "display_name"

_TEST_LABELS = {"my_key": "my_value"}


"""
----------------------------------------------------------------------------
Endpoint Fixtures
----------------------------------------------------------------------------
"""


@pytest.fixture
def get_endpoint_mock():
    with mock.patch.object(
        endpoint_service_client.EndpointServiceClient, "get_endpoint"
    ) as get_endpoint_mock:
        get_endpoint_mock.return_value = gca_endpoint.Endpoint(
            display_name=_TEST_DISPLAY_NAME,
            name=_TEST_ENDPOINT_NAME,
            encryption_spec=_TEST_ENCRYPTION_SPEC,
        )
        yield get_endpoint_mock


@pytest.fixture
def get_empty_endpoint_mock():
    with mock.patch.object(
        endpoint_service_client.EndpointServiceClient, "get_endpoint"
    ) as get_endpoint_mock:
        get_endpoint_mock.return_value = gca_endpoint.Endpoint(name=_TEST_ENDPOINT_NAME)
        yield get_endpoint_mock


@pytest.fixture
def get_endpoint_alt_location_mock():
    with mock.patch.object(
        endpoint_service_client.EndpointServiceClient, "get_endpoint"
    ) as get_endpoint_mock:
        get_endpoint_mock.return_value = gca_endpoint.Endpoint(
            display_name=_TEST_DISPLAY_NAME,
            name=_TEST_ENDPOINT_NAME_ALT_LOCATION,
            encryption_spec=_TEST_ENCRYPTION_SPEC,
        )
        yield get_endpoint_mock


@pytest.fixture
def get_endpoint_with_models_mock():
    with mock.patch.object(
        endpoint_service_client.EndpointServiceClient, "get_endpoint"
    ) as get_endpoint_mock:
        get_endpoint_mock.return_value = gca_endpoint.Endpoint(
            display_name=_TEST_DISPLAY_NAME,
            name=_TEST_ENDPOINT_NAME,
            deployed_models=_TEST_DEPLOYED_MODELS,
            traffic_split=_TEST_TRAFFIC_SPLIT,
        )
        yield get_endpoint_mock


@pytest.fixture
def get_endpoint_with_many_models_mock():
    with mock.patch.object(
        endpoint_service_client.EndpointServiceClient, "get_endpoint"
    ) as get_endpoint_mock:
        get_endpoint_mock.return_value = gca_endpoint.Endpoint(
            display_name=_TEST_DISPLAY_NAME,
            name=_TEST_ENDPOINT_NAME,
            deployed_models=_TEST_LONG_DEPLOYED_MODELS,
            traffic_split=_TEST_LONG_TRAFFIC_SPLIT,
        )
        yield get_endpoint_mock


@pytest.fixture
def get_model_mock():
    with mock.patch.object(
        model_service_client.ModelServiceClient, "get_model"
    ) as get_model_mock:
        get_model_mock.return_value = gca_model.Model(
            display_name=_TEST_DISPLAY_NAME,
            name=_TEST_MODEL_NAME,
        )
        yield get_model_mock


@pytest.fixture
def create_endpoint_mock():
    with mock.patch.object(
        endpoint_service_client.EndpointServiceClient, "create_endpoint"
    ) as create_endpoint_mock:
        create_endpoint_lro_mock = mock.Mock(ga_operation.Operation)
        create_endpoint_lro_mock.result.return_value = gca_endpoint.Endpoint(
            name=_TEST_ENDPOINT_NAME,
            display_name=_TEST_DISPLAY_NAME,
            encryption_spec=_TEST_ENCRYPTION_SPEC,
        )
        create_endpoint_mock.return_value = create_endpoint_lro_mock
        yield create_endpoint_mock


@pytest.fixture
def update_endpoint_mock():
    with mock.patch.object(
        endpoint_service_client.EndpointServiceClient, "update_endpoint"
    ) as update_endpoint_mock:
        update_endpoint_mock.return_value = gca_endpoint.Endpoint(
            display_name=_TEST_DISPLAY_NAME,
            name=_TEST_ENDPOINT_NAME,
            encryption_spec=_TEST_ENCRYPTION_SPEC,
        )
        yield update_endpoint_mock


@pytest.fixture
def deploy_model_mock():
    with mock.patch.object(
        endpoint_service_client.EndpointServiceClient, "deploy_model"
    ) as deploy_model_mock:
        deployed_model = gca_endpoint.DeployedModel(
            model=_TEST_MODEL_NAME,
            display_name=_TEST_DISPLAY_NAME,
        )
        deploy_model_lro_mock = mock.Mock(ga_operation.Operation)
        deploy_model_lro_mock.result.return_value = (
            gca_endpoint_service.DeployModelResponse(
                deployed_model=deployed_model,
            )
        )
        deploy_model_mock.return_value = deploy_model_lro_mock
        yield deploy_model_mock


@pytest.fixture
def deploy_model_with_explanations_mock():
    with mock.patch.object(
        endpoint_service_client.EndpointServiceClient, "deploy_model"
    ) as deploy_model_mock:
        deployed_model = gca_endpoint.DeployedModel(
            model=_TEST_MODEL_NAME,
            display_name=_TEST_DISPLAY_NAME,
        )
        deploy_model_lro_mock = mock.Mock(ga_operation.Operation)
        deploy_model_lro_mock.result.return_value = (
            gca_endpoint_service.DeployModelResponse(
                deployed_model=deployed_model,
            )
        )
        deploy_model_mock.return_value = deploy_model_lro_mock
        yield deploy_model_mock


@pytest.fixture
def undeploy_model_mock():
    with mock.patch.object(
        endpoint_service_client.EndpointServiceClient, "undeploy_model"
    ) as undeploy_model_mock:
        undeploy_model_lro_mock = mock.Mock(ga_operation.Operation)
        undeploy_model_lro_mock.result.return_value = (
            gca_endpoint_service.UndeployModelResponse()
        )
        undeploy_model_mock.return_value = undeploy_model_lro_mock
        yield undeploy_model_mock


@pytest.fixture
def delete_endpoint_mock():
    with mock.patch.object(
        endpoint_service_client.EndpointServiceClient, "delete_endpoint"
    ) as delete_endpoint_mock:
        delete_endpoint_lro_mock = mock.Mock(ga_operation.Operation)
        delete_endpoint_lro_mock.result.return_value = (
            gca_endpoint_service.DeleteEndpointRequest()
        )
        delete_endpoint_mock.return_value = delete_endpoint_lro_mock
        yield delete_endpoint_mock


@pytest.fixture
def sdk_private_undeploy_mock():
    """Mocks the high-level Endpoint._undeploy() SDK private method"""
    with mock.patch.object(aiplatform.Endpoint, "_undeploy") as sdk_undeploy_mock:
        sdk_undeploy_mock.return_value = None
        yield sdk_undeploy_mock


@pytest.fixture
def sdk_undeploy_all_mock():
    """Mocks the high-level Endpoint.undeploy_all() SDK method"""
    with mock.patch.object(
        aiplatform.Endpoint, "undeploy_all"
    ) as sdk_undeploy_all_mock:
        sdk_undeploy_all_mock.return_value = None
        yield sdk_undeploy_all_mock


@pytest.fixture
def list_endpoints_mock():
    with mock.patch.object(
        endpoint_service_client.EndpointServiceClient, "list_endpoints"
    ) as list_endpoints_mock:
        list_endpoints_mock.return_value = _TEST_ENDPOINT_LIST
        yield list_endpoints_mock


@pytest.fixture
def create_endpoint_client_mock():
    with mock.patch.object(
        initializer.global_config,
        "create_client",
        autospec=True,
    ) as create_endpoint_client_mock:
        endpoint_client_mock = mock.Mock(
            spec=endpoint_service_client.EndpointServiceClient
        )
        endpoint_client_mock.get_endpoint.return_value = _TEST_ENDPOINT_GAPIC
        create_endpoint_client_mock.return_value = endpoint_client_mock
        yield create_endpoint_client_mock


@pytest.fixture
def predict_client_predict_mock():
    with mock.patch.object(
        prediction_service_client.PredictionServiceClient, "predict"
    ) as predict_mock:
        predict_mock.return_value = gca_prediction_service.PredictResponse(
            deployed_model_id=_TEST_MODEL_ID,
            model_version_id=_TEST_VERSION_ID,
            model=_TEST_MODEL_NAME,
        )
        predict_mock.return_value.predictions.extend(_TEST_PREDICTION)
        yield predict_mock


@pytest.fixture
def predict_client_explain_mock():
    with mock.patch.object(
        prediction_service_client.PredictionServiceClient, "explain"
    ) as predict_mock:
        predict_mock.return_value = gca_prediction_service.ExplainResponse(
            deployed_model_id=_TEST_MODEL_ID,
        )
        predict_mock.return_value.predictions.extend(_TEST_PREDICTION)
        predict_mock.return_value.explanations.extend(_TEST_EXPLANATIONS)
        predict_mock.return_value.explanations[0].attributions.extend(
            _TEST_ATTRIBUTIONS
        )
        yield predict_mock


"""
----------------------------------------------------------------------------
Private Endpoint Fixtures
----------------------------------------------------------------------------
"""


@pytest.fixture
def create_private_endpoint_mock():
    with mock.patch.object(
        endpoint_service_client.EndpointServiceClient, "create_endpoint"
    ) as create_private_endpoint_mock:
        create_private_endpoint_lro_mock = mock.Mock(ga_operation.Operation)
        create_private_endpoint_lro_mock.result.return_value = gca_endpoint.Endpoint(
            name=_TEST_ENDPOINT_NAME,
            display_name=_TEST_DISPLAY_NAME,
            network=_TEST_NETWORK,
        )
        create_private_endpoint_mock.return_value = create_private_endpoint_lro_mock
        yield create_private_endpoint_mock


@pytest.fixture
def get_private_endpoint_mock():
    with mock.patch.object(
        endpoint_service_client.EndpointServiceClient, "get_endpoint"
    ) as get_endpoint_mock:
        get_endpoint_mock.return_value = gca_endpoint.Endpoint(
            display_name=_TEST_DISPLAY_NAME,
            name=_TEST_ENDPOINT_NAME,
            network=_TEST_NETWORK,
        )
        yield get_endpoint_mock


@pytest.fixture
def get_private_endpoint_with_model_mock():
    with mock.patch.object(
        endpoint_service_client.EndpointServiceClient, "get_endpoint"
    ) as get_endpoint_mock:
        get_endpoint_mock.return_value = gca_endpoint.Endpoint(
            display_name=_TEST_DISPLAY_NAME,
            name=_TEST_ENDPOINT_NAME,
            network=_TEST_NETWORK,
            deployed_models=[_TEST_DEPLOYED_MODELS[0]],
        )
        yield get_endpoint_mock


@pytest.fixture
def predict_private_endpoint_mock():
    with mock.patch.object(urllib3.PoolManager, "request") as predict_mock:
        predict_mock.return_value = urllib3.response.HTTPResponse(
            status=200, body=json.dumps({"predictions": _TEST_PREDICTION})
        )
        yield predict_mock


@pytest.fixture
def health_check_private_endpoint_mock():
    with mock.patch.object(urllib3.PoolManager, "request") as health_check_mock:
        health_check_mock.return_value = urllib3.response.HTTPResponse(status=200)
        yield health_check_mock


@pytest.fixture
def list_private_endpoints_mock():
    with mock.patch.object(
        endpoint_service_client.EndpointServiceClient, "list_endpoints"
    ) as list_endpoints_mock:
        list_endpoints_mock.return_value = _TEST_PRIVATE_ENDPOINT_LIST
        yield list_endpoints_mock


@pytest.fixture
def sdk_undeploy_mock():
    """Mocks the high-level PrivateEndpoint.undeploy() SDK method"""
    with mock.patch.object(aiplatform.PrivateEndpoint, "undeploy") as sdk_undeploy_mock:
        sdk_undeploy_mock.return_value = None
        yield sdk_undeploy_mock


@pytest.mark.usefixtures("google_auth_mock")
class TestEndpoint:
    def setup_method(self):
        reload(initializer)
        reload(aiplatform)
        aiplatform.init(project=_TEST_PROJECT, location=_TEST_LOCATION)

    def teardown_method(self):
        initializer.global_pool.shutdown(wait=True)

    def test_constructor(self, create_endpoint_client_mock):
        aiplatform.init(
            project=_TEST_PROJECT,
            location=_TEST_LOCATION,
            credentials=_TEST_CREDENTIALS,
        )
        models.Endpoint(_TEST_ENDPOINT_NAME)
        create_endpoint_client_mock.assert_has_calls(
            [
                mock.call(
                    client_class=utils.EndpointClientWithOverride,
                    credentials=initializer.global_config.credentials,
                    location_override=_TEST_LOCATION,
                ),
                mock.call(
                    client_class=utils.PredictionClientWithOverride,
                    credentials=None,
                    location_override=_TEST_LOCATION,
                    prediction_client=True,
                ),
            ]
        )

    def test_lazy_constructor_with_endpoint_id(self, get_endpoint_mock):
        ep = models.Endpoint(_TEST_ID)
        assert ep._gca_resource.name == _TEST_ENDPOINT_NAME
        assert ep._skipped_getter_call()
        assert not get_endpoint_mock.called

    def test_lazy_constructor_with_endpoint_name(self, get_endpoint_mock):
        ep = models.Endpoint(_TEST_ENDPOINT_NAME)
        assert ep._gca_resource.name == _TEST_ENDPOINT_NAME
        assert ep._skipped_getter_call()
        assert not get_endpoint_mock.called

    def test_lazy_constructor_calls_get_on_property_access(self, get_endpoint_mock):
        ep = models.Endpoint(_TEST_ENDPOINT_NAME)
        assert ep._gca_resource.name == _TEST_ENDPOINT_NAME
        assert ep._skipped_getter_call()
        assert not get_endpoint_mock.called

        ep.display_name  # Retrieve a property that requires a call to Endpoint getter
        get_endpoint_mock.assert_called_with(
            name=_TEST_ENDPOINT_NAME, retry=base._DEFAULT_RETRY
        )

    def test_lazy_constructor_with_custom_project(self, get_endpoint_mock):
        ep = models.Endpoint(endpoint_name=_TEST_ID, project=_TEST_PROJECT_2)
        test_endpoint_resource_name = (
            endpoint_service_client.EndpointServiceClient.endpoint_path(
                _TEST_PROJECT_2, _TEST_LOCATION, _TEST_ID
            )
        )
        assert not get_endpoint_mock.called

        ep.name  # Retrieve a property that requires a call to Endpoint getter
        get_endpoint_mock.assert_called_with(
            name=test_endpoint_resource_name, retry=base._DEFAULT_RETRY
        )

    @pytest.mark.usefixtures("get_endpoint_mock")
    def test_constructor_with_conflicting_location(self):
        """Passing a full resource name with `_TEST_LOCATION` and providing `_TEST_LOCATION_2` as location"""

        with pytest.raises(RuntimeError) as err:
            models.Endpoint(
                endpoint_name=_TEST_ENDPOINT_NAME, location=_TEST_LOCATION_2
            )

        assert err.match(
            regexp=r"is provided, but different from the resource location"
        )

    def test_lazy_constructor_with_custom_location(
        self, get_endpoint_alt_location_mock
    ):
        ep = models.Endpoint(endpoint_name=_TEST_ID, location=_TEST_LOCATION_2)
        test_endpoint_resource_name = (
            endpoint_service_client.EndpointServiceClient.endpoint_path(
                _TEST_PROJECT, _TEST_LOCATION_2, _TEST_ID
            )
        )

        # Get Endpoint not called due to lazy loading
        assert not get_endpoint_alt_location_mock.called

        ep.network  # Accessing a property that requires calling getter

        get_endpoint_alt_location_mock.assert_called_with(
            name=test_endpoint_resource_name, retry=base._DEFAULT_RETRY
        )

    def test_constructor_with_custom_credentials(self, create_endpoint_client_mock):
        creds = auth_credentials.AnonymousCredentials()

        models.Endpoint(_TEST_ENDPOINT_NAME, credentials=creds)
        create_endpoint_client_mock.assert_has_calls(
            [
                mock.call(
                    client_class=utils.EndpointClientWithOverride,
                    credentials=creds,
                    location_override=_TEST_LOCATION,
                ),
                mock.call(
                    client_class=utils.PredictionClientWithOverride,
                    credentials=creds,
                    location_override=_TEST_LOCATION,
                    prediction_client=True,
                ),
            ]
        )

    @pytest.mark.usefixtures("get_endpoint_mock")
    @pytest.mark.parametrize("sync", [True, False])
    def test_init_aiplatform_with_encryption_key_name_and_create_endpoint(
        self, create_endpoint_mock, sync
    ):
        aiplatform.init(
            project=_TEST_PROJECT,
            location=_TEST_LOCATION,
            encryption_spec_key_name=_TEST_ENCRYPTION_KEY_NAME,
        )
        my_endpoint = models.Endpoint.create(
            display_name=_TEST_DISPLAY_NAME,
            sync=sync,
            create_request_timeout=None,
        )

        if not sync:
            my_endpoint.wait()

        expected_endpoint = gca_endpoint.Endpoint(
            display_name=_TEST_DISPLAY_NAME, encryption_spec=_TEST_ENCRYPTION_SPEC
        )
        create_endpoint_mock.assert_called_once_with(
            parent=_TEST_PARENT,
            endpoint=expected_endpoint,
            endpoint_id=None,
            metadata=(),
            timeout=None,
        )

        expected_endpoint.name = _TEST_ENDPOINT_NAME
        assert my_endpoint._gca_resource == expected_endpoint

    @pytest.mark.usefixtures("get_endpoint_mock")
    @pytest.mark.parametrize("sync", [True, False])
    def test_create(self, create_endpoint_mock, sync):
        my_endpoint = models.Endpoint.create(
            display_name=_TEST_DISPLAY_NAME,
            encryption_spec_key_name=_TEST_ENCRYPTION_KEY_NAME,
            sync=sync,
            create_request_timeout=None,
        )

        if not sync:
            my_endpoint.wait()

        expected_endpoint = gca_endpoint.Endpoint(
            display_name=_TEST_DISPLAY_NAME, encryption_spec=_TEST_ENCRYPTION_SPEC
        )
        create_endpoint_mock.assert_called_once_with(
            parent=_TEST_PARENT,
            endpoint=expected_endpoint,
            endpoint_id=None,
            metadata=(),
            timeout=None,
        )

        expected_endpoint.name = _TEST_ENDPOINT_NAME
        assert my_endpoint._gca_resource == expected_endpoint

    @pytest.mark.usefixtures("get_endpoint_mock")
    @pytest.mark.parametrize("sync", [True, False])
    def test_create_with_endpoint_id(self, create_endpoint_mock, sync):
        my_endpoint = models.Endpoint.create(
            display_name=_TEST_DISPLAY_NAME,
            endpoint_id=_TEST_ID,
            description=_TEST_DESCRIPTION,
            sync=sync,
            create_request_timeout=None,
        )
        if not sync:
            my_endpoint.wait()

        expected_endpoint = gca_endpoint.Endpoint(
            display_name=_TEST_DISPLAY_NAME,
            description=_TEST_DESCRIPTION,
        )
        create_endpoint_mock.assert_called_once_with(
            parent=_TEST_PARENT,
            endpoint=expected_endpoint,
            endpoint_id=_TEST_ID,
            metadata=(),
            timeout=None,
        )

    @pytest.mark.usefixtures("get_endpoint_mock")
    @pytest.mark.parametrize("sync", [True, False])
    def test_create_with_timeout(self, create_endpoint_mock, sync):
        my_endpoint = models.Endpoint.create(
            display_name=_TEST_DISPLAY_NAME,
            encryption_spec_key_name=_TEST_ENCRYPTION_KEY_NAME,
            sync=sync,
            create_request_timeout=180.0,
        )

        if not sync:
            my_endpoint.wait()

        expected_endpoint = gca_endpoint.Endpoint(
            display_name=_TEST_DISPLAY_NAME, encryption_spec=_TEST_ENCRYPTION_SPEC
        )
        create_endpoint_mock.assert_called_once_with(
            parent=_TEST_PARENT,
            endpoint=expected_endpoint,
            endpoint_id=None,
            metadata=(),
            timeout=180.0,
        )

    @pytest.mark.usefixtures("get_endpoint_mock")
    @pytest.mark.parametrize("sync", [True, False])
    def test_create_with_timeout_not_explicitly_set(self, create_endpoint_mock, sync):
        my_endpoint = models.Endpoint.create(
            display_name=_TEST_DISPLAY_NAME,
            encryption_spec_key_name=_TEST_ENCRYPTION_KEY_NAME,
            sync=sync,
        )

        if not sync:
            my_endpoint.wait()

        expected_endpoint = gca_endpoint.Endpoint(
            display_name=_TEST_DISPLAY_NAME, encryption_spec=_TEST_ENCRYPTION_SPEC
        )
        create_endpoint_mock.assert_called_once_with(
            parent=_TEST_PARENT,
            endpoint=expected_endpoint,
            endpoint_id=None,
            metadata=(),
            timeout=None,
        )

    @pytest.mark.usefixtures("get_empty_endpoint_mock")
    def test_accessing_properties_with_no_resource_raises(
        self,
    ):
        """Ensure a descriptive RuntimeError is raised when the
        GAPIC object has not been populated"""

        my_endpoint = aiplatform.Endpoint(_TEST_ENDPOINT_NAME)

        # Create a gca_resource without `name` being populated
        my_endpoint._gca_resource = gca_endpoint.Endpoint(create_time=datetime.now())

        with pytest.raises(RuntimeError) as e:
            my_endpoint.gca_resource
        e.match(regexp=r"Endpoint resource has not been created.")

        with pytest.raises(RuntimeError) as e:
            my_endpoint.network
        e.match(regexp=r"Endpoint resource has not been created.")

    @pytest.mark.usefixtures("get_endpoint_mock")
    @pytest.mark.parametrize("sync", [True, False])
    def test_create_with_description(self, create_endpoint_mock, sync):
        my_endpoint = models.Endpoint.create(
            display_name=_TEST_DISPLAY_NAME,
            description=_TEST_DESCRIPTION,
            sync=sync,
            create_request_timeout=None,
        )
        if not sync:
            my_endpoint.wait()

        expected_endpoint = gca_endpoint.Endpoint(
            display_name=_TEST_DISPLAY_NAME,
            description=_TEST_DESCRIPTION,
        )
        create_endpoint_mock.assert_called_once_with(
            parent=_TEST_PARENT,
            endpoint=expected_endpoint,
            endpoint_id=None,
            metadata=(),
            timeout=None,
        )

    @pytest.mark.usefixtures("get_endpoint_mock")
    @pytest.mark.parametrize("sync", [True, False])
    def test_create_with_labels(self, create_endpoint_mock, sync):
        my_endpoint = models.Endpoint.create(
            display_name=_TEST_DISPLAY_NAME,
            labels=_TEST_LABELS,
            sync=sync,
            create_request_timeout=None,
        )
        if not sync:
            my_endpoint.wait()

        expected_endpoint = gca_endpoint.Endpoint(
            display_name=_TEST_DISPLAY_NAME,
            labels=_TEST_LABELS,
        )
        create_endpoint_mock.assert_called_once_with(
            parent=_TEST_PARENT,
            endpoint=expected_endpoint,
            endpoint_id=None,
            metadata=(),
            timeout=None,
        )

    @pytest.mark.usefixtures("get_endpoint_mock")
    def test_update_endpoint(self, update_endpoint_mock):
        endpoint = models.Endpoint(_TEST_ENDPOINT_NAME)
        endpoint.update(
            display_name=_TEST_DISPLAY_NAME,
            description=_TEST_DESCRIPTION,
            labels=_TEST_LABELS,
        )

        expected_endpoint = gca_endpoint.Endpoint(
            name=_TEST_ENDPOINT_NAME,
            display_name=_TEST_DISPLAY_NAME,
            description=_TEST_DESCRIPTION,
            labels=_TEST_LABELS,
            encryption_spec=_TEST_ENCRYPTION_SPEC,
        )

        expected_update_mask = field_mask_pb2.FieldMask(
            paths=["display_name", "description", "labels"]
        )

        update_endpoint_mock.assert_called_once_with(
            endpoint=expected_endpoint,
            update_mask=expected_update_mask,
            metadata=_TEST_REQUEST_METADATA,
            timeout=_TEST_TIMEOUT,
        )

        update_endpoint_mock.return_value = gca_endpoint.Endpoint(
            name=_TEST_ENDPOINT_NAME,
            display_name=_TEST_DISPLAY_NAME,
            description=_TEST_DESCRIPTION,
            labels=_TEST_LABELS,
            encryption_spec=_TEST_ENCRYPTION_SPEC,
        )

    @pytest.mark.usefixtures("get_endpoint_with_models_mock")
    def test_update_traffic_split(self, update_endpoint_mock):
        endpoint = models.Endpoint(_TEST_ENDPOINT_NAME)

        endpoint.update(traffic_split={_TEST_ID: 10, _TEST_ID_2: 80, _TEST_ID_3: 10})

        expected_endpoint = gca_endpoint.Endpoint(
            name=_TEST_ENDPOINT_NAME,
            display_name=_TEST_DISPLAY_NAME,
            deployed_models=_TEST_DEPLOYED_MODELS,
            traffic_split={_TEST_ID: 10, _TEST_ID_2: 80, _TEST_ID_3: 10},
        )
        expected_update_mask = field_mask_pb2.FieldMask(paths=["traffic_split"])

        update_endpoint_mock.assert_called_once_with(
            endpoint=expected_endpoint,
            update_mask=expected_update_mask,
            metadata=_TEST_REQUEST_METADATA,
            timeout=_TEST_TIMEOUT,
        )

        update_endpoint_mock.return_value = gca_endpoint.Endpoint(
            display_name=_TEST_DISPLAY_NAME,
            name=_TEST_ENDPOINT_NAME,
            traffic_split={_TEST_ID: 10, _TEST_ID_2: 80, _TEST_ID_3: 10},
        )

    @pytest.mark.usefixtures("get_endpoint_mock", "get_model_mock")
    @pytest.mark.parametrize("sync", [True, False])
    def test_deploy(self, deploy_model_mock, sync):
        test_endpoint = models.Endpoint(_TEST_ENDPOINT_NAME)
        test_model = models.Model(_TEST_ID)
        test_model._gca_resource.supported_deployment_resources_types.append(
            aiplatform.gapic.Model.DeploymentResourcesType.AUTOMATIC_RESOURCES
        )
        test_endpoint.deploy(
            test_model,
            sync=sync,
            deploy_request_timeout=None,
        )

        if not sync:
            test_endpoint.wait()

        automatic_resources = gca_machine_resources.AutomaticResources(
            min_replica_count=1,
            max_replica_count=1,
        )
        deployed_model = gca_endpoint.DeployedModel(
            automatic_resources=automatic_resources,
            model=test_model.resource_name,
            display_name=None,
        )
        deploy_model_mock.assert_called_once_with(
            endpoint=test_endpoint.resource_name,
            deployed_model=deployed_model,
            traffic_split={"0": 100},
            metadata=(),
            timeout=None,
        )

    @pytest.mark.usefixtures("get_endpoint_mock", "get_model_mock")
    @pytest.mark.parametrize("sync", [True, False])
    def test_deploy_with_timeout(self, deploy_model_mock, sync):
        test_endpoint = models.Endpoint(_TEST_ENDPOINT_NAME)
        test_model = models.Model(_TEST_ID)
        test_model._gca_resource.supported_deployment_resources_types.append(
            aiplatform.gapic.Model.DeploymentResourcesType.AUTOMATIC_RESOURCES
        )
        test_endpoint.deploy(
            test_model,
            sync=sync,
            deploy_request_timeout=180.0,
        )

        if not sync:
            test_endpoint.wait()

        automatic_resources = gca_machine_resources.AutomaticResources(
            min_replica_count=1,
            max_replica_count=1,
        )
        deployed_model = gca_endpoint.DeployedModel(
            automatic_resources=automatic_resources,
            model=test_model.resource_name,
            display_name=None,
        )
        deploy_model_mock.assert_called_once_with(
            endpoint=test_endpoint.resource_name,
            deployed_model=deployed_model,
            traffic_split={"0": 100},
            metadata=(),
            timeout=180.0,
        )

    @pytest.mark.usefixtures("get_endpoint_mock", "get_model_mock")
    @pytest.mark.parametrize("sync", [True, False])
    def test_deploy_with_timeout_not_explicitly_set(self, deploy_model_mock, sync):
        test_endpoint = models.Endpoint(_TEST_ENDPOINT_NAME)
        test_model = models.Model(_TEST_ID)
        test_model._gca_resource.supported_deployment_resources_types.append(
            aiplatform.gapic.Model.DeploymentResourcesType.AUTOMATIC_RESOURCES
        )
        test_endpoint.deploy(
            test_model,
            sync=sync,
        )

        if not sync:
            test_endpoint.wait()

        automatic_resources = gca_machine_resources.AutomaticResources(
            min_replica_count=1,
            max_replica_count=1,
        )
        deployed_model = gca_endpoint.DeployedModel(
            automatic_resources=automatic_resources,
            model=test_model.resource_name,
            display_name=None,
        )
        deploy_model_mock.assert_called_once_with(
            endpoint=test_endpoint.resource_name,
            deployed_model=deployed_model,
            traffic_split={"0": 100},
            metadata=(),
            timeout=None,
        )

    @pytest.mark.usefixtures("get_endpoint_mock", "get_model_mock")
    @pytest.mark.parametrize("sync", [True, False])
    def test_deploy_with_display_name(self, deploy_model_mock, sync):
        test_endpoint = models.Endpoint(_TEST_ENDPOINT_NAME)
        test_model = models.Model(_TEST_ID)
        test_model._gca_resource.supported_deployment_resources_types.append(
            aiplatform.gapic.Model.DeploymentResourcesType.AUTOMATIC_RESOURCES
        )
        test_endpoint.deploy(
            model=test_model,
            deployed_model_display_name=_TEST_DISPLAY_NAME,
            sync=sync,
            deploy_request_timeout=None,
        )

        if not sync:
            test_endpoint.wait()

        automatic_resources = gca_machine_resources.AutomaticResources(
            min_replica_count=1,
            max_replica_count=1,
        )
        deployed_model = gca_endpoint.DeployedModel(
            automatic_resources=automatic_resources,
            model=test_model.resource_name,
            display_name=_TEST_DISPLAY_NAME,
        )
        deploy_model_mock.assert_called_once_with(
            endpoint=test_endpoint.resource_name,
            deployed_model=deployed_model,
            traffic_split={"0": 100},
            metadata=(),
            timeout=None,
        )

    @pytest.mark.usefixtures("get_endpoint_mock", "get_model_mock")
    @pytest.mark.parametrize("sync", [True, False])
    def test_deploy_raise_error_traffic_80(self, sync):
        with pytest.raises(ValueError):
            test_endpoint = models.Endpoint(_TEST_ENDPOINT_NAME)
            test_model = models.Model(_TEST_ID)
            test_model._gca_resource.supported_deployment_resources_types.append(
                aiplatform.gapic.Model.DeploymentResourcesType.AUTOMATIC_RESOURCES
            )
            test_endpoint.deploy(model=test_model, traffic_percentage=80, sync=sync)

            if not sync:
                test_endpoint.wait()

    @pytest.mark.usefixtures("get_endpoint_mock", "get_model_mock")
    @pytest.mark.parametrize("sync", [True, False])
    def test_deploy_raise_error_traffic_120(self, sync):
        with pytest.raises(ValueError):
            test_endpoint = models.Endpoint(_TEST_ENDPOINT_NAME)
            test_model = models.Model(_TEST_ID)
            test_model._gca_resource.supported_deployment_resources_types.append(
                aiplatform.gapic.Model.DeploymentResourcesType.AUTOMATIC_RESOURCES
            )
            test_endpoint.deploy(model=test_model, traffic_percentage=120, sync=sync)

    @pytest.mark.usefixtures("get_endpoint_mock", "get_model_mock")
    @pytest.mark.parametrize("sync", [True, False])
    def test_deploy_raise_error_traffic_negative(self, sync):
        with pytest.raises(ValueError):
            test_endpoint = models.Endpoint(_TEST_ENDPOINT_NAME)
            test_model = models.Model(_TEST_ID)
            test_model._gca_resource.supported_deployment_resources_types.append(
                aiplatform.gapic.Model.DeploymentResourcesType.AUTOMATIC_RESOURCES
            )
            test_endpoint.deploy(model=test_model, traffic_percentage=-18, sync=sync)

    @pytest.mark.usefixtures("get_endpoint_mock", "get_model_mock")
    @pytest.mark.parametrize("sync", [True, False])
    def test_deploy_raise_error_min_replica(self, sync):
        with pytest.raises(ValueError):
            test_endpoint = models.Endpoint(_TEST_ENDPOINT_NAME)
            test_model = models.Model(_TEST_ID)
            test_model._gca_resource.supported_deployment_resources_types.append(
                aiplatform.gapic.Model.DeploymentResourcesType.AUTOMATIC_RESOURCES
            )
            test_endpoint.deploy(model=test_model, min_replica_count=-1, sync=sync)

    @pytest.mark.usefixtures("get_endpoint_mock", "get_model_mock")
    @pytest.mark.parametrize("sync", [True, False])
    def test_deploy_raise_error_max_replica(self, sync):
        with pytest.raises(ValueError):
            test_endpoint = models.Endpoint(_TEST_ENDPOINT_NAME)
            test_model = models.Model(_TEST_ID)
            test_model._gca_resource.supported_deployment_resources_types.append(
                aiplatform.gapic.Model.DeploymentResourcesType.AUTOMATIC_RESOURCES
            )
            test_endpoint.deploy(model=test_model, max_replica_count=-2, sync=sync)

    @pytest.mark.usefixtures("get_endpoint_with_models_mock", "get_model_mock")
    @pytest.mark.parametrize("sync", [True, False])
    def test_deploy_raise_error_traffic_split(self, sync):
        with pytest.raises(ValueError):
            test_endpoint = models.Endpoint(_TEST_ENDPOINT_NAME)
            test_model = models.Model(_TEST_ID)
            test_model._gca_resource.supported_deployment_resources_types.append(
                aiplatform.gapic.Model.DeploymentResourcesType.AUTOMATIC_RESOURCES
            )
            test_endpoint.deploy(model=test_model, traffic_split={"a": 99}, sync=sync)

    @pytest.mark.usefixtures("get_model_mock")
    @pytest.mark.parametrize("sync", [True, False])
    def test_deploy_with_traffic_percent(self, deploy_model_mock, sync):
        with mock.patch.object(
            endpoint_service_client.EndpointServiceClient, "get_endpoint"
        ) as get_endpoint_mock:
            get_endpoint_mock.return_value = gca_endpoint.Endpoint(
                display_name=_TEST_DISPLAY_NAME,
                name=_TEST_ENDPOINT_NAME,
                traffic_split={"model1": 100},
            )

            test_endpoint = models.Endpoint(_TEST_ENDPOINT_NAME)
            test_model = models.Model(_TEST_ID)
            test_model._gca_resource.supported_deployment_resources_types.append(
                aiplatform.gapic.Model.DeploymentResourcesType.AUTOMATIC_RESOURCES
            )
            test_endpoint.deploy(
                model=test_model,
                traffic_percentage=70,
                sync=sync,
                deploy_request_timeout=None,
            )
            if not sync:
                test_endpoint.wait()
            automatic_resources = gca_machine_resources.AutomaticResources(
                min_replica_count=1,
                max_replica_count=1,
            )
            deployed_model = gca_endpoint.DeployedModel(
                automatic_resources=automatic_resources,
                model=test_model.resource_name,
                display_name=None,
            )
            deploy_model_mock.assert_called_once_with(
                endpoint=test_endpoint.resource_name,
                deployed_model=deployed_model,
                traffic_split={"model1": 30, "0": 70},
                metadata=(),
                timeout=None,
            )

    @pytest.mark.usefixtures("get_endpoint_with_models_mock", "get_model_mock")
    @pytest.mark.parametrize("sync", [True, False])
    def test_deploy_with_traffic_split(self, deploy_model_mock, sync):
        test_endpoint = models.Endpoint(_TEST_ENDPOINT_NAME)
        test_model = models.Model(_TEST_ID)
        test_model._gca_resource.supported_deployment_resources_types.append(
            aiplatform.gapic.Model.DeploymentResourcesType.AUTOMATIC_RESOURCES
        )
        test_endpoint.deploy(
            model=test_model,
            traffic_split={_TEST_ID: 10, _TEST_ID_2: 40, _TEST_ID_3: 10, "0": 40},
            sync=sync,
            deploy_request_timeout=None,
        )

        if not sync:
            test_endpoint.wait()
        automatic_resources = gca_machine_resources.AutomaticResources(
            min_replica_count=1,
            max_replica_count=1,
        )
        deployed_model = gca_endpoint.DeployedModel(
            automatic_resources=automatic_resources,
            model=test_model.resource_name,
            display_name=None,
        )
        deploy_model_mock.assert_called_once_with(
            endpoint=test_endpoint.resource_name,
            deployed_model=deployed_model,
            traffic_split={_TEST_ID: 10, _TEST_ID_2: 40, _TEST_ID_3: 10, "0": 40},
            metadata=(),
            timeout=None,
        )

    @pytest.mark.usefixtures("get_endpoint_mock", "get_model_mock")
    @pytest.mark.parametrize("sync", [True, False])
    def test_deploy_with_dedicated_resources(self, deploy_model_mock, sync):
        test_endpoint = models.Endpoint(_TEST_ENDPOINT_NAME)
        test_model = models.Model(_TEST_ID)
        test_model._gca_resource.supported_deployment_resources_types.append(
            aiplatform.gapic.Model.DeploymentResourcesType.DEDICATED_RESOURCES
        )
        test_endpoint.deploy(
            model=test_model,
            machine_type=_TEST_MACHINE_TYPE,
            accelerator_type=_TEST_ACCELERATOR_TYPE,
            accelerator_count=_TEST_ACCELERATOR_COUNT,
            service_account=_TEST_SERVICE_ACCOUNT,
            sync=sync,
            deploy_request_timeout=None,
        )

        if not sync:
            test_endpoint.wait()

        expected_machine_spec = gca_machine_resources.MachineSpec(
            machine_type=_TEST_MACHINE_TYPE,
            accelerator_type=_TEST_ACCELERATOR_TYPE,
            accelerator_count=_TEST_ACCELERATOR_COUNT,
        )
        expected_dedicated_resources = gca_machine_resources.DedicatedResources(
            machine_spec=expected_machine_spec,
            min_replica_count=1,
            max_replica_count=1,
        )
        expected_deployed_model = gca_endpoint.DeployedModel(
            dedicated_resources=expected_dedicated_resources,
            model=test_model.resource_name,
            display_name=None,
            service_account=_TEST_SERVICE_ACCOUNT,
        )
        deploy_model_mock.assert_called_once_with(
            endpoint=test_endpoint.resource_name,
            deployed_model=expected_deployed_model,
            traffic_split={"0": 100},
            metadata=(),
            timeout=None,
        )

    @pytest.mark.usefixtures("get_endpoint_mock", "get_model_mock")
    @pytest.mark.parametrize("sync", [True, False])
    def test_deploy_with_autoscaling_target_cpu_utilization(
        self, deploy_model_mock, sync
    ):
        test_endpoint = models.Endpoint(_TEST_ENDPOINT_NAME)
        test_model = models.Model(_TEST_ID)
        test_model._gca_resource.supported_deployment_resources_types.append(
            aiplatform.gapic.Model.DeploymentResourcesType.DEDICATED_RESOURCES
        )
        test_endpoint.deploy(
            model=test_model,
            machine_type=_TEST_MACHINE_TYPE,
            service_account=_TEST_SERVICE_ACCOUNT,
            sync=sync,
            deploy_request_timeout=None,
            autoscaling_target_cpu_utilization=70,
        )

        if not sync:
            test_endpoint.wait()

        expected_machine_spec = gca_machine_resources.MachineSpec(
            machine_type=_TEST_MACHINE_TYPE,
        )

        expected_autoscaling_metric_spec = gca_machine_resources.AutoscalingMetricSpec(
            metric_name=_TEST_METRIC_NAME_CPU_UTILIZATION,
            target=70,
        )

        expected_dedicated_resources = gca_machine_resources.DedicatedResources(
            machine_spec=expected_machine_spec,
            min_replica_count=1,
            max_replica_count=1,
        )
        expected_dedicated_resources.autoscaling_metric_specs.extend(
            [expected_autoscaling_metric_spec]
        )

        expected_deployed_model = gca_endpoint.DeployedModel(
            dedicated_resources=expected_dedicated_resources,
            model=test_model.resource_name,
            display_name=None,
            service_account=_TEST_SERVICE_ACCOUNT,
        )
        deploy_model_mock.assert_called_once_with(
            endpoint=test_endpoint.resource_name,
            deployed_model=expected_deployed_model,
            traffic_split={"0": 100},
            metadata=(),
            timeout=None,
        )

    @pytest.mark.usefixtures("get_endpoint_mock", "get_model_mock")
    @pytest.mark.parametrize("sync", [True, False])
    def test_deploy_with_autoscaling_target_accelerator_duty_cycle(
        self, deploy_model_mock, sync
    ):
        test_endpoint = models.Endpoint(_TEST_ENDPOINT_NAME)
        test_model = models.Model(_TEST_ID)
        test_model._gca_resource.supported_deployment_resources_types.append(
            aiplatform.gapic.Model.DeploymentResourcesType.DEDICATED_RESOURCES
        )
        test_endpoint.deploy(
            model=test_model,
            machine_type=_TEST_MACHINE_TYPE,
            accelerator_type=_TEST_ACCELERATOR_TYPE,
            accelerator_count=_TEST_ACCELERATOR_COUNT,
            service_account=_TEST_SERVICE_ACCOUNT,
            sync=sync,
            deploy_request_timeout=None,
            autoscaling_target_accelerator_duty_cycle=70,
        )

        if not sync:
            test_endpoint.wait()

        expected_machine_spec = gca_machine_resources.MachineSpec(
            machine_type=_TEST_MACHINE_TYPE,
            accelerator_type=_TEST_ACCELERATOR_TYPE,
            accelerator_count=_TEST_ACCELERATOR_COUNT,
        )

        expected_autoscaling_metric_spec = gca_machine_resources.AutoscalingMetricSpec(
            metric_name=_TEST_METRIC_NAME_GPU_UTILIZATION,
            target=70,
        )

        expected_dedicated_resources = gca_machine_resources.DedicatedResources(
            machine_spec=expected_machine_spec,
            min_replica_count=1,
            max_replica_count=1,
        )
        expected_dedicated_resources.autoscaling_metric_specs.extend(
            [expected_autoscaling_metric_spec]
        )

        expected_deployed_model = gca_endpoint.DeployedModel(
            dedicated_resources=expected_dedicated_resources,
            model=test_model.resource_name,
            display_name=None,
            service_account=_TEST_SERVICE_ACCOUNT,
        )
        deploy_model_mock.assert_called_once_with(
            endpoint=test_endpoint.resource_name,
            deployed_model=expected_deployed_model,
            traffic_split={"0": 100},
            metadata=(),
            timeout=None,
        )

    @pytest.mark.usefixtures("get_endpoint_mock", "get_model_mock")
    @pytest.mark.parametrize("sync", [True, False])
    def test_deploy_with_autoscaling_target_accelerator_duty_cycle_and_no_accelerator_type_or_count_raises(
        self, sync
    ):
        with pytest.raises(ValueError):
            test_endpoint = models.Endpoint(_TEST_ENDPOINT_NAME)
            test_model = models.Model(_TEST_ID)
            test_model._gca_resource.supported_deployment_resources_types.append(
                aiplatform.gapic.Model.DeploymentResourcesType.DEDICATED_RESOURCES
            )
            test_endpoint.deploy(
                model=test_model,
                sync=sync,
                autoscaling_target_accelerator_duty_cycle=70,
            )

            if not sync:
                test_endpoint.wait()

    @pytest.mark.usefixtures("get_endpoint_mock", "get_model_mock")
    @pytest.mark.parametrize("sync", [True, False])
    def test_deploy_with_explanations(self, deploy_model_with_explanations_mock, sync):
        test_endpoint = models.Endpoint(_TEST_ENDPOINT_NAME)
        test_model = models.Model(_TEST_ID)
        test_model._gca_resource.supported_deployment_resources_types.append(
            aiplatform.gapic.Model.DeploymentResourcesType.DEDICATED_RESOURCES
        )
        test_endpoint.deploy(
            model=test_model,
            machine_type=_TEST_MACHINE_TYPE,
            accelerator_type=_TEST_ACCELERATOR_TYPE,
            accelerator_count=_TEST_ACCELERATOR_COUNT,
            explanation_metadata=_TEST_EXPLANATION_METADATA,
            explanation_parameters=_TEST_EXPLANATION_PARAMETERS,
            sync=sync,
            deploy_request_timeout=None,
        )

        if not sync:
            test_endpoint.wait()

        expected_machine_spec = gca_machine_resources.MachineSpec(
            machine_type=_TEST_MACHINE_TYPE,
            accelerator_type=_TEST_ACCELERATOR_TYPE,
            accelerator_count=_TEST_ACCELERATOR_COUNT,
        )
        expected_dedicated_resources = gca_machine_resources.DedicatedResources(
            machine_spec=expected_machine_spec,
            min_replica_count=1,
            max_replica_count=1,
        )
        expected_deployed_model = gca_endpoint.DeployedModel(
            dedicated_resources=expected_dedicated_resources,
            model=test_model.resource_name,
            display_name=None,
            explanation_spec=gca_endpoint.explanation.ExplanationSpec(
                metadata=_TEST_EXPLANATION_METADATA,
                parameters=_TEST_EXPLANATION_PARAMETERS,
            ),
        )
        deploy_model_with_explanations_mock.assert_called_once_with(
            endpoint=test_endpoint.resource_name,
            deployed_model=expected_deployed_model,
            traffic_split={"0": 100},
            metadata=(),
            timeout=None,
        )

    @pytest.mark.usefixtures("get_endpoint_mock", "get_model_mock")
    @pytest.mark.parametrize("sync", [True, False])
    def test_deploy_with_min_replica_count(self, deploy_model_mock, sync):
        test_endpoint = models.Endpoint(_TEST_ENDPOINT_NAME)
        test_model = models.Model(_TEST_ID)
        test_model._gca_resource.supported_deployment_resources_types.append(
            aiplatform.gapic.Model.DeploymentResourcesType.AUTOMATIC_RESOURCES
        )
        test_endpoint.deploy(
            model=test_model,
            min_replica_count=2,
            sync=sync,
            deploy_request_timeout=None,
        )

        if not sync:
            test_endpoint.wait()
        automatic_resources = gca_machine_resources.AutomaticResources(
            min_replica_count=2,
            max_replica_count=2,
        )
        deployed_model = gca_endpoint.DeployedModel(
            automatic_resources=automatic_resources,
            model=test_model.resource_name,
            display_name=None,
        )
        deploy_model_mock.assert_called_once_with(
            endpoint=test_endpoint.resource_name,
            deployed_model=deployed_model,
            traffic_split={"0": 100},
            metadata=(),
            timeout=None,
        )

    @pytest.mark.usefixtures("get_endpoint_mock", "get_model_mock")
    @pytest.mark.parametrize("sync", [True, False])
    def test_deploy_with_max_replica_count(self, deploy_model_mock, sync):
        test_endpoint = models.Endpoint(_TEST_ENDPOINT_NAME)
        test_model = models.Model(_TEST_ID)
        test_model._gca_resource.supported_deployment_resources_types.append(
            aiplatform.gapic.Model.DeploymentResourcesType.AUTOMATIC_RESOURCES
        )
        test_endpoint.deploy(
            model=test_model,
            max_replica_count=2,
            sync=sync,
            deploy_request_timeout=None,
        )
        if not sync:
            test_endpoint.wait()
        automatic_resources = gca_machine_resources.AutomaticResources(
            min_replica_count=1,
            max_replica_count=2,
        )
        deployed_model = gca_endpoint.DeployedModel(
            automatic_resources=automatic_resources,
            model=test_model.resource_name,
            display_name=None,
        )
        deploy_model_mock.assert_called_once_with(
            endpoint=test_endpoint.resource_name,
            deployed_model=deployed_model,
            traffic_split={"0": 100},
            metadata=(),
            timeout=None,
        )

    @pytest.mark.parametrize(
        "model1, model2, model3, percent",
        [
            (100, None, None, 70),
            (50, 50, None, 70),
            (40, 60, None, 75),
            (40, 60, None, 88),
            (88, 12, None, 36),
            (11, 89, None, 18),
            (1, 99, None, 80),
            (1, 2, 97, 68),
            (99, 1, 0, 22),
            (0, 0, 100, 18),
            (7, 87, 6, 46),
        ],
    )
    def test_allocate_traffic(self, model1, model2, model3, percent):
        old_split = {}
        if model1 is not None:
            old_split["model1"] = model1
        if model2 is not None:
            old_split["model2"] = model2
        if model3 is not None:
            old_split["model3"] = model3

        new_split = models.Endpoint._allocate_traffic(old_split, percent)
        new_split_sum = 0
        for model in new_split:
            new_split_sum += new_split[model]

        assert new_split_sum == 100
        assert new_split["0"] == percent

    @pytest.mark.parametrize(
        "model1, model2, model3, deployed_model",
        [
            (100, None, None, "model1"),
            (50, 50, None, "model1"),
            (40, 60, None, "model2"),
            (40, 60, None, "model1"),
            (88, 12, None, "model1"),
            (11, 89, None, "model1"),
            (1, 99, None, "model2"),
            (1, 2, 97, "model1"),
            (99, 1, 0, "model2"),
            (0, 0, 100, "model3"),
            (7, 87, 6, "model2"),
        ],
    )
    def test_unallocate_traffic(self, model1, model2, model3, deployed_model):
        old_split = {}
        if model1 is not None:
            old_split["model1"] = model1
        if model2 is not None:
            old_split["model2"] = model2
        if model3 is not None:
            old_split["model3"] = model3

        new_split = models.Endpoint._unallocate_traffic(old_split, deployed_model)
        new_split_sum = 0
        for model in new_split:
            new_split_sum += new_split[model]

        assert new_split_sum == 100 or new_split_sum == 0
        assert new_split[deployed_model] == 0

    @pytest.mark.parametrize("sync", [True, False])
    def test_undeploy(self, undeploy_model_mock, sync):
        with mock.patch.object(
            endpoint_service_client.EndpointServiceClient, "get_endpoint"
        ) as get_endpoint_mock:
            get_endpoint_mock.return_value = gca_endpoint.Endpoint(
                display_name=_TEST_DISPLAY_NAME,
                name=_TEST_ENDPOINT_NAME,
                traffic_split={"model1": 100},
            )
            test_endpoint = models.Endpoint(_TEST_ENDPOINT_NAME)
            assert dict(test_endpoint.traffic_split) == {"model1": 100}
            test_endpoint.undeploy("model1", sync=sync)
            if not sync:
                test_endpoint.wait()
            undeploy_model_mock.assert_called_once_with(
                endpoint=test_endpoint.resource_name,
                deployed_model_id="model1",
                traffic_split={},
                metadata=(),
            )

    @pytest.mark.parametrize("sync", [True, False])
    def test_undeploy_with_traffic_split(self, undeploy_model_mock, sync):
        with mock.patch.object(
            endpoint_service_client.EndpointServiceClient, "get_endpoint"
        ) as get_endpoint_mock:
            get_endpoint_mock.return_value = gca_endpoint.Endpoint(
                display_name=_TEST_DISPLAY_NAME,
                name=_TEST_ENDPOINT_NAME,
                traffic_split={"model1": 40, "model2": 60},
            )
            test_endpoint = models.Endpoint(_TEST_ENDPOINT_NAME)
            test_endpoint.undeploy(
                deployed_model_id="model1",
                traffic_split={"model1": 0, "model2": 100},
                sync=sync,
            )

            if not sync:
                test_endpoint.wait()

            undeploy_model_mock.assert_called_once_with(
                endpoint=test_endpoint.resource_name,
                deployed_model_id="model1",
                traffic_split={"model2": 100},
                metadata=(),
            )

    @pytest.mark.usefixtures("get_endpoint_mock")
    @pytest.mark.parametrize("sync", [True, False])
    def test_undeploy_raise_error_traffic_split_total(self, sync):
        with pytest.raises(ValueError) as e:
            test_endpoint = models.Endpoint(_TEST_ENDPOINT_NAME)
            test_endpoint.undeploy(
                deployed_model_id="model1", traffic_split={"model2": 99}, sync=sync
            )

        assert e.match("Sum of all traffic within traffic split needs to be 100.")

    @pytest.mark.usefixtures("get_endpoint_mock")
    @pytest.mark.parametrize("sync", [True, False])
    def test_undeploy_raise_error_undeployed_model_traffic(self, sync):
        with pytest.raises(ValueError) as e:
            test_endpoint = models.Endpoint(_TEST_ENDPOINT_NAME)
            test_endpoint.undeploy(
                deployed_model_id="model1",
                traffic_split={"model1": 50, "model2": 50},
                sync=sync,
            )

        assert e.match("Model being undeployed should have 0 traffic.")

    @pytest.mark.usefixtures("get_endpoint_with_models_mock")
    @pytest.mark.parametrize("sync", [True, False])
    def test_undeploy_raises_error_on_zero_leftover_traffic(self, sync):
        """
        Attempting to undeploy model with 100% traffic on an Endpoint with
        multiple models deployed without an updated traffic_split should
        raise an informative error.
        """

        traffic_remaining = _TEST_TRAFFIC_SPLIT[_TEST_ID_2]

        assert traffic_remaining == 100  # Confirm this model has all traffic
        assert sum(_TEST_TRAFFIC_SPLIT.values()) == 100  # Mock traffic sums to 100%

        with pytest.raises(ValueError) as e:
            test_endpoint = models.Endpoint(_TEST_ENDPOINT_NAME)
            test_endpoint.undeploy(
                deployed_model_id=_TEST_ID_2,
                sync=sync,
            )

        assert e.match(
            f"Undeploying deployed model '{_TEST_ID_2}' would leave the remaining "
            f"traffic split at 0%."
        )

    @pytest.mark.usefixtures("get_endpoint_with_models_mock")
    @pytest.mark.parametrize("sync", [True, False])
    def test_undeploy_zero_traffic_model_without_new_traffic_split(
        self, undeploy_model_mock, sync
    ):
        """
        Attempting to undeploy model with zero traffic without providing
        a new traffic split should not raise any errors.
        """

        traffic_remaining = _TEST_TRAFFIC_SPLIT[_TEST_ID_3]

        assert not traffic_remaining  # Confirm there is zero traffic

        test_endpoint = models.Endpoint(_TEST_ENDPOINT_NAME)
        test_endpoint.undeploy(
            deployed_model_id=_TEST_ID_3,
            sync=sync,
        )

        if not sync:
            test_endpoint.wait()

        expected_new_traffic_split = copy.deepcopy(_TEST_TRAFFIC_SPLIT)
        expected_new_traffic_split.pop(_TEST_ID_3)

        undeploy_model_mock.assert_called_once_with(
            endpoint=test_endpoint.resource_name,
            deployed_model_id=_TEST_ID_3,
            traffic_split=expected_new_traffic_split,
            metadata=(),
        )

    @pytest.mark.usefixtures("get_endpoint_mock")
    def test_predict(self, predict_client_predict_mock):

        test_endpoint = models.Endpoint(_TEST_ID)
        test_prediction = test_endpoint.predict(
            instances=_TEST_INSTANCES, parameters={"param": 3.0}
        )

        true_prediction = models.Prediction(
            predictions=_TEST_PREDICTION,
            deployed_model_id=_TEST_ID,
            model_version_id=_TEST_VERSION_ID,
            model_resource_name=_TEST_MODEL_NAME,
        )

        assert true_prediction == test_prediction
        predict_client_predict_mock.assert_called_once_with(
            endpoint=_TEST_ENDPOINT_NAME,
            instances=_TEST_INSTANCES,
            parameters={"param": 3.0},
            timeout=None,
        )

    @pytest.mark.usefixtures("get_endpoint_mock")
    def test_explain(self, predict_client_explain_mock):

        test_endpoint = models.Endpoint(_TEST_ID)
        test_prediction = test_endpoint.explain(
            instances=_TEST_INSTANCES,
            parameters={"param": 3.0},
            deployed_model_id=_TEST_MODEL_ID,
        )
        expected_explanations = _TEST_EXPLANATIONS
        expected_explanations[0].attributions.extend(_TEST_ATTRIBUTIONS)

        expected_prediction = models.Prediction(
            predictions=_TEST_PREDICTION,
            deployed_model_id=_TEST_ID,
            explanations=expected_explanations,
        )

        assert expected_prediction == test_prediction
        predict_client_explain_mock.assert_called_once_with(
            endpoint=_TEST_ENDPOINT_NAME,
            instances=_TEST_INSTANCES,
            parameters={"param": 3.0},
            deployed_model_id=_TEST_MODEL_ID,
            timeout=None,
        )

    @pytest.mark.usefixtures("get_endpoint_mock")
    def test_predict_with_timeout(self, predict_client_predict_mock):

        test_endpoint = models.Endpoint(_TEST_ID)

        test_endpoint.predict(
            instances=_TEST_INSTANCES, parameters={"param": 3.0}, timeout=10.0
        )

        predict_client_predict_mock.assert_called_once_with(
            endpoint=_TEST_ENDPOINT_NAME,
            instances=_TEST_INSTANCES,
            parameters={"param": 3.0},
            timeout=10.0,
        )

    @pytest.mark.usefixtures("get_endpoint_mock")
    def test_predict_with_timeout_not_explicitly_set(self, predict_client_predict_mock):

        test_endpoint = models.Endpoint(_TEST_ID)

        test_endpoint.predict(
            instances=_TEST_INSTANCES,
            parameters={"param": 3.0},
        )

        predict_client_predict_mock.assert_called_once_with(
            endpoint=_TEST_ENDPOINT_NAME,
            instances=_TEST_INSTANCES,
            parameters={"param": 3.0},
            timeout=None,
        )

    @pytest.mark.usefixtures("get_endpoint_mock")
    def test_explain_with_timeout(self, predict_client_explain_mock):

        test_endpoint = models.Endpoint(_TEST_ID)

        test_endpoint.explain(
            instances=_TEST_INSTANCES,
            parameters={"param": 3.0},
            deployed_model_id=_TEST_MODEL_ID,
            timeout=10.0,
        )

        predict_client_explain_mock.assert_called_once_with(
            endpoint=_TEST_ENDPOINT_NAME,
            instances=_TEST_INSTANCES,
            parameters={"param": 3.0},
            deployed_model_id=_TEST_MODEL_ID,
            timeout=10.0,
        )

    @pytest.mark.usefixtures("get_endpoint_mock")
    def test_explain_with_timeout_not_explicitly_set(self, predict_client_explain_mock):

        test_endpoint = models.Endpoint(_TEST_ID)

        test_endpoint.explain(
            instances=_TEST_INSTANCES,
            parameters={"param": 3.0},
            deployed_model_id=_TEST_MODEL_ID,
        )

        predict_client_explain_mock.assert_called_once_with(
            endpoint=_TEST_ENDPOINT_NAME,
            instances=_TEST_INSTANCES,
            parameters={"param": 3.0},
            deployed_model_id=_TEST_MODEL_ID,
            timeout=None,
        )

    def test_list_models(self, get_endpoint_with_models_mock):

        ept = aiplatform.Endpoint(_TEST_ID)
        my_models = ept.list_models()

        assert my_models == _TEST_DEPLOYED_MODELS

    @pytest.mark.usefixtures("get_endpoint_with_many_models_mock")
    @pytest.mark.parametrize("sync", [True, False])
    def test_undeploy_all(self, sdk_private_undeploy_mock, sync):

        # Ensure mock traffic split deployed model IDs are same as expected IDs
        assert set(_TEST_LONG_TRAFFIC_SPLIT_SORTED_IDS) == set(
            _TEST_LONG_TRAFFIC_SPLIT.keys()
        )

        ept = aiplatform.Endpoint(_TEST_ID)
        ept.undeploy_all(sync=sync)

        if not sync:
            ept.wait()

        # undeploy_all() results in an undeploy() call for each deployed_model
        # Models are undeployed in ascending order of traffic percentage
        sdk_private_undeploy_mock.assert_has_calls(
            [
                mock.call(deployed_model_id=deployed_model_id, sync=sync)
                for deployed_model_id in _TEST_LONG_TRAFFIC_SPLIT_SORTED_IDS
            ],
        )

    @pytest.mark.usefixtures("list_endpoints_mock")
    def test_list_endpoint_has_prediction_client(self):
        """Test call to Endpoint.list() and ensure Endpoints have prediction client set"""
        ep_list = aiplatform.Endpoint.list(order_by=_TEST_LIST_ORDER_BY_CREATE_TIME)

        assert ep_list  # Ensure list is not empty

        # Confirm every Endpoint object in the list has a prediction client
        assert all(
            [
                isinstance(
                    e._prediction_client, aiplatform.utils.PredictionClientWithOverride
                )
                for e in ep_list
            ]
        )

    def test_list_endpoint_order_by_time(self, list_endpoints_mock):
        """Test call to Endpoint.list() and ensure list is returned in descending order of create_time"""

        ep_list = aiplatform.Endpoint.list(
            filter=_TEST_LIST_FILTER, order_by=_TEST_LIST_ORDER_BY_CREATE_TIME
        )

        # `order_by` is not passed to API since it is not an accepted field
        list_endpoints_mock.assert_called_once_with(
            request={"parent": _TEST_PARENT, "filter": _TEST_LIST_FILTER}
        )

        assert len(ep_list) == len(_TEST_ENDPOINT_LIST)

        for ep in ep_list:
            assert type(ep) == aiplatform.Endpoint

        assert ep_list[0].create_time > ep_list[1].create_time > ep_list[2].create_time

    def test_list_endpoint_order_by_display_name(self, list_endpoints_mock):
        """Test call to Endpoint.list() and ensure list is returned in order of display_name"""

        ep_list = aiplatform.Endpoint.list(
            filter=_TEST_LIST_FILTER, order_by=_TEST_LIST_ORDER_BY_DISPLAY_NAME
        )

        # `order_by` is not passed to API since it is not an accepted field
        list_endpoints_mock.assert_called_once_with(
            request={"parent": _TEST_PARENT, "filter": _TEST_LIST_FILTER}
        )

        assert len(ep_list) == len(_TEST_ENDPOINT_LIST)

        for ep in ep_list:
            assert type(ep) == aiplatform.Endpoint

        assert (
            ep_list[0].display_name < ep_list[1].display_name < ep_list[2].display_name
        )

    @pytest.mark.usefixtures("get_endpoint_with_models_mock")
    @pytest.mark.parametrize("sync", [True, False])
    def test_delete_endpoint_without_force(
        self, sdk_undeploy_all_mock, delete_endpoint_mock, sync
    ):

        ept = aiplatform.Endpoint(_TEST_ID)
        ept.delete(sync=sync)

        if not sync:
            ept.wait()

        # undeploy_all() should not be called unless force is set to True
        sdk_undeploy_all_mock.assert_not_called()

        delete_endpoint_mock.assert_called_once_with(name=_TEST_ENDPOINT_NAME)

    @pytest.mark.usefixtures("get_endpoint_with_models_mock")
    @pytest.mark.parametrize("sync", [True, False])
    def test_delete_endpoint_with_force(
        self, sdk_undeploy_all_mock, delete_endpoint_mock, sync
    ):

        ept = aiplatform.Endpoint(_TEST_ID)
        ept.delete(force=True, sync=sync)

        if not sync:
            ept.wait()

        # undeploy_all() should be called if force is set to True
        sdk_undeploy_all_mock.assert_called_once()

        delete_endpoint_mock.assert_called_once_with(name=_TEST_ENDPOINT_NAME)


class TestPrivateEndpoint(TestEndpoint):
    @pytest.mark.parametrize("sync", [True, False])
    def test_create(self, create_private_endpoint_mock, sync):
        test_endpoint = models.PrivateEndpoint.create(
            display_name=_TEST_DISPLAY_NAME,
            project=_TEST_PROJECT,
            location=_TEST_LOCATION,
            network=_TEST_NETWORK,
            sync=sync,
        )

        if not sync:
            test_endpoint.wait()

        expected_endpoint = gca_endpoint.Endpoint(
            display_name=_TEST_DISPLAY_NAME, network=_TEST_NETWORK
        )

        create_private_endpoint_mock.assert_called_once_with(
            parent=_TEST_PARENT,
            endpoint=expected_endpoint,
            metadata=(),
            timeout=None,
            endpoint_id=None,
        )

    @pytest.mark.usefixtures("get_private_endpoint_with_model_mock")
    def test_predict(self, predict_private_endpoint_mock):
        test_endpoint = models.PrivateEndpoint(_TEST_ID)
        test_prediction = test_endpoint.predict(
            instances=_TEST_INSTANCES, parameters={"param": 3.0}
        )

        true_prediction = models.Prediction(
            predictions=_TEST_PREDICTION, deployed_model_id=_TEST_ID
        )

        assert true_prediction == test_prediction
        predict_private_endpoint_mock.assert_called_once_with(
            method="POST",
            url="",
            body='{"instances": [[1.0, 2.0, 3.0], [1.0, 3.0, 4.0]]}',
            headers={"Content-Type": "application/json"},
        )

    @pytest.mark.usefixtures("get_private_endpoint_with_model_mock")
    def test_health_check(self, health_check_private_endpoint_mock):
        test_endpoint = models.PrivateEndpoint(_TEST_ID)
        test_health_check = test_endpoint.health_check()

        true_health_check = True

        assert true_health_check == test_health_check
        health_check_private_endpoint_mock.assert_called_once_with(
            method="GET", url="", body=None, headers=None
        )

    @pytest.mark.usefixtures("get_private_endpoint_mock", "get_model_mock")
    @pytest.mark.parametrize("sync", [True, False])
    def test_deploy(self, deploy_model_mock, sync):
        test_endpoint = models.PrivateEndpoint(_TEST_ENDPOINT_NAME)
        test_model = models.Model(_TEST_ID)
        test_model._gca_resource.supported_deployment_resources_types.append(
            aiplatform.gapic.Model.DeploymentResourcesType.AUTOMATIC_RESOURCES
        )
        test_endpoint.deploy(
            test_model,
            sync=sync,
        )

        if not sync:
            test_endpoint.wait()

        automatic_resources = gca_machine_resources.AutomaticResources(
            min_replica_count=1,
            max_replica_count=1,
        )

        deployed_model = gca_endpoint.DeployedModel(
            automatic_resources=automatic_resources,
            model=test_model.resource_name,
            display_name=None,
        )

        deploy_model_mock.assert_called_once_with(
            endpoint=test_endpoint.resource_name,
            deployed_model=deployed_model,
            metadata=(),
            timeout=None,
            traffic_split=None,
        )

    @pytest.mark.usefixtures("get_private_endpoint_with_model_mock")
    @pytest.mark.parametrize("sync", [True, False])
    def test_undeploy(self, undeploy_model_mock, sync):
        test_endpoint = models.PrivateEndpoint(_TEST_ENDPOINT_NAME)
        test_endpoint.undeploy("model1", sync=sync)

        if not sync:
            test_endpoint.wait()

        undeploy_model_mock.assert_called_once_with(
            endpoint=test_endpoint.resource_name,
            deployed_model_id="model1",
            metadata=(),
            traffic_split={},
        )

    @pytest.mark.usefixtures("get_private_endpoint_with_model_mock")
    @pytest.mark.parametrize("sync", [True, False])
    def test_delete_without_force(self, sdk_undeploy_mock, delete_endpoint_mock, sync):

        test_endpoint = models.PrivateEndpoint(_TEST_ENDPOINT_NAME)
        test_endpoint.delete(sync=sync)

        if not sync:
            test_endpoint.wait()

        # undeploy() should not be called unless force is set to True
        sdk_undeploy_mock.assert_not_called()

        delete_endpoint_mock.assert_called_once_with(name=_TEST_ENDPOINT_NAME)

    @pytest.mark.usefixtures("get_private_endpoint_with_model_mock")
    @pytest.mark.parametrize("sync", [True, False])
    def test_delete_with_force(self, sdk_undeploy_mock, delete_endpoint_mock, sync):

        test_endpoint = models.PrivateEndpoint(_TEST_ENDPOINT_NAME)
        test_endpoint._gca_resource.deployed_models = [_TEST_DEPLOYED_MODELS[0]]
        test_endpoint.delete(sync=sync)

        if not sync:
            test_endpoint.wait()

        # undeploy() should not be called unless force is set to True
        sdk_undeploy_mock.called_once_with(deployed_model_id=_TEST_ID, sync=sync)

        delete_endpoint_mock.assert_called_once_with(name=_TEST_ENDPOINT_NAME)

    @pytest.mark.usefixtures("list_private_endpoints_mock")
    def test_list(self):
        ep_list = aiplatform.PrivateEndpoint.list()
        assert ep_list  # Ensure list is not empty<|MERGE_RESOLUTION|>--- conflicted
+++ resolved
@@ -77,11 +77,10 @@
 _TEST_MODEL_NAME = (
     f"projects/{_TEST_PROJECT}/locations/{_TEST_LOCATION}/models/{_TEST_ID}"
 )
-<<<<<<< HEAD
+
 _TEST_VERSION_ID = "1"
-=======
+
 _TEST_NETWORK = f"projects/{_TEST_PROJECT}/global/networks/{_TEST_ID}"
->>>>>>> 425a32fc
 
 _TEST_MODEL_ID = "1028944691210842416"
 _TEST_PREDICTION = [[1.0, 2.0, 3.0], [3.0, 3.0, 1.0]]
