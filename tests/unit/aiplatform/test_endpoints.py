--- conflicted
+++ resolved
@@ -438,7 +438,6 @@
         yield predict_mock
 
 
-<<<<<<< HEAD
 """
 ----------------------------------------------------------------------------
 Private Endpoint Fixtures
@@ -521,9 +520,7 @@
         yield sdk_undeploy_mock
 
 
-=======
 @pytest.mark.usefixtures("google_auth_mock")
->>>>>>> 15fe100f
 class TestEndpoint:
     def setup_method(self):
         reload(initializer)
