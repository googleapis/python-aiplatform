--- conflicted
+++ resolved
@@ -296,10 +296,7 @@
         with pytest.raises(RuntimeError) as e:
             job.cancel()
 
-<<<<<<< HEAD
         assert e.match(regexp=r"PipelineJob resource has not been created")
-=======
-        assert e.match(regexp=r"PipelineJob has not been launched")
 
     @pytest.mark.usefixtures(
         "mock_pipeline_service_create",
@@ -329,5 +326,4 @@
             )
 
             if not sync:
-                job.wait()
->>>>>>> d35c466e
+                job.wait()