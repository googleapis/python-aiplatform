# -*- coding: utf-8 -*-

# Copyright 2022 Google LLC
#
# Licensed under the Apache License, Version 2.0 (the "License");
# you may not use this file except in compliance with the License.
# You may obtain a copy of the License at
#
#     http://www.apache.org/licenses/LICENSE-2.0
#
# Unless required by applicable law or agreed to in writing, software
# distributed under the License is distributed on an "AS IS" BASIS,
# WITHOUT WARRANTIES OR CONDITIONS OF ANY KIND, either express or implied.
# See the License for the specific language governing permissions and
# limitations under the License.
#

import requests
import yaml
import pytest
import json

from unittest import mock
from importlib import reload
from unittest.mock import patch
from datetime import datetime

from google.auth import credentials as auth_credentials
from google.cloud import aiplatform
from google.cloud.aiplatform import base
from google.cloud.aiplatform import initializer
from google.cloud.aiplatform import pipeline_jobs
from google.cloud import storage
from google.protobuf import json_format

from google.cloud.aiplatform.compat.services import (
    pipeline_service_client,
)
<<<<<<< HEAD
from google.cloud.aiplatform_v1beta1.services.pipeline_service import (
    client as pipeline_service_client_v1beta1,
)
from google.cloud.aiplatform_v1.types import (
    pipeline_job as gca_pipeline_job_v1,
    pipeline_state as gca_pipeline_state_v1,
=======
from google.cloud.aiplatform.compat.types import (
    pipeline_job as gca_pipeline_job,
    pipeline_state as gca_pipeline_state,
>>>>>>> a2eb8cc4
)
from google.cloud.aiplatform_v1beta1.types import (
    pipeline_job as gca_pipeline_job_v1beta1,
    pipeline_state as gca_pipeline_state_v1beta1,
)

_TEST_PROJECT = "test-project"
_TEST_LOCATION = "us-central1"
_TEST_PIPELINE_JOB_DISPLAY_NAME = "sample-pipeline-job-display-name"
_TEST_PIPELINE_JOB_ID = "sample-test-pipeline-202111111"
_TEST_GCS_BUCKET_NAME = "my-bucket"
_TEST_CREDENTIALS = auth_credentials.AnonymousCredentials()
_TEST_SERVICE_ACCOUNT = "abcde@my-project.iam.gserviceaccount.com"

_TEST_TEMPLATE_PATH = f"gs://{_TEST_GCS_BUCKET_NAME}/job_spec.json"
_TEST_AR_TEMPLATE_PATH = "https://us-central1-kfp.pkg.dev/proj/repo/pack/latest"
_TEST_PARENT = f"projects/{_TEST_PROJECT}/locations/{_TEST_LOCATION}"
_TEST_NETWORK = f"projects/{_TEST_PROJECT}/global/networks/{_TEST_PIPELINE_JOB_ID}"

_TEST_PIPELINE_JOB_NAME = f"projects/{_TEST_PROJECT}/locations/{_TEST_LOCATION}/pipelineJobs/{_TEST_PIPELINE_JOB_ID}"

_TEST_PIPELINE_PARAMETER_VALUES_LEGACY = {"string_param": "hello"}
_TEST_PIPELINE_PARAMETER_VALUES = {
    "string_param": "hello world",
    "bool_param": True,
    "double_param": 12.34,
    "int_param": 5678,
    "list_int_param": [123, 456, 789],
    "list_string_param": ["lorem", "ipsum"],
    "struct_param": {"key1": 12345, "key2": 67890},
}

_TEST_PIPELINE_SPEC_LEGACY_JSON = json.dumps(
    {
        "pipelineInfo": {"name": "my-pipeline"},
        "root": {
            "dag": {"tasks": {}},
            "inputDefinitions": {"parameters": {"string_param": {"type": "STRING"}}},
        },
        "schemaVersion": "2.0.0",
        "components": {},
    }
)
_TEST_PIPELINE_SPEC_LEGACY_YAML = """\
pipelineInfo:
  name: my-pipeline
root:
  dag:
    tasks: {}
  inputDefinitions:
    parameters:
      string_param:
        type: STRING
schemaVersion: 2.0.0
components: {}
"""
_TEST_PIPELINE_SPEC_JSON = json.dumps(
    {
        "pipelineInfo": {"name": "my-pipeline"},
        "root": {
            "dag": {"tasks": {}},
            "inputDefinitions": {
                "parameters": {
                    "string_param": {"parameterType": "STRING"},
                    "bool_param": {"parameterType": "BOOLEAN"},
                    "double_param": {"parameterType": "NUMBER_DOUBLE"},
                    "int_param": {"parameterType": "NUMBER_INTEGER"},
                    "list_int_param": {"parameterType": "LIST"},
                    "list_string_param": {"parameterType": "LIST"},
                    "struct_param": {"parameterType": "STRUCT"},
                }
            },
        },
        "schemaVersion": "2.1.0",
        "components": {},
    }
)
_TEST_PIPELINE_SPEC_YAML = """\
pipelineInfo:
  name: my-pipeline
root:
  dag:
    tasks: {}
  inputDefinitions:
    parameters:
      string_param:
        parameterType: STRING
      bool_param:
        parameterType: BOOLEAN
      double_param:
        parameterType: NUMBER_DOUBLE
      int_param:
        parameterType: NUMBER_INTEGER
      list_int_param:
        parameterType: LIST
      list_string_param:
        parameterType: LIST
      struct_param:
        parameterType: STRUCT
schemaVersion: 2.1.0
components: {}
"""
_TEST_TFX_PIPELINE_SPEC_JSON = json.dumps(
    {
        "pipelineInfo": {"name": "my-pipeline"},
        "root": {
            "dag": {"tasks": {}},
            "inputDefinitions": {"parameters": {"string_param": {"type": "STRING"}}},
        },
        "schemaVersion": "2.0.0",
        "sdkVersion": "tfx-1.4.0",
        "components": {},
    }
)
_TEST_TFX_PIPELINE_SPEC_YAML = """\
pipelineInfo:
  name: my-pipeline
root:
  dag:
    tasks: {}
  inputDefinitions:
    parameters:
      string_param:
        type: STRING
schemaVersion: 2.0.0
sdkVersion: tfx-1.4.0
components: {}
"""

_TEST_PIPELINE_JOB_LEGACY = json.dumps(
    {"runtimeConfig": {}, "pipelineSpec": json.loads(_TEST_PIPELINE_SPEC_LEGACY_JSON)}
)
_TEST_PIPELINE_JOB = json.dumps(
    {
        "runtimeConfig": {"parameterValues": _TEST_PIPELINE_PARAMETER_VALUES},
        "pipelineSpec": json.loads(_TEST_PIPELINE_SPEC_JSON),
    }
)
_TEST_PIPELINE_JOB_TFX = json.dumps(
    {"runtimeConfig": {}, "pipelineSpec": json.loads(_TEST_TFX_PIPELINE_SPEC_JSON)}
)

_TEST_PIPELINE_GET_METHOD_NAME = "get_fake_pipeline_job"
_TEST_PIPELINE_LIST_METHOD_NAME = "list_fake_pipeline_jobs"
_TEST_PIPELINE_CANCEL_METHOD_NAME = "cancel_fake_pipeline_job"
_TEST_PIPELINE_DELETE_METHOD_NAME = "delete_fake_pipeline_job"
_TEST_PIPELINE_RESOURCE_NAME = (
    f"{_TEST_PARENT}/fakePipelineJobs/{_TEST_PIPELINE_JOB_ID}"
)
_TEST_PIPELINE_CREATE_TIME = datetime.now()


@pytest.fixture
def mock_pipeline_service_create():
    with mock.patch.object(
        pipeline_service_client.PipelineServiceClient, "create_pipeline_job"
    ) as mock_create_pipeline_job:
        mock_create_pipeline_job.return_value = gca_pipeline_job.PipelineJob(
            name=_TEST_PIPELINE_JOB_NAME,
            state=gca_pipeline_state.PipelineState.PIPELINE_STATE_SUCCEEDED,
            create_time=_TEST_PIPELINE_CREATE_TIME,
            service_account=_TEST_SERVICE_ACCOUNT,
            network=_TEST_NETWORK,
        )
        yield mock_create_pipeline_job


@pytest.fixture
def mock_pipeline_service_create_v1beta1():
    with mock.patch.object(
        pipeline_service_client_v1beta1.PipelineServiceClient, "create_pipeline_job"
    ) as mock_create_pipeline_job:
        mock_create_pipeline_job.return_value = gca_pipeline_job_v1beta1.PipelineJob(
            name=_TEST_PIPELINE_JOB_NAME,
            state=gca_pipeline_state_v1beta1.PipelineState.PIPELINE_STATE_SUCCEEDED,
            create_time=_TEST_PIPELINE_CREATE_TIME,
            service_account=_TEST_SERVICE_ACCOUNT,
            network=_TEST_NETWORK,
        )
        yield mock_create_pipeline_job


def make_pipeline_job(state):
    return gca_pipeline_job.PipelineJob(
        name=_TEST_PIPELINE_JOB_NAME,
        state=state,
        create_time=_TEST_PIPELINE_CREATE_TIME,
        service_account=_TEST_SERVICE_ACCOUNT,
        network=_TEST_NETWORK,
    )


@pytest.fixture
def mock_pipeline_service_get():
    with mock.patch.object(
        pipeline_service_client.PipelineServiceClient, "get_pipeline_job"
    ) as mock_get_pipeline_job:
        mock_get_pipeline_job.side_effect = [
            make_pipeline_job(gca_pipeline_state.PipelineState.PIPELINE_STATE_RUNNING),
            make_pipeline_job(
                gca_pipeline_state.PipelineState.PIPELINE_STATE_SUCCEEDED
            ),
            make_pipeline_job(
                gca_pipeline_state.PipelineState.PIPELINE_STATE_SUCCEEDED
            ),
            make_pipeline_job(
                gca_pipeline_state.PipelineState.PIPELINE_STATE_SUCCEEDED
            ),
            make_pipeline_job(
                gca_pipeline_state.PipelineState.PIPELINE_STATE_SUCCEEDED
            ),
            make_pipeline_job(
                gca_pipeline_state.PipelineState.PIPELINE_STATE_SUCCEEDED
            ),
            make_pipeline_job(
                gca_pipeline_state.PipelineState.PIPELINE_STATE_SUCCEEDED
            ),
            make_pipeline_job(
                gca_pipeline_state.PipelineState.PIPELINE_STATE_SUCCEEDED
            ),
            make_pipeline_job(
                gca_pipeline_state.PipelineState.PIPELINE_STATE_SUCCEEDED
            ),
        ]

        yield mock_get_pipeline_job


@pytest.fixture
def mock_pipeline_service_get_with_fail():
    with mock.patch.object(
        pipeline_service_client.PipelineServiceClient, "get_pipeline_job"
    ) as mock_get_pipeline_job:
        mock_get_pipeline_job.side_effect = [
            make_pipeline_job(gca_pipeline_state.PipelineState.PIPELINE_STATE_RUNNING),
            make_pipeline_job(gca_pipeline_state.PipelineState.PIPELINE_STATE_RUNNING),
            make_pipeline_job(gca_pipeline_state.PipelineState.PIPELINE_STATE_FAILED),
        ]

        yield mock_get_pipeline_job


@pytest.fixture
def mock_pipeline_service_cancel():
    with mock.patch.object(
        pipeline_service_client.PipelineServiceClient, "cancel_pipeline_job"
    ) as mock_cancel_pipeline_job:
        yield mock_cancel_pipeline_job


@pytest.fixture
def mock_pipeline_service_list():
    with mock.patch.object(
        pipeline_service_client.PipelineServiceClient, "list_pipeline_jobs"
    ) as mock_list_pipeline_jobs:
        yield mock_list_pipeline_jobs


@pytest.fixture
def mock_load_yaml_and_json(job_spec):
    with patch.object(storage.Blob, "download_as_bytes") as mock_load_yaml_and_json:
        mock_load_yaml_and_json.return_value = job_spec.encode()
        yield mock_load_yaml_and_json


@pytest.fixture
def mock_requests_get(job_spec):
    with patch.object(requests, "get") as mock_requests_get:
        mock_requests_get.return_value.content = job_spec.encode()
        yield mock_requests_get


class TestPipelineJob:
    class FakePipelineJob(pipeline_jobs.PipelineJob):

        _resource_noun = "fakePipelineJobs"
        _getter_method = _TEST_PIPELINE_GET_METHOD_NAME
        _list_method = _TEST_PIPELINE_LIST_METHOD_NAME
        _cancel_method = _TEST_PIPELINE_CANCEL_METHOD_NAME
        _delete_method = _TEST_PIPELINE_DELETE_METHOD_NAME
        resource_name = _TEST_PIPELINE_RESOURCE_NAME

    def setup_method(self):
        reload(initializer)
        reload(aiplatform)
        aiplatform.init(project=_TEST_PROJECT, location=_TEST_LOCATION)

    def teardown_method(self):
        initializer.global_pool.shutdown(wait=True)

    @pytest.mark.parametrize(
        "job_spec",
        [_TEST_PIPELINE_SPEC_JSON, _TEST_PIPELINE_SPEC_YAML, _TEST_PIPELINE_JOB],
    )
    @pytest.mark.parametrize("sync", [True, False])
    def test_run_call_pipeline_service_create(
        self,
        mock_pipeline_service_create,
        mock_pipeline_service_get,
        job_spec,
        mock_load_yaml_and_json,
        sync,
    ):
        aiplatform.init(
            project=_TEST_PROJECT,
            staging_bucket=_TEST_GCS_BUCKET_NAME,
            location=_TEST_LOCATION,
            credentials=_TEST_CREDENTIALS,
        )

        job = pipeline_jobs.PipelineJob(
            display_name=_TEST_PIPELINE_JOB_DISPLAY_NAME,
            template_path=_TEST_TEMPLATE_PATH,
            job_id=_TEST_PIPELINE_JOB_ID,
            parameter_values=_TEST_PIPELINE_PARAMETER_VALUES,
            enable_caching=True,
        )

        job.run(
            service_account=_TEST_SERVICE_ACCOUNT,
            network=_TEST_NETWORK,
            sync=sync,
            create_request_timeout=None,
        )

        if not sync:
            job.wait()

        expected_runtime_config_dict = {
            "gcsOutputDirectory": _TEST_GCS_BUCKET_NAME,
            "parameterValues": _TEST_PIPELINE_PARAMETER_VALUES,
        }
        runtime_config = gca_pipeline_job.PipelineJob.RuntimeConfig()._pb
        json_format.ParseDict(expected_runtime_config_dict, runtime_config)

        job_spec = yaml.safe_load(job_spec)
        pipeline_spec = job_spec.get("pipelineSpec") or job_spec

        # Construct expected request
        expected_gapic_pipeline_job = gca_pipeline_job.PipelineJob(
            display_name=_TEST_PIPELINE_JOB_DISPLAY_NAME,
            pipeline_spec={
                "components": {},
                "pipelineInfo": pipeline_spec["pipelineInfo"],
                "root": pipeline_spec["root"],
                "schemaVersion": "2.1.0",
            },
            runtime_config=runtime_config,
            service_account=_TEST_SERVICE_ACCOUNT,
            network=_TEST_NETWORK,
        )

        mock_pipeline_service_create.assert_called_once_with(
            parent=_TEST_PARENT,
            pipeline_job=expected_gapic_pipeline_job,
            pipeline_job_id=_TEST_PIPELINE_JOB_ID,
            timeout=None,
        )

        mock_pipeline_service_get.assert_called_with(
            name=_TEST_PIPELINE_JOB_NAME, retry=base._DEFAULT_RETRY
        )

        assert job._gca_resource == make_pipeline_job(
            gca_pipeline_state.PipelineState.PIPELINE_STATE_SUCCEEDED
        )

    @pytest.mark.parametrize(
        "job_spec",
        [_TEST_PIPELINE_SPEC_JSON, _TEST_PIPELINE_SPEC_YAML, _TEST_PIPELINE_JOB],
    )
    @pytest.mark.parametrize("sync", [True, False])
    def test_run_call_pipeline_service_create_artifact_registry(
        self,
        mock_pipeline_service_create_v1beta1,
        mock_pipeline_service_get,
        mock_requests_get,
        job_spec,
        mock_load_yaml_and_json,
        sync,
    ):
        aiplatform.init(
            project=_TEST_PROJECT,
            staging_bucket=_TEST_GCS_BUCKET_NAME,
            location=_TEST_LOCATION,
            credentials=_TEST_CREDENTIALS,
        )

        job = pipeline_jobs.PipelineJob(
            display_name=_TEST_PIPELINE_JOB_DISPLAY_NAME,
            template_path=_TEST_AR_TEMPLATE_PATH,
            job_id=_TEST_PIPELINE_JOB_ID,
            parameter_values=_TEST_PIPELINE_PARAMETER_VALUES,
            enable_caching=True,
        )

        job.run(
            service_account=_TEST_SERVICE_ACCOUNT,
            network=_TEST_NETWORK,
            sync=sync,
            create_request_timeout=None,
        )

        if not sync:
            job.wait()

        expected_runtime_config_dict = {
            "gcsOutputDirectory": _TEST_GCS_BUCKET_NAME,
            "parameterValues": _TEST_PIPELINE_PARAMETER_VALUES,
        }
        runtime_config = gca_pipeline_job_v1beta1.PipelineJob.RuntimeConfig()._pb
        json_format.ParseDict(expected_runtime_config_dict, runtime_config)

        job_spec = yaml.safe_load(job_spec)
        pipeline_spec = job_spec.get("pipelineSpec") or job_spec

        # Construct expected request
        expected_gapic_pipeline_job = gca_pipeline_job_v1beta1.PipelineJob(
            display_name=_TEST_PIPELINE_JOB_DISPLAY_NAME,
            pipeline_spec={
                "components": {},
                "pipelineInfo": pipeline_spec["pipelineInfo"],
                "root": pipeline_spec["root"],
                "schemaVersion": "2.1.0",
            },
            runtime_config=runtime_config,
            service_account=_TEST_SERVICE_ACCOUNT,
            network=_TEST_NETWORK,
            template_uri=_TEST_AR_TEMPLATE_PATH,
        )

        mock_pipeline_service_create_v1beta1.assert_called_once_with(
            parent=_TEST_PARENT,
            pipeline_job=expected_gapic_pipeline_job,
            pipeline_job_id=_TEST_PIPELINE_JOB_ID,
            timeout=None,
        )

        mock_pipeline_service_get.assert_called_with(
            name=_TEST_PIPELINE_JOB_NAME, retry=base._DEFAULT_RETRY
        )

        assert job._gca_resource == make_pipeline_job(
            gca_pipeline_state_v1.PipelineState.PIPELINE_STATE_SUCCEEDED
        )

    @pytest.mark.parametrize(
        "job_spec",
        [
            _TEST_PIPELINE_SPEC_JSON,
            _TEST_PIPELINE_SPEC_YAML,
            _TEST_PIPELINE_JOB,
        ],
    )
    @pytest.mark.parametrize("sync", [True, False])
    def test_run_call_pipeline_service_create_with_timeout(
        self,
        mock_pipeline_service_create,
        mock_pipeline_service_get,
        job_spec,
        mock_load_yaml_and_json,
        sync,
    ):
        aiplatform.init(
            project=_TEST_PROJECT,
            staging_bucket=_TEST_GCS_BUCKET_NAME,
            location=_TEST_LOCATION,
            credentials=_TEST_CREDENTIALS,
        )

        job = pipeline_jobs.PipelineJob(
            display_name=_TEST_PIPELINE_JOB_DISPLAY_NAME,
            template_path=_TEST_TEMPLATE_PATH,
            job_id=_TEST_PIPELINE_JOB_ID,
            parameter_values=_TEST_PIPELINE_PARAMETER_VALUES,
            enable_caching=True,
        )

        job.run(
            service_account=_TEST_SERVICE_ACCOUNT,
            network=_TEST_NETWORK,
            sync=sync,
            create_request_timeout=180.0,
        )

        if not sync:
            job.wait()

        expected_runtime_config_dict = {
            "gcsOutputDirectory": _TEST_GCS_BUCKET_NAME,
            "parameterValues": _TEST_PIPELINE_PARAMETER_VALUES,
        }
        runtime_config = gca_pipeline_job.PipelineJob.RuntimeConfig()._pb
        json_format.ParseDict(expected_runtime_config_dict, runtime_config)

        job_spec = yaml.safe_load(job_spec)
        pipeline_spec = job_spec.get("pipelineSpec") or job_spec

        # Construct expected request
        expected_gapic_pipeline_job = gca_pipeline_job.PipelineJob(
            display_name=_TEST_PIPELINE_JOB_DISPLAY_NAME,
            pipeline_spec={
                "components": {},
                "pipelineInfo": pipeline_spec["pipelineInfo"],
                "root": pipeline_spec["root"],
                "schemaVersion": "2.1.0",
            },
            runtime_config=runtime_config,
            service_account=_TEST_SERVICE_ACCOUNT,
            network=_TEST_NETWORK,
        )

        mock_pipeline_service_create.assert_called_once_with(
            parent=_TEST_PARENT,
            pipeline_job=expected_gapic_pipeline_job,
            pipeline_job_id=_TEST_PIPELINE_JOB_ID,
            timeout=180.0,
        )

        # mock_pipeline_service_get.assert_called_with(
        #     name=_TEST_PIPELINE_JOB_NAME, retry=base._DEFAULT_RETRY
        # )

        # assert job._gca_resource == make_pipeline_job(
        #     gca_pipeline_state.PipelineState.PIPELINE_STATE_SUCCEEDED
        # )

    @pytest.mark.parametrize(
        "job_spec",
        [
            _TEST_PIPELINE_SPEC_JSON,
            _TEST_PIPELINE_SPEC_YAML,
            _TEST_PIPELINE_JOB,
        ],
    )
    @pytest.mark.parametrize("sync", [True, False])
    def test_run_call_pipeline_service_create_with_timeout_not_explicitly_set(
        self,
        mock_pipeline_service_create,
        mock_pipeline_service_get,
        job_spec,
        mock_load_yaml_and_json,
        sync,
    ):
        aiplatform.init(
            project=_TEST_PROJECT,
            staging_bucket=_TEST_GCS_BUCKET_NAME,
            location=_TEST_LOCATION,
            credentials=_TEST_CREDENTIALS,
        )

        job = pipeline_jobs.PipelineJob(
            display_name=_TEST_PIPELINE_JOB_DISPLAY_NAME,
            template_path=_TEST_TEMPLATE_PATH,
            job_id=_TEST_PIPELINE_JOB_ID,
            parameter_values=_TEST_PIPELINE_PARAMETER_VALUES,
            enable_caching=True,
        )

        job.run(
            service_account=_TEST_SERVICE_ACCOUNT,
            network=_TEST_NETWORK,
            sync=sync,
        )

        if not sync:
            job.wait()

        expected_runtime_config_dict = {
            "gcsOutputDirectory": _TEST_GCS_BUCKET_NAME,
            "parameterValues": _TEST_PIPELINE_PARAMETER_VALUES,
        }
        runtime_config = gca_pipeline_job.PipelineJob.RuntimeConfig()._pb
        json_format.ParseDict(expected_runtime_config_dict, runtime_config)

        job_spec = yaml.safe_load(job_spec)
        pipeline_spec = job_spec.get("pipelineSpec") or job_spec

        # Construct expected request
        expected_gapic_pipeline_job = gca_pipeline_job.PipelineJob(
            display_name=_TEST_PIPELINE_JOB_DISPLAY_NAME,
            pipeline_spec={
                "components": {},
                "pipelineInfo": pipeline_spec["pipelineInfo"],
                "root": pipeline_spec["root"],
                "schemaVersion": "2.1.0",
            },
            runtime_config=runtime_config,
            service_account=_TEST_SERVICE_ACCOUNT,
            network=_TEST_NETWORK,
        )

        mock_pipeline_service_create.assert_called_once_with(
            parent=_TEST_PARENT,
            pipeline_job=expected_gapic_pipeline_job,
            pipeline_job_id=_TEST_PIPELINE_JOB_ID,
            timeout=None,
        )

    @pytest.mark.parametrize(
        "job_spec",
        [
            _TEST_PIPELINE_SPEC_LEGACY_JSON,
            _TEST_PIPELINE_SPEC_LEGACY_YAML,
            _TEST_PIPELINE_JOB_LEGACY,
        ],
    )
    @pytest.mark.parametrize("sync", [True, False])
    def test_run_call_pipeline_service_create_legacy(
        self,
        mock_pipeline_service_create,
        mock_pipeline_service_get,
        job_spec,
        mock_load_yaml_and_json,
        sync,
    ):
        aiplatform.init(
            project=_TEST_PROJECT,
            staging_bucket=_TEST_GCS_BUCKET_NAME,
            location=_TEST_LOCATION,
            credentials=_TEST_CREDENTIALS,
        )

        job = pipeline_jobs.PipelineJob(
            display_name=_TEST_PIPELINE_JOB_DISPLAY_NAME,
            template_path=_TEST_TEMPLATE_PATH,
            job_id=_TEST_PIPELINE_JOB_ID,
            parameter_values=_TEST_PIPELINE_PARAMETER_VALUES_LEGACY,
            enable_caching=True,
        )

        job.run(
            service_account=_TEST_SERVICE_ACCOUNT,
            network=_TEST_NETWORK,
            sync=sync,
            create_request_timeout=None,
        )

        if not sync:
            job.wait()

        expected_runtime_config_dict = {
            "gcsOutputDirectory": _TEST_GCS_BUCKET_NAME,
            "parameters": {"string_param": {"stringValue": "hello"}},
        }
        runtime_config = gca_pipeline_job.PipelineJob.RuntimeConfig()._pb
        json_format.ParseDict(expected_runtime_config_dict, runtime_config)

        job_spec = yaml.safe_load(job_spec)
        pipeline_spec = job_spec.get("pipelineSpec") or job_spec

        # Construct expected request
        expected_gapic_pipeline_job = gca_pipeline_job.PipelineJob(
            display_name=_TEST_PIPELINE_JOB_DISPLAY_NAME,
            pipeline_spec={
                "components": {},
                "pipelineInfo": pipeline_spec["pipelineInfo"],
                "root": pipeline_spec["root"],
                "schemaVersion": "2.0.0",
            },
            runtime_config=runtime_config,
            service_account=_TEST_SERVICE_ACCOUNT,
            network=_TEST_NETWORK,
        )

        mock_pipeline_service_create.assert_called_once_with(
            parent=_TEST_PARENT,
            pipeline_job=expected_gapic_pipeline_job,
            pipeline_job_id=_TEST_PIPELINE_JOB_ID,
            timeout=None,
        )

        mock_pipeline_service_get.assert_called_with(
            name=_TEST_PIPELINE_JOB_NAME, retry=base._DEFAULT_RETRY
        )

        assert job._gca_resource == make_pipeline_job(
            gca_pipeline_state.PipelineState.PIPELINE_STATE_SUCCEEDED
        )

    @pytest.mark.parametrize(
        "job_spec",
        [
            _TEST_TFX_PIPELINE_SPEC_JSON,
            _TEST_TFX_PIPELINE_SPEC_YAML,
            _TEST_PIPELINE_JOB_TFX,
        ],
    )
    @pytest.mark.parametrize("sync", [True, False])
    def test_run_call_pipeline_service_create_tfx(
        self,
        mock_pipeline_service_create,
        mock_pipeline_service_get,
        job_spec,
        mock_load_yaml_and_json,
        sync,
    ):
        aiplatform.init(
            project=_TEST_PROJECT,
            staging_bucket=_TEST_GCS_BUCKET_NAME,
            location=_TEST_LOCATION,
            credentials=_TEST_CREDENTIALS,
        )

        job = pipeline_jobs.PipelineJob(
            display_name=_TEST_PIPELINE_JOB_DISPLAY_NAME,
            template_path=_TEST_TEMPLATE_PATH,
            job_id=_TEST_PIPELINE_JOB_ID,
            parameter_values=_TEST_PIPELINE_PARAMETER_VALUES_LEGACY,
            enable_caching=True,
        )

        job.run(
            service_account=_TEST_SERVICE_ACCOUNT,
            network=_TEST_NETWORK,
            sync=sync,
            create_request_timeout=None,
        )

        if not sync:
            job.wait()

        expected_runtime_config_dict = {
            "gcsOutputDirectory": _TEST_GCS_BUCKET_NAME,
            "parameters": {"string_param": {"stringValue": "hello"}},
        }
        runtime_config = gca_pipeline_job.PipelineJob.RuntimeConfig()._pb
        json_format.ParseDict(expected_runtime_config_dict, runtime_config)

        job_spec = yaml.safe_load(job_spec)
        pipeline_spec = job_spec.get("pipelineSpec") or job_spec

        # Construct expected request
        expected_gapic_pipeline_job = gca_pipeline_job.PipelineJob(
            display_name=_TEST_PIPELINE_JOB_DISPLAY_NAME,
            pipeline_spec={
                "components": {},
                "pipelineInfo": pipeline_spec["pipelineInfo"],
                "root": pipeline_spec["root"],
                "schemaVersion": "2.0.0",
                "sdkVersion": "tfx-1.4.0",
            },
            runtime_config=runtime_config,
            service_account=_TEST_SERVICE_ACCOUNT,
            network=_TEST_NETWORK,
        )

        mock_pipeline_service_create.assert_called_once_with(
            parent=_TEST_PARENT,
            pipeline_job=expected_gapic_pipeline_job,
            pipeline_job_id=_TEST_PIPELINE_JOB_ID,
            timeout=None,
        )

        mock_pipeline_service_get.assert_called_with(
            name=_TEST_PIPELINE_JOB_NAME, retry=base._DEFAULT_RETRY
        )

        assert job._gca_resource == make_pipeline_job(
            gca_pipeline_state.PipelineState.PIPELINE_STATE_SUCCEEDED
        )

    @pytest.mark.parametrize(
        "job_spec",
        [_TEST_PIPELINE_SPEC_JSON, _TEST_PIPELINE_SPEC_YAML, _TEST_PIPELINE_JOB],
    )
    def test_submit_call_pipeline_service_pipeline_job_create(
        self,
        mock_pipeline_service_create,
        mock_pipeline_service_get,
        job_spec,
        mock_load_yaml_and_json,
    ):
        aiplatform.init(
            project=_TEST_PROJECT,
            staging_bucket=_TEST_GCS_BUCKET_NAME,
            location=_TEST_LOCATION,
            credentials=_TEST_CREDENTIALS,
        )

        job = pipeline_jobs.PipelineJob(
            display_name=_TEST_PIPELINE_JOB_DISPLAY_NAME,
            template_path=_TEST_TEMPLATE_PATH,
            job_id=_TEST_PIPELINE_JOB_ID,
            parameter_values=_TEST_PIPELINE_PARAMETER_VALUES,
            enable_caching=True,
        )

        job.submit(
            service_account=_TEST_SERVICE_ACCOUNT,
            network=_TEST_NETWORK,
            create_request_timeout=None,
        )

        expected_runtime_config_dict = {
            "gcsOutputDirectory": _TEST_GCS_BUCKET_NAME,
            "parameterValues": _TEST_PIPELINE_PARAMETER_VALUES,
        }
        runtime_config = gca_pipeline_job.PipelineJob.RuntimeConfig()._pb
        json_format.ParseDict(expected_runtime_config_dict, runtime_config)

        job_spec = yaml.safe_load(job_spec)
        pipeline_spec = job_spec.get("pipelineSpec") or job_spec

        # Construct expected request
        expected_gapic_pipeline_job = gca_pipeline_job.PipelineJob(
            display_name=_TEST_PIPELINE_JOB_DISPLAY_NAME,
            pipeline_spec={
                "components": {},
                "pipelineInfo": pipeline_spec["pipelineInfo"],
                "root": pipeline_spec["root"],
                "schemaVersion": "2.1.0",
            },
            runtime_config=runtime_config,
            service_account=_TEST_SERVICE_ACCOUNT,
            network=_TEST_NETWORK,
        )

        mock_pipeline_service_create.assert_called_once_with(
            parent=_TEST_PARENT,
            pipeline_job=expected_gapic_pipeline_job,
            pipeline_job_id=_TEST_PIPELINE_JOB_ID,
            timeout=None,
        )

        assert not mock_pipeline_service_get.called

        job.wait()

        mock_pipeline_service_get.assert_called_with(
            name=_TEST_PIPELINE_JOB_NAME, retry=base._DEFAULT_RETRY
        )

        assert job._gca_resource == make_pipeline_job(
            gca_pipeline_state.PipelineState.PIPELINE_STATE_SUCCEEDED
        )

    @pytest.mark.parametrize(
        "job_spec",
        [_TEST_PIPELINE_SPEC_JSON, _TEST_PIPELINE_SPEC_YAML, _TEST_PIPELINE_JOB],
    )
    def test_done_method_pipeline_service(
        self,
        mock_pipeline_service_create,
        mock_pipeline_service_get,
        job_spec,
        mock_load_yaml_and_json,
    ):
        aiplatform.init(
            project=_TEST_PROJECT,
            staging_bucket=_TEST_GCS_BUCKET_NAME,
            location=_TEST_LOCATION,
            credentials=_TEST_CREDENTIALS,
        )

        job = pipeline_jobs.PipelineJob(
            display_name=_TEST_PIPELINE_JOB_DISPLAY_NAME,
            template_path=_TEST_TEMPLATE_PATH,
            job_id=_TEST_PIPELINE_JOB_ID,
            parameter_values=_TEST_PIPELINE_PARAMETER_VALUES,
            enable_caching=True,
        )

        job.submit(service_account=_TEST_SERVICE_ACCOUNT, network=_TEST_NETWORK)

        assert job.done() is False

        job.wait()

        assert job.done() is True

    @pytest.mark.parametrize(
        "job_spec",
        [
            _TEST_PIPELINE_SPEC_LEGACY_JSON,
            _TEST_PIPELINE_SPEC_LEGACY_YAML,
            _TEST_PIPELINE_JOB_LEGACY,
        ],
    )
    def test_submit_call_pipeline_service_pipeline_job_create_legacy(
        self,
        mock_pipeline_service_create,
        mock_pipeline_service_get,
        job_spec,
        mock_load_yaml_and_json,
    ):
        aiplatform.init(
            project=_TEST_PROJECT,
            staging_bucket=_TEST_GCS_BUCKET_NAME,
            location=_TEST_LOCATION,
            credentials=_TEST_CREDENTIALS,
        )

        job = pipeline_jobs.PipelineJob(
            display_name=_TEST_PIPELINE_JOB_DISPLAY_NAME,
            template_path=_TEST_TEMPLATE_PATH,
            job_id=_TEST_PIPELINE_JOB_ID,
            parameter_values=_TEST_PIPELINE_PARAMETER_VALUES_LEGACY,
            enable_caching=True,
        )

        job.submit(
            service_account=_TEST_SERVICE_ACCOUNT,
            network=_TEST_NETWORK,
            create_request_timeout=None,
        )

        expected_runtime_config_dict = {
            "parameters": {"string_param": {"stringValue": "hello"}},
            "gcsOutputDirectory": _TEST_GCS_BUCKET_NAME,
        }
        runtime_config = gca_pipeline_job.PipelineJob.RuntimeConfig()._pb
        json_format.ParseDict(expected_runtime_config_dict, runtime_config)

        job_spec = yaml.safe_load(job_spec)
        pipeline_spec = job_spec.get("pipelineSpec") or job_spec

        # Construct expected request
        expected_gapic_pipeline_job = gca_pipeline_job.PipelineJob(
            display_name=_TEST_PIPELINE_JOB_DISPLAY_NAME,
            pipeline_spec={
                "components": {},
                "pipelineInfo": pipeline_spec["pipelineInfo"],
                "root": pipeline_spec["root"],
                "schemaVersion": "2.0.0",
            },
            runtime_config=runtime_config,
            service_account=_TEST_SERVICE_ACCOUNT,
            network=_TEST_NETWORK,
        )

        mock_pipeline_service_create.assert_called_once_with(
            parent=_TEST_PARENT,
            pipeline_job=expected_gapic_pipeline_job,
            pipeline_job_id=_TEST_PIPELINE_JOB_ID,
            timeout=None,
        )

        assert not mock_pipeline_service_get.called

        job.wait()

        mock_pipeline_service_get.assert_called_with(
            name=_TEST_PIPELINE_JOB_NAME, retry=base._DEFAULT_RETRY
        )

        assert job._gca_resource == make_pipeline_job(
            gca_pipeline_state.PipelineState.PIPELINE_STATE_SUCCEEDED
        )

    @pytest.mark.usefixtures("mock_pipeline_service_get")
    def test_get_pipeline_job(self, mock_pipeline_service_get):
        aiplatform.init(project=_TEST_PROJECT)
        job = pipeline_jobs.PipelineJob.get(resource_name=_TEST_PIPELINE_JOB_ID)

        mock_pipeline_service_get.assert_called_once_with(
            name=_TEST_PIPELINE_JOB_NAME, retry=base._DEFAULT_RETRY
        )
        assert isinstance(job, pipeline_jobs.PipelineJob)

    @pytest.mark.usefixtures(
        "mock_pipeline_service_create",
        "mock_pipeline_service_get",
    )
    @pytest.mark.parametrize(
        "job_spec",
        [
            _TEST_PIPELINE_SPEC_JSON,
            _TEST_PIPELINE_SPEC_YAML,
            _TEST_PIPELINE_JOB,
            _TEST_PIPELINE_SPEC_LEGACY_JSON,
            _TEST_PIPELINE_SPEC_LEGACY_YAML,
            _TEST_PIPELINE_JOB_LEGACY,
        ],
    )
    def test_cancel_pipeline_job(
        self, mock_pipeline_service_cancel, mock_load_yaml_and_json
    ):
        aiplatform.init(
            project=_TEST_PROJECT,
            staging_bucket=_TEST_GCS_BUCKET_NAME,
            credentials=_TEST_CREDENTIALS,
        )

        job = pipeline_jobs.PipelineJob(
            display_name=_TEST_PIPELINE_JOB_DISPLAY_NAME,
            template_path=_TEST_TEMPLATE_PATH,
            job_id=_TEST_PIPELINE_JOB_ID,
        )

        job.run()
        job.cancel()

        mock_pipeline_service_cancel.assert_called_once_with(
            name=_TEST_PIPELINE_JOB_NAME
        )

    @pytest.mark.usefixtures(
        "mock_pipeline_service_create",
        "mock_pipeline_service_get",
    )
    @pytest.mark.parametrize(
        "job_spec",
        [
            _TEST_PIPELINE_SPEC_JSON,
            _TEST_PIPELINE_SPEC_YAML,
            _TEST_PIPELINE_JOB,
            _TEST_PIPELINE_SPEC_LEGACY_JSON,
            _TEST_PIPELINE_SPEC_LEGACY_YAML,
            _TEST_PIPELINE_JOB_LEGACY,
        ],
    )
    def test_list_pipeline_job(
        self, mock_pipeline_service_list, mock_load_yaml_and_json
    ):
        aiplatform.init(
            project=_TEST_PROJECT,
            staging_bucket=_TEST_GCS_BUCKET_NAME,
            credentials=_TEST_CREDENTIALS,
        )

        job = pipeline_jobs.PipelineJob(
            display_name=_TEST_PIPELINE_JOB_DISPLAY_NAME,
            template_path=_TEST_TEMPLATE_PATH,
            job_id=_TEST_PIPELINE_JOB_ID,
        )

        job.run()
        job.list()

        mock_pipeline_service_list.assert_called_once_with(
            request={"parent": _TEST_PARENT, "filter": None}
        )

    @pytest.mark.usefixtures(
        "mock_pipeline_service_create",
        "mock_pipeline_service_get",
    )
    @pytest.mark.parametrize(
        "job_spec",
        [
            _TEST_PIPELINE_SPEC_JSON,
            _TEST_PIPELINE_SPEC_YAML,
            _TEST_PIPELINE_JOB,
            _TEST_PIPELINE_SPEC_LEGACY_JSON,
            _TEST_PIPELINE_SPEC_LEGACY_YAML,
            _TEST_PIPELINE_JOB_LEGACY,
        ],
    )
    def test_cancel_pipeline_job_without_running(
        self,
        mock_pipeline_service_cancel,
        mock_load_yaml_and_json,
    ):
        aiplatform.init(
            project=_TEST_PROJECT,
            staging_bucket=_TEST_GCS_BUCKET_NAME,
            credentials=_TEST_CREDENTIALS,
        )

        job = pipeline_jobs.PipelineJob(
            display_name=_TEST_PIPELINE_JOB_DISPLAY_NAME,
            template_path=_TEST_TEMPLATE_PATH,
            job_id=_TEST_PIPELINE_JOB_ID,
        )

        with pytest.raises(RuntimeError) as e:
            job.cancel()

        assert e.match(regexp=r"PipelineJob resource has not been created")

    @pytest.mark.usefixtures(
        "mock_pipeline_service_create",
        "mock_pipeline_service_get_with_fail",
    )
    @pytest.mark.parametrize(
        "job_spec",
        [_TEST_PIPELINE_SPEC_JSON, _TEST_PIPELINE_SPEC_YAML, _TEST_PIPELINE_JOB],
    )
    @pytest.mark.parametrize("sync", [True, False])
    def test_pipeline_failure_raises(self, mock_load_yaml_and_json, sync):
        aiplatform.init(
            project=_TEST_PROJECT,
            staging_bucket=_TEST_GCS_BUCKET_NAME,
            location=_TEST_LOCATION,
            credentials=_TEST_CREDENTIALS,
        )

        job = pipeline_jobs.PipelineJob(
            display_name=_TEST_PIPELINE_JOB_DISPLAY_NAME,
            template_path=_TEST_TEMPLATE_PATH,
            job_id=_TEST_PIPELINE_JOB_ID,
            parameter_values=_TEST_PIPELINE_PARAMETER_VALUES,
            enable_caching=True,
        )

        with pytest.raises(RuntimeError):
            job.run(
                service_account=_TEST_SERVICE_ACCOUNT,
                network=_TEST_NETWORK,
                sync=sync,
            )

            if not sync:
                job.wait()<|MERGE_RESOLUTION|>--- conflicted
+++ resolved
@@ -36,18 +36,12 @@
 from google.cloud.aiplatform.compat.services import (
     pipeline_service_client,
 )
-<<<<<<< HEAD
 from google.cloud.aiplatform_v1beta1.services.pipeline_service import (
     client as pipeline_service_client_v1beta1,
 )
-from google.cloud.aiplatform_v1.types import (
-    pipeline_job as gca_pipeline_job_v1,
-    pipeline_state as gca_pipeline_state_v1,
-=======
 from google.cloud.aiplatform.compat.types import (
     pipeline_job as gca_pipeline_job,
     pipeline_state as gca_pipeline_state,
->>>>>>> a2eb8cc4
 )
 from google.cloud.aiplatform_v1beta1.types import (
     pipeline_job as gca_pipeline_job_v1beta1,
