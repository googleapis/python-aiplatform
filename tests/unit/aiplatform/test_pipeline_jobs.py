--- conflicted
+++ resolved
@@ -296,129 +296,7 @@
         runtime_config = gca_pipeline_job_v1beta1.PipelineJob.RuntimeConfig()._pb
         json_format.ParseDict(expected_runtime_config_dict, runtime_config)
 
-<<<<<<< HEAD
         pipeline_spec = job_spec_json.get("pipelineSpec") or job_spec_json
-=======
-        # Construct expected request
-        expected_gapic_pipeline_job = gca_pipeline_job_v1beta1.PipelineJob(
-            display_name=_TEST_PIPELINE_JOB_DISPLAY_NAME,
-            pipeline_spec={
-                "components": {},
-                "pipelineInfo": _TEST_PIPELINE_JOB["pipelineSpec"]["pipelineInfo"],
-                "root": _TEST_PIPELINE_JOB["pipelineSpec"]["root"],
-            },
-            runtime_config=runtime_config,
-            service_account=_TEST_SERVICE_ACCOUNT,
-            network=_TEST_NETWORK,
-        )
-
-        mock_pipeline_service_create.assert_called_once_with(
-            parent=_TEST_PARENT,
-            pipeline_job=expected_gapic_pipeline_job,
-            pipeline_job_id=_TEST_PIPELINE_JOB_ID,
-        )
-
-        mock_pipeline_service_get.assert_called_with(
-            name=_TEST_PIPELINE_JOB_NAME, retry=base._DEFAULT_RETRY
-        )
-
-        assert job._gca_resource == make_pipeline_job(
-            gca_pipeline_state_v1beta1.PipelineState.PIPELINE_STATE_SUCCEEDED
-        )
-
-    @pytest.mark.usefixtures("mock_load_pipeline_job_json")
-    def test_submit_call_pipeline_service_pipeline_job_create(
-        self, mock_pipeline_service_create, mock_pipeline_service_get
-    ):
-        aiplatform.init(
-            project=_TEST_PROJECT,
-            staging_bucket=_TEST_GCS_BUCKET_NAME,
-            location=_TEST_LOCATION,
-            credentials=_TEST_CREDENTIALS,
-        )
-
-        job = pipeline_jobs.PipelineJob(
-            display_name=_TEST_PIPELINE_JOB_DISPLAY_NAME,
-            template_path=_TEST_TEMPLATE_PATH,
-            job_id=_TEST_PIPELINE_JOB_ID,
-            parameter_values=_TEST_PIPELINE_PARAMETER_VALUES,
-            enable_caching=True,
-        )
-
-        job.submit(service_account=_TEST_SERVICE_ACCOUNT, network=_TEST_NETWORK)
-
-        expected_runtime_config_dict = {
-            "gcs_output_directory": _TEST_GCS_BUCKET_NAME,
-            "parameters": {"name_param": {"stringValue": "hello"}},
-        }
-        runtime_config = gca_pipeline_job_v1beta1.PipelineJob.RuntimeConfig()._pb
-        json_format.ParseDict(expected_runtime_config_dict, runtime_config)
-
-        # Construct expected request
-        expected_gapic_pipeline_job = gca_pipeline_job_v1beta1.PipelineJob(
-            display_name=_TEST_PIPELINE_JOB_DISPLAY_NAME,
-            pipeline_spec={
-                "components": {},
-                "pipelineInfo": _TEST_PIPELINE_JOB["pipelineSpec"]["pipelineInfo"],
-                "root": _TEST_PIPELINE_JOB["pipelineSpec"]["root"],
-            },
-            runtime_config=runtime_config,
-            service_account=_TEST_SERVICE_ACCOUNT,
-            network=_TEST_NETWORK,
-        )
-
-        mock_pipeline_service_create.assert_called_once_with(
-            parent=_TEST_PARENT,
-            pipeline_job=expected_gapic_pipeline_job,
-            pipeline_job_id=_TEST_PIPELINE_JOB_ID,
-        )
-
-        assert not mock_pipeline_service_get.called
-
-        job.wait()
-
-        mock_pipeline_service_get.assert_called_with(
-            name=_TEST_PIPELINE_JOB_NAME, retry=base._DEFAULT_RETRY
-        )
-
-        assert job._gca_resource == make_pipeline_job(
-            gca_pipeline_state_v1beta1.PipelineState.PIPELINE_STATE_SUCCEEDED
-        )
-
-    @pytest.mark.usefixtures("mock_load_pipeline_spec_json")
-    @pytest.mark.parametrize("sync", [True, False])
-    def test_run_call_pipeline_service_pipeline_spec_create(
-        self, mock_pipeline_service_create, mock_pipeline_service_get, sync,
-    ):
-        aiplatform.init(
-            project=_TEST_PROJECT,
-            staging_bucket=_TEST_GCS_BUCKET_NAME,
-            location=_TEST_LOCATION,
-            credentials=_TEST_CREDENTIALS,
-        )
-
-        job = pipeline_jobs.PipelineJob(
-            display_name=_TEST_PIPELINE_JOB_DISPLAY_NAME,
-            template_path=_TEST_TEMPLATE_PATH,
-            job_id=_TEST_PIPELINE_JOB_ID,
-            parameter_values=_TEST_PIPELINE_PARAMETER_VALUES,
-            enable_caching=True,
-        )
-
-        job.run(
-            service_account=_TEST_SERVICE_ACCOUNT, network=_TEST_NETWORK, sync=sync,
-        )
-
-        if not sync:
-            job.wait()
-
-        expected_runtime_config_dict = {
-            "gcs_output_directory": _TEST_GCS_BUCKET_NAME,
-            "parameters": {"name_param": {"stringValue": "hello"}},
-        }
-        runtime_config = gca_pipeline_job_v1beta1.PipelineJob.RuntimeConfig()._pb
-        json_format.ParseDict(expected_runtime_config_dict, runtime_config)
->>>>>>> 7ab05d5e
 
         # Construct expected request
         expected_gapic_pipeline_job = gca_pipeline_job_v1beta1.PipelineJob(
@@ -447,19 +325,6 @@
             gca_pipeline_state_v1beta1.PipelineState.PIPELINE_STATE_SUCCEEDED
         )
 
-    @pytest.mark.usefixtures("mock_pipeline_service_get")
-    def test_get_pipeline_job(self, mock_pipeline_service_get):
-        aiplatform.init(project=_TEST_PROJECT)
-        job = pipeline_jobs.PipelineJob.get(resource_name=_TEST_PIPELINE_JOB_ID)
-
-        mock_pipeline_service_get.assert_called_once_with(
-            name=_TEST_PIPELINE_JOB_NAME, retry=base._DEFAULT_RETRY
-        )
-        assert isinstance(job, pipeline_jobs.PipelineJob)
-
-    @pytest.mark.usefixtures(
-        "mock_pipeline_service_create", "mock_pipeline_service_get",
-    )
     @pytest.mark.parametrize(
         "job_spec_json",
         [
@@ -469,10 +334,17 @@
             _TEST_PIPELINE_JOB_LEGACY,
         ],
     )
-    def test_cancel_pipeline_job(self, mock_pipeline_service_cancel, mock_load_json):
+    def test_submit_call_pipeline_service_pipeline_job_create(
+        self,
+        mock_pipeline_service_create,
+        mock_pipeline_service_get,
+        job_spec_json,
+        mock_load_json,
+    ):
         aiplatform.init(
             project=_TEST_PROJECT,
             staging_bucket=_TEST_GCS_BUCKET_NAME,
+            location=_TEST_LOCATION,
             credentials=_TEST_CREDENTIALS,
         )
 
@@ -480,14 +352,61 @@
             display_name=_TEST_PIPELINE_JOB_DISPLAY_NAME,
             template_path=_TEST_TEMPLATE_PATH,
             job_id=_TEST_PIPELINE_JOB_ID,
-        )
-
-        job.run()
-        job.cancel()
-
-        mock_pipeline_service_cancel.assert_called_once_with(
-            name=_TEST_PIPELINE_JOB_NAME
-        )
+            parameter_values=_TEST_PIPELINE_PARAMETER_VALUES,
+            enable_caching=True,
+        )
+
+        job.submit(service_account=_TEST_SERVICE_ACCOUNT, network=_TEST_NETWORK)
+
+        expected_runtime_config_dict = {
+            "gcs_output_directory": _TEST_GCS_BUCKET_NAME,
+            "parameters": {"string_param": {"stringValue": "hello"}},
+        }
+        runtime_config = gca_pipeline_job_v1beta1.PipelineJob.RuntimeConfig()._pb
+        json_format.ParseDict(expected_runtime_config_dict, runtime_config)
+
+        pipeline_spec = job_spec_json.get("pipelineSpec") or job_spec_json
+
+        # Construct expected request
+        expected_gapic_pipeline_job = gca_pipeline_job_v1beta1.PipelineJob(
+            display_name=_TEST_PIPELINE_JOB_DISPLAY_NAME,
+            pipeline_spec={
+                "components": {},
+                "pipelineInfo": pipeline_spec["pipelineInfo"],
+                "root": pipeline_spec["root"],
+            },
+            runtime_config=runtime_config,
+            service_account=_TEST_SERVICE_ACCOUNT,
+            network=_TEST_NETWORK,
+        )
+
+        mock_pipeline_service_create.assert_called_once_with(
+            parent=_TEST_PARENT,
+            pipeline_job=expected_gapic_pipeline_job,
+            pipeline_job_id=_TEST_PIPELINE_JOB_ID,
+        )
+
+        assert not mock_pipeline_service_get.called
+
+        job.wait()
+
+        mock_pipeline_service_get.assert_called_with(
+            name=_TEST_PIPELINE_JOB_NAME, retry=base._DEFAULT_RETRY
+        )
+
+        assert job._gca_resource == make_pipeline_job(
+            gca_pipeline_state_v1beta1.PipelineState.PIPELINE_STATE_SUCCEEDED
+        )
+
+    @pytest.mark.usefixtures("mock_pipeline_service_get")
+    def test_get_pipeline_job(self, mock_pipeline_service_get):
+        aiplatform.init(project=_TEST_PROJECT)
+        job = pipeline_jobs.PipelineJob.get(resource_name=_TEST_PIPELINE_JOB_ID)
+
+        mock_pipeline_service_get.assert_called_once_with(
+            name=_TEST_PIPELINE_JOB_NAME, retry=base._DEFAULT_RETRY
+        )
+        assert isinstance(job, pipeline_jobs.PipelineJob)
 
     @pytest.mark.usefixtures(
         "mock_pipeline_service_create", "mock_pipeline_service_get",
@@ -501,7 +420,7 @@
             _TEST_PIPELINE_JOB_LEGACY,
         ],
     )
-    def test_list_pipeline_job(self, mock_pipeline_service_list, mock_load_json):
+    def test_cancel_pipeline_job(self, mock_pipeline_service_cancel, mock_load_json):
         aiplatform.init(
             project=_TEST_PROJECT,
             staging_bucket=_TEST_GCS_BUCKET_NAME,
@@ -515,10 +434,10 @@
         )
 
         job.run()
-        job.list()
-
-        mock_pipeline_service_list.assert_called_once_with(
-            request={"parent": _TEST_PARENT, "filter": None}
+        job.cancel()
+
+        mock_pipeline_service_cancel.assert_called_once_with(
+            name=_TEST_PIPELINE_JOB_NAME
         )
 
     @pytest.mark.usefixtures(
@@ -533,9 +452,7 @@
             _TEST_PIPELINE_JOB_LEGACY,
         ],
     )
-    def test_cancel_pipeline_job_without_running(
-        self, mock_pipeline_service_cancel, mock_load_json,
-    ):
+    def test_list_pipeline_job(self, mock_pipeline_service_list, mock_load_json):
         aiplatform.init(
             project=_TEST_PROJECT,
             staging_bucket=_TEST_GCS_BUCKET_NAME,
@@ -548,13 +465,15 @@
             job_id=_TEST_PIPELINE_JOB_ID,
         )
 
-        with pytest.raises(RuntimeError) as e:
-            job.cancel()
-
-        assert e.match(regexp=r"PipelineJob resource has not been created")
+        job.run()
+        job.list()
+
+        mock_pipeline_service_list.assert_called_once_with(
+            request={"parent": _TEST_PARENT, "filter": None}
+        )
 
     @pytest.mark.usefixtures(
-        "mock_pipeline_service_create", "mock_pipeline_service_get_with_fail",
+        "mock_pipeline_service_create", "mock_pipeline_service_get",
     )
     @pytest.mark.parametrize(
         "job_spec_json",
@@ -565,6 +484,38 @@
             _TEST_PIPELINE_JOB_LEGACY,
         ],
     )
+    def test_cancel_pipeline_job_without_running(
+        self, mock_pipeline_service_cancel, mock_load_json,
+    ):
+        aiplatform.init(
+            project=_TEST_PROJECT,
+            staging_bucket=_TEST_GCS_BUCKET_NAME,
+            credentials=_TEST_CREDENTIALS,
+        )
+
+        job = pipeline_jobs.PipelineJob(
+            display_name=_TEST_PIPELINE_JOB_DISPLAY_NAME,
+            template_path=_TEST_TEMPLATE_PATH,
+            job_id=_TEST_PIPELINE_JOB_ID,
+        )
+
+        with pytest.raises(RuntimeError) as e:
+            job.cancel()
+
+        assert e.match(regexp=r"PipelineJob resource has not been created")
+
+    @pytest.mark.usefixtures(
+        "mock_pipeline_service_create", "mock_pipeline_service_get_with_fail",
+    )
+    @pytest.mark.parametrize(
+        "job_spec_json",
+        [
+            _TEST_PIPELINE_SPEC,
+            _TEST_PIPELINE_JOB,
+            _TEST_PIPELINE_SPEC_LEGACY,
+            _TEST_PIPELINE_JOB_LEGACY,
+        ],
+    )
     @pytest.mark.parametrize("sync", [True, False])
     def test_pipeline_failure_raises(self, mock_load_json, sync):
         aiplatform.init(
