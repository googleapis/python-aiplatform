--- conflicted
+++ resolved
@@ -307,7 +307,6 @@
         yield mock_load_yaml_and_json
 
 
-<<<<<<< HEAD
 @pytest.fixture
 def mock_requests_get(job_spec):
     with patch.object(requests, "get") as mock_requests_get:
@@ -315,9 +314,7 @@
         yield mock_requests_get
 
 
-=======
 @pytest.mark.usefixtures("google_auth_mock")
->>>>>>> 095717c8
 class TestPipelineJob:
     class FakePipelineJob(pipeline_jobs.PipelineJob):
 
