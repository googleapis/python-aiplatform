# -*- coding: utf-8 -*-

# Copyright 2020 Google LLC
#
# Licensed under the Apache License, Version 2.0 (the "License");
# you may not use this file except in compliance with the License.
# You may obtain a copy of the License at
#
#     http://www.apache.org/licenses/LICENSE-2.0
#
# Unless required by applicable law or agreed to in writing, software
# distributed under the License is distributed on an "AS IS" BASIS,
# WITHOUT WARRANTIES OR CONDITIONS OF ANY KIND, either express or implied.
# See the License for the specific language governing permissions and
# limitations under the License.
#


import datetime
from decimal import Decimal
import importlib
import pytest
import textwrap
from typing import Callable, Dict, Optional

from google.protobuf import timestamp_pb2

from google.api_core import client_options
from google.api_core import gapic_v1
from google.cloud import aiplatform
from google.cloud.aiplatform import compat
from google.cloud.aiplatform import utils
from google.cloud.aiplatform.utils import pipeline_utils
from google.cloud.aiplatform.utils import prediction_utils
from google.cloud.aiplatform.utils import tensorboard_utils

from google.cloud.aiplatform_v1beta1.services.model_service import (
    client as model_service_client_v1beta1,
)
from google.cloud.aiplatform_v1.services.model_service import (
    client as model_service_client_v1,
)

model_service_client_default = model_service_client_v1


def test_invalid_region_raises_with_invalid_region():
    with pytest.raises(ValueError):
        aiplatform.utils.validate_region(region="us-west4")


def test_invalid_region_does_not_raise_with_valid_region():
    aiplatform.utils.validate_region(region="us-central1")


@pytest.mark.parametrize(
    "resource_noun, project, parse_resource_name_method, format_resource_name_method, parent_resource_name_fields, location, full_name",
    [
        (
            "datasets",
            "123456",
            aiplatform.TabularDataset._parse_resource_name,
            aiplatform.TabularDataset._format_resource_name,
            None,
            "us-central1",
            "projects/123456/locations/us-central1/datasets/987654",
        ),
        (
            "trainingPipelines",
            "857392",
            aiplatform.CustomTrainingJob._parse_resource_name,
            aiplatform.CustomTrainingJob._format_resource_name,
            None,
            "us-west20",
            "projects/857392/locations/us-central1/trainingPipelines/347292",
        ),
        (
            "contexts",
            "123456",
            aiplatform.metadata._Context._parse_resource_name,
            aiplatform.metadata._Context._format_resource_name,
            {aiplatform.metadata._MetadataStore._resource_noun: "default"},
            "europe-west4",
            "projects/857392/locations/us-central1/metadataStores/default/contexts/123",
        ),
        (
            "timeSeries",
            "857392",
            aiplatform.gapic.TensorboardServiceClient.parse_tensorboard_time_series_path,
            aiplatform.gapic.TensorboardServiceClient.tensorboard_time_series_path,
            {
                aiplatform.Tensorboard._resource_noun: "123",
                "experiments": "456",
                "runs": "789",
            },
            "us-central1",
            "projects/857392/locations/us-central1/tensorboards/123/experiments/456/runs/789/timeSeries/1",
        ),
    ],
)
def test_full_resource_name_with_full_name(
    resource_noun: str,
    project: str,
    parse_resource_name_method: Callable[[str], Dict[str, str]],
    format_resource_name_method: Callable[..., str],
    parent_resource_name_fields: Optional[Dict[str, str]],
    location: str,
    full_name: str,
):
    # should ignore issues with other arguments as resource_name is full_name
    assert (
        aiplatform.utils.full_resource_name(
            resource_name=full_name,
            resource_noun=resource_noun,
            parse_resource_name_method=parse_resource_name_method,
            format_resource_name_method=format_resource_name_method,
            parent_resource_name_fields=parent_resource_name_fields,
            project=project,
            location=location,
        )
        == full_name
    )


@pytest.mark.parametrize(
    "partial_name, resource_noun, parse_resource_name_method, format_resource_name_method, parent_resource_name_fields, project, location, full_name",
    [
        (
            "987654",
            "datasets",
            aiplatform.TabularDataset._parse_resource_name,
            aiplatform.TabularDataset._format_resource_name,
            None,
            "123456",
            "us-central1",
            "projects/123456/locations/us-central1/datasets/987654",
        ),
        (
            "347292",
            "trainingPipelines",
            aiplatform.CustomTrainingJob._parse_resource_name,
            aiplatform.CustomTrainingJob._format_resource_name,
            None,
            "857392",
            "us-central1",
            "projects/857392/locations/us-central1/trainingPipelines/347292",
        ),
        (
            "123",
            "contexts",
            aiplatform.metadata._Context._parse_resource_name,
            aiplatform.metadata._Context._format_resource_name,
            {aiplatform.metadata._MetadataStore._resource_noun: "default"},
            "857392",
            "us-central1",
            "projects/857392/locations/us-central1/metadataStores/default/contexts/123",
        ),
        (
            "1",
            "timeSeries",
            aiplatform.gapic.TensorboardServiceClient.parse_tensorboard_time_series_path,
            aiplatform.gapic.TensorboardServiceClient.tensorboard_time_series_path,
            {
                aiplatform.Tensorboard._resource_noun: "123",
                "experiments": "456",
                "runs": "789",
            },
            "857392",
            "us-central1",
            "projects/857392/locations/us-central1/tensorboards/123/experiments/456/runs/789/timeSeries/1",
        ),
    ],
)
def test_full_resource_name_with_partial_name(
    partial_name: str,
    resource_noun: str,
    parse_resource_name_method: Callable[[str], Dict[str, str]],
    format_resource_name_method: Callable[..., str],
    parent_resource_name_fields: Optional[Dict[str, str]],
    project: str,
    location: str,
    full_name: str,
):
    assert (
        aiplatform.utils.full_resource_name(
            resource_name=partial_name,
            resource_noun=resource_noun,
            parse_resource_name_method=parse_resource_name_method,
            format_resource_name_method=format_resource_name_method,
            parent_resource_name_fields=parent_resource_name_fields,
            project=project,
            location=location,
        )
        == full_name
    )


@pytest.mark.parametrize(
    "partial_name, resource_noun, project, location",
    [("347292", "trainingPipelines", "857392", "us-west2020")],
)
def test_full_resource_name_raises_value_error(
    partial_name: str, resource_noun: str, project: str, location: str,
):
    with pytest.raises(ValueError):
        aiplatform.utils.full_resource_name(
            resource_name=partial_name,
            resource_noun=resource_noun,
            parse_resource_name_method=aiplatform.CustomTrainingJob._parse_resource_name,
            format_resource_name_method=aiplatform.CustomTrainingJob._format_resource_name,
            project=project,
            location=location,
        )


def test_validate_display_name_raises_length():
    with pytest.raises(ValueError):
        aiplatform.utils.validate_display_name(
            "slanflksdnlikh;likhq290u90rflkasndfkljashndfkl;jhowq2342;iehoiwerhowqihjer34564356o;iqwjr;oijsdalfjasl;kfjas;ldifhja;slkdfsdlkfhj"
        )


def test_validate_display_name():
    aiplatform.utils.validate_display_name("my_model_abc")


def test_validate_labels_raises_value_not_str():
    with pytest.raises(ValueError):
        aiplatform.utils.validate_labels({"my_key1": 1, "my_key2": 2})


def test_validate_labels_raises_key_not_str():
    with pytest.raises(ValueError):
        aiplatform.utils.validate_labels({1: "my_value1", 2: "my_value2"})


def test_validate_labels():
    aiplatform.utils.validate_labels({"my_key1": "my_value1", "my_key2": "my_value2"})


@pytest.mark.parametrize(
    "accelerator_type, expected",
    [
        ("NVIDIA_TESLA_K80", True),
        ("ACCELERATOR_TYPE_UNSPECIFIED", True),
        ("NONEXISTENT_GPU", False),
        ("NVIDIA_GALAXY_R7", False),
        ("", False),
        (None, False),
    ],
)
def test_validate_accelerator_type(accelerator_type: str, expected: bool):
    # Invalid type raises specific ValueError
    if not expected:
        with pytest.raises(ValueError) as e:
            utils.validate_accelerator_type(accelerator_type)
        assert e.match(regexp=r"Given accelerator_type")
    # Valid type returns True
    else:
        assert utils.validate_accelerator_type(accelerator_type)


@pytest.mark.parametrize(
    "gcs_path, expected",
    [
        ("gs://example-bucket/path/to/folder", ("example-bucket", "path/to/folder")),
        ("example-bucket/path/to/folder/", ("example-bucket", "path/to/folder")),
        ("gs://example-bucket", ("example-bucket", None)),
        ("gs://example-bucket/", ("example-bucket", None)),
        ("gs://example-bucket/path", ("example-bucket", "path")),
    ],
)
def test_extract_bucket_and_prefix_from_gcs_path(gcs_path: str, expected: tuple):
    # Given a GCS path, ensure correct bucket and prefix are extracted
    assert expected == utils.extract_bucket_and_prefix_from_gcs_path(gcs_path)


def test_wrapped_client():
    test_client_info = gapic_v1.client_info.ClientInfo()
    test_client_options = client_options.ClientOptions()

    wrapped_client = utils.ClientWithOverride.WrappedClient(
        client_class=model_service_client_default.ModelServiceClient,
        client_options=test_client_options,
        client_info=test_client_info,
    )

    assert isinstance(
        wrapped_client.get_model.__self__,
        model_service_client_default.ModelServiceClient,
    )


def test_client_w_override_default_version():

    test_client_info = gapic_v1.client_info.ClientInfo()
    test_client_options = client_options.ClientOptions()

    client_w_override = utils.ModelClientWithOverride(
        client_options=test_client_options, client_info=test_client_info,
    )
    assert isinstance(
        client_w_override._clients[
            client_w_override._default_version
        ].get_model.__self__,
        model_service_client_default.ModelServiceClient,
    )


def test_client_w_override_select_version():

    test_client_info = gapic_v1.client_info.ClientInfo()
    test_client_options = client_options.ClientOptions()

    client_w_override = utils.ModelClientWithOverride(
        client_options=test_client_options, client_info=test_client_info,
    )

    assert isinstance(
        client_w_override.select_version(compat.V1BETA1).get_model.__self__,
        model_service_client_v1beta1.ModelServiceClient,
    )
    assert isinstance(
        client_w_override.select_version(compat.V1).get_model.__self__,
        model_service_client_v1.ModelServiceClient,
    )


@pytest.mark.parametrize(
    "year,month,day,hour,minute,second,microsecond,expected_seconds,expected_nanos",
    [
        (
            2021,
            12,
            23,
            23,
            59,
            59,
            999999,
            1640303999,
            int(str(Decimal(1640303999.999999)).split(".")[1][:9]),
        ),
        (
            2013,
            1,
            1,
            1,
            1,
            1,
            199999,
            1357002061,
            int(str(Decimal(1357002061.199999)).split(".")[1][:9]),
        ),
    ],
)
def test_get_timestamp_proto(
    year,
    month,
    day,
    hour,
    minute,
    second,
    microsecond,
    expected_seconds,
    expected_nanos,
):
    time = datetime.datetime(
        year=year,
        month=month,
        day=day,
        hour=hour,
        minute=minute,
        second=second,
        microsecond=microsecond,
        tzinfo=datetime.timezone.utc,
    )
    true_timestamp_proto = timestamp_pb2.Timestamp(
        seconds=expected_seconds, nanos=expected_nanos
    )
    assert true_timestamp_proto == utils.get_timestamp_proto(time)


class TestPipelineUtils:
    SAMPLE_JOB_SPEC = {
        "pipelineSpec": {
            "root": {
                "inputDefinitions": {
                    "parameters": {
                        "string_param": {"type": "STRING"},
                        "int_param": {"type": "INT"},
                        "float_param": {"type": "DOUBLE"},
                        "new_param": {"type": "STRING"},
                        "bool_param": {"type": "STRING"},
                        "dict_param": {"type": "STRING"},
                        "list_param": {"type": "STRING"},
                    }
                }
            },
            "schemaVersion": "2.0.0",
        },
        "runtimeConfig": {
            "gcsOutputDirectory": "path/to/my/root",
            "parameters": {
                "string_param": {"stringValue": "test-string"},
                "int_param": {"intValue": 42},
                "float_param": {"doubleValue": 3.14},
            },
        },
    }

    def test_pipeline_utils_runtime_config_builder_from_values(self):
        my_builder = pipeline_utils.PipelineRuntimeConfigBuilder(
            pipeline_root="path/to/my/root",
            schema_version="2.0.0",
            parameter_types={
                "string_param": "STRING",
                "int_param": "INT",
                "float_param": "DOUBLE",
            },
            parameter_values={
                "string_param": "test-string",
                "int_param": 42,
                "float_param": 3.14,
            },
        )
        actual_runtime_config = my_builder.build()
        assert True

        expected_runtime_config = self.SAMPLE_JOB_SPEC["runtimeConfig"]
        assert expected_runtime_config == actual_runtime_config

    def test_pipeline_utils_runtime_config_builder_from_json(self):
        my_builder = pipeline_utils.PipelineRuntimeConfigBuilder.from_job_spec_json(
            self.SAMPLE_JOB_SPEC
        )
        actual_runtime_config = my_builder.build()

        expected_runtime_config = self.SAMPLE_JOB_SPEC["runtimeConfig"]
        assert expected_runtime_config == actual_runtime_config

    def test_pipeline_utils_runtime_config_builder_with_no_op_updates(self):
        my_builder = pipeline_utils.PipelineRuntimeConfigBuilder.from_job_spec_json(
            self.SAMPLE_JOB_SPEC
        )
        my_builder.update_pipeline_root(None)
        my_builder.update_runtime_parameters(None)
        actual_runtime_config = my_builder.build()

        expected_runtime_config = self.SAMPLE_JOB_SPEC["runtimeConfig"]
        assert expected_runtime_config == actual_runtime_config

    def test_pipeline_utils_runtime_config_builder_with_merge_updates(self):
        my_builder = pipeline_utils.PipelineRuntimeConfigBuilder.from_job_spec_json(
            self.SAMPLE_JOB_SPEC
        )
        my_builder.update_pipeline_root("path/to/my/new/root")
        my_builder.update_runtime_parameters(
            {
                "int_param": 888,
                "new_param": "new-string",
                "dict_param": {"a": 1},
                "list_param": [1, 2, 3],
                "bool_param": True,
            }
        )
        actual_runtime_config = my_builder.build()

        expected_runtime_config = {
            "gcsOutputDirectory": "path/to/my/new/root",
            "parameters": {
                "string_param": {"stringValue": "test-string"},
                "int_param": {"intValue": 888},
                "float_param": {"doubleValue": 3.14},
                "new_param": {"stringValue": "new-string"},
                "dict_param": {"stringValue": '{"a": 1}'},
                "list_param": {"stringValue": "[1, 2, 3]"},
                "bool_param": {"stringValue": "true"},
            },
        }
        assert expected_runtime_config == actual_runtime_config

    def test_pipeline_utils_runtime_config_builder_parameter_not_found(self):
        my_builder = pipeline_utils.PipelineRuntimeConfigBuilder.from_job_spec_json(
            self.SAMPLE_JOB_SPEC
        )
        my_builder.update_pipeline_root("path/to/my/new/root")
        my_builder.update_runtime_parameters({"no_such_param": "new-string"})
        with pytest.raises(ValueError) as e:
            my_builder.build()

        assert e.match(regexp=r"The pipeline parameter no_such_param is not found")


class TestTensorboardUtils:
    def test_tensorboard_get_experiment_url(self):
        actual = tensorboard_utils.get_experiment_url(
            "projects/123/locations/asia-east1/tensorboards/456/experiments/exp1"
        )
        assert actual == (
            "https://asia-east1.tensorboard."
            + "googleusercontent.com/experiment/projects+123+locations+asia-east1+tensorboards+456+experiments+exp1"
        )

    def test_get_experiments_url_bad_experiment_name(self):
        with pytest.raises(ValueError, match="Invalid experiment name: foo-bar."):
            tensorboard_utils.get_experiment_url("foo-bar")

    def test_tensorboard_get_experiments_compare_url(self):
        actual = tensorboard_utils.get_experiments_compare_url(
            (
                "projects/123/locations/asia-east1/tensorboards/456/experiments/exp1",
                "projects/123/locations/asia-east1/tensorboards/456/experiments/exp2",
            )
        )
        assert actual == (
            "https://asia-east1.tensorboard."
            + "googleusercontent.com/compare/1-exp1:123+asia-east1+456+exp1,"
            + "2-exp2:123+asia-east1+456+exp2"
        )

    def test_tensorboard_get_experiments_compare_url_fail_just_one_exp(self):
        with pytest.raises(
            ValueError, match="At least two experiment_names are required."
        ):
            tensorboard_utils.get_experiments_compare_url(
                ("projects/123/locations/asia-east1/tensorboards/456/experiments/exp1",)
            )

    def test_tensorboard_get_experiments_compare_url_fail_diff_region(self):
        with pytest.raises(
            ValueError, match="Got experiments from different locations: asia-east.",
        ):
            tensorboard_utils.get_experiments_compare_url(
                (
                    "projects/123/locations/asia-east1/tensorboards/456/experiments/exp1",
                    "projects/123/locations/asia-east2/tensorboards/456/experiments/exp2",
                )
            )

    def test_get_experiments_compare_url_bad_experiment_name(self):
        with pytest.raises(ValueError, match="Invalid experiment name: foo-bar."):
            tensorboard_utils.get_experiments_compare_url(("foo-bar", "foo-bar1"))


class TestPredictionUtils:
<<<<<<< HEAD
    SRC_DIR = "user_code"
    ENTRYPOINT_FILE = "entrypoint.py"
    PREDICTOR_FILE = "predictor.py"
    HANDLER_FILE = "custom_handler.py"

    def _load_module(self, name, location):
        spec = importlib.util.spec_from_file_location(name, location)
        return importlib.util.module_from_spec(spec)

    def test_populate_entrypoint_if_not_exists(self, tmp_path):
        src_dir = tmp_path / self.SRC_DIR
        src_dir.mkdir()
        predictor = src_dir / self.PREDICTOR_FILE
        predictor.write_text(
            textwrap.dedent(
                """
            class MyPredictor(Predictor):
                pass
            """
            )
        )
        my_predictor = self._load_module("MyPredictor", str(predictor))

        prediction_utils.populate_entrypoint_if_not_exists(
            str(src_dir), self.ENTRYPOINT_FILE, predictor=my_predictor,
        )

        entrypoint = src_dir / self.ENTRYPOINT_FILE

        assert "from predictor import MyPredictor" in entrypoint.read_text()
        assert "predictor_class=MyPredictor" in entrypoint.read_text()

    def test_populate_entrypoint_if_not_exists_invalid_src_dir(self):
        with pytest.raises(ValueError) as exception:
            prediction_utils.populate_entrypoint_if_not_exists(
                self.SRC_DIR, self.ENTRYPOINT_FILE, predictor=None,
            )

        assert "is not a valid path to a directory." in str(exception.value)

    def test_populate_entrypoint_if_not_exists_entrypoint_exists(self, tmp_path):
        src_dir = tmp_path / self.SRC_DIR
        src_dir.mkdir()
        entrypoint = src_dir / self.ENTRYPOINT_FILE
        entrypoint.write_text("")

        prediction_utils.populate_entrypoint_if_not_exists(
            str(src_dir), self.ENTRYPOINT_FILE, predictor=None,
        )

        assert (
            "from google.cloud.aiplatform import prediction"
            not in entrypoint.read_text()
        )

    def test_populate_entrypoint_if_not_exists_predictor_not_in_src_dir(self, tmp_path):
        src_dir = tmp_path / self.SRC_DIR
        src_dir.mkdir()
        predictor = tmp_path / self.PREDICTOR_FILE
        predictor.write_text(
            textwrap.dedent(
                """
            class MyPredictor(Predictor):
                pass
            """
            )
        )
        my_predictor = self._load_module("MyPredictor", str(predictor))

        with pytest.raises(ValueError) as exception:
            prediction_utils.populate_entrypoint_if_not_exists(
                str(src_dir), self.ENTRYPOINT_FILE, predictor=my_predictor,
            )

        assert 'The file implementing "MyPredictor" must be' in str(exception.value)

    def test_populate_entrypoint_if_not_exists_predictor_is_none(self, tmp_path):
        src_dir = tmp_path / self.SRC_DIR
        src_dir.mkdir()
        handler = src_dir / self.HANDLER_FILE
        handler.write_text(
            textwrap.dedent(
                """
            class CustomHandler(Handler):
                pass
            """
            )
        )
        custom_handler = self._load_module("CustomHandler", str(handler))

        prediction_utils.populate_entrypoint_if_not_exists(
            str(src_dir), self.ENTRYPOINT_FILE, predictor=None, handler=custom_handler,
        )

        entrypoint = src_dir / self.ENTRYPOINT_FILE

        assert "predictor_class=None" in entrypoint.read_text()

    def test_populate_entrypoint_if_not_exists_handler_is_none(self, tmp_path):
        src_dir = tmp_path / self.SRC_DIR
        src_dir.mkdir()
        expected_message = "A handler must be provided but handler is None."

        with pytest.raises(ValueError) as exception:
            prediction_utils.populate_entrypoint_if_not_exists(
                str(src_dir), self.ENTRYPOINT_FILE, predictor=None, handler=None,
            )

        assert str(exception.value) == expected_message

    def test_populate_entrypoint_if_not_exists_predictionhandler_predictor_is_none(
        self, tmp_path
    ):
        src_dir = tmp_path / self.SRC_DIR
        src_dir.mkdir()
        expected_message = (
            "PredictionHandler must have a predictor class but predictor is None."
        )

        with pytest.raises(ValueError) as exception:
            prediction_utils.populate_entrypoint_if_not_exists(
                str(src_dir), self.ENTRYPOINT_FILE, predictor=None,
            )

        assert str(exception.value) == expected_message

    def test_populate_entrypoint_if_not_exists_with_custom_handler(self, tmp_path):
        src_dir = tmp_path / self.SRC_DIR
        src_dir.mkdir()
        predictor = src_dir / self.PREDICTOR_FILE
        predictor.write_text(
            textwrap.dedent(
                """
            class MyPredictor(Predictor):
                pass
            """
            )
        )
        my_predictor = self._load_module("MyPredictor", str(predictor))
        handler = src_dir / self.HANDLER_FILE
        handler.write_text(
            textwrap.dedent(
                """
            class CustomHandler(Handler):
                pass
            """
            )
        )
        custom_handler = self._load_module("CustomHandler", str(handler))

        prediction_utils.populate_entrypoint_if_not_exists(
            str(src_dir),
            self.ENTRYPOINT_FILE,
            predictor=my_predictor,
            handler=custom_handler,
        )

        entrypoint = src_dir / self.ENTRYPOINT_FILE

        assert "from predictor import MyPredictor" in entrypoint.read_text()
        assert "from custom_handler import CustomHandler" in entrypoint.read_text()
        assert "predictor_class=MyPredictor" in entrypoint.read_text()
        assert "handler_class=CustomHandler" in entrypoint.read_text()

    def test_populate_entrypoint_if_not_exists_with_custom_handler_and_predictor_is_none(
        self, tmp_path
    ):
        src_dir = tmp_path / self.SRC_DIR
        src_dir.mkdir()
        handler = src_dir / self.HANDLER_FILE
        handler.write_text(
            textwrap.dedent(
                """
            class CustomHandler(Handler):
                pass
            """
            )
        )
        custom_handler = self._load_module("CustomHandler", str(handler))

        prediction_utils.populate_entrypoint_if_not_exists(
            str(src_dir), self.ENTRYPOINT_FILE, predictor=None, handler=custom_handler,
        )

        entrypoint = src_dir / self.ENTRYPOINT_FILE

        assert "from custom_handler import CustomHandler" in entrypoint.read_text()
        assert "predictor_class=None" in entrypoint.read_text()
        assert "handler_class=CustomHandler" in entrypoint.read_text()

    def test_populate_entrypoint_if_not_exists_custom_handler_not_in_src_dir(
        self, tmp_path
    ):
        src_dir = tmp_path / self.SRC_DIR
        src_dir.mkdir()
        predictor = src_dir / self.PREDICTOR_FILE
        predictor.write_text(
            textwrap.dedent(
                """
            class MyPredictor(Predictor):
                pass
            """
            )
        )
        my_predictor = self._load_module("MyPredictor", str(predictor))
        handler = tmp_path / self.HANDLER_FILE
        handler.write_text(
            textwrap.dedent(
                """
            class CustomHandler(Handler):
                pass
            """
            )
        )
        custom_handler = self._load_module("CustomHandler", str(handler))

        with pytest.raises(ValueError) as exception:
            prediction_utils.populate_entrypoint_if_not_exists(
                str(src_dir),
                self.ENTRYPOINT_FILE,
                predictor=my_predictor,
                handler=custom_handler,
            )

        assert 'The file implementing "CustomHandler" must be' in str(exception.value)

    def test_get_prediction_aip_http_port(self):
        ports = [1000, 2000, 3000]

        http_port = prediction_utils.get_prediction_aip_http_port(ports)

        assert http_port == ports[0]

    def test_get_prediction_aip_http_port_default(self):
        http_port = prediction_utils.get_prediction_aip_http_port(None)

        assert http_port == 8080
=======
    @pytest.mark.parametrize(
        "image_uri, expected",
        [
            ("gcr.io/myproject/myimage", True),
            ("us.gcr.io/myproject/myimage", True),
            ("us-docker.pkg.dev/myproject/myimage", True),
            ("us-central1-docker.pkg.dev/myproject/myimage", True),
            ("myproject/myimage", False),
            ("random.host/myproject/myimage", False),
        ],
    )
    def test_is_registry_uri(self, image_uri, expected):
        result = prediction_utils.is_registry_uri(image_uri)

        assert result == expected
>>>>>>> 36a9d251
<|MERGE_RESOLUTION|>--- conflicted
+++ resolved
@@ -543,7 +543,6 @@
 
 
 class TestPredictionUtils:
-<<<<<<< HEAD
     SRC_DIR = "user_code"
     ENTRYPOINT_FILE = "entrypoint.py"
     PREDICTOR_FILE = "predictor.py"
@@ -781,7 +780,7 @@
         http_port = prediction_utils.get_prediction_aip_http_port(None)
 
         assert http_port == 8080
-=======
+
     @pytest.mark.parametrize(
         "image_uri, expected",
         [
@@ -796,5 +795,4 @@
     def test_is_registry_uri(self, image_uri, expected):
         result = prediction_utils.is_registry_uri(image_uri)
 
-        assert result == expected
->>>>>>> 36a9d251
+        assert result == expected