# -*- coding: utf-8 -*-

# Copyright 2020 Google LLC
#
# Licensed under the Apache License, Version 2.0 (the "License");
# you may not use this file except in compliance with the License.
# You may obtain a copy of the License at
#
#     http://www.apache.org/licenses/LICENSE-2.0
#
# Unless required by applicable law or agreed to in writing, software
# distributed under the License is distributed on an "AS IS" BASIS,
# WITHOUT WARRANTIES OR CONDITIONS OF ANY KIND, either express or implied.
# See the License for the specific language governing permissions and
# limitations under the License.
#


import datetime
<<<<<<< HEAD
from decimal import Decimal
import importlib
import pytest
import textwrap
from typing import Callable, Dict, Optional
=======
>>>>>>> 85644dcb

from google.protobuf import timestamp_pb2

from google.api_core import client_options
from google.api_core import gapic_v1
from google.cloud import aiplatform
from google.cloud.aiplatform import compat
from google.cloud.aiplatform import utils
from google.cloud.aiplatform.utils import pipeline_utils
from google.cloud.aiplatform.utils import prediction_utils
from google.cloud.aiplatform.utils import tensorboard_utils

from google.cloud.aiplatform_v1beta1.services.model_service import (
    client as model_service_client_v1beta1,
)
from google.cloud.aiplatform_v1.services.model_service import (
    client as model_service_client_v1,
)

model_service_client_default = model_service_client_v1


def test_invalid_region_raises_with_invalid_region():
    with pytest.raises(ValueError):
        aiplatform.utils.validate_region(region="us-west4")


def test_invalid_region_does_not_raise_with_valid_region():
    aiplatform.utils.validate_region(region="us-central1")


@pytest.mark.parametrize(
    "resource_noun, project, parse_resource_name_method, format_resource_name_method, parent_resource_name_fields, location, full_name",
    [
        (
            "datasets",
            "123456",
            aiplatform.TabularDataset._parse_resource_name,
            aiplatform.TabularDataset._format_resource_name,
            None,
            "us-central1",
            "projects/123456/locations/us-central1/datasets/987654",
        ),
        (
            "trainingPipelines",
            "857392",
            aiplatform.CustomTrainingJob._parse_resource_name,
            aiplatform.CustomTrainingJob._format_resource_name,
            None,
            "us-west20",
            "projects/857392/locations/us-central1/trainingPipelines/347292",
        ),
        (
            "contexts",
            "123456",
            aiplatform.metadata._Context._parse_resource_name,
            aiplatform.metadata._Context._format_resource_name,
            {aiplatform.metadata._MetadataStore._resource_noun: "default"},
            "europe-west4",
            "projects/857392/locations/us-central1/metadataStores/default/contexts/123",
        ),
        (
            "timeSeries",
            "857392",
            aiplatform.gapic.TensorboardServiceClient.parse_tensorboard_time_series_path,
            aiplatform.gapic.TensorboardServiceClient.tensorboard_time_series_path,
            {
                aiplatform.Tensorboard._resource_noun: "123",
                "experiments": "456",
                "runs": "789",
            },
            "us-central1",
            "projects/857392/locations/us-central1/tensorboards/123/experiments/456/runs/789/timeSeries/1",
        ),
    ],
)
def test_full_resource_name_with_full_name(
    resource_noun: str,
    project: str,
    parse_resource_name_method: Callable[[str], Dict[str, str]],
    format_resource_name_method: Callable[..., str],
    parent_resource_name_fields: Optional[Dict[str, str]],
    location: str,
    full_name: str,
):
    # should ignore issues with other arguments as resource_name is full_name
    assert (
        aiplatform.utils.full_resource_name(
            resource_name=full_name,
            resource_noun=resource_noun,
            parse_resource_name_method=parse_resource_name_method,
            format_resource_name_method=format_resource_name_method,
            parent_resource_name_fields=parent_resource_name_fields,
            project=project,
            location=location,
        )
        == full_name
    )


@pytest.mark.parametrize(
    "partial_name, resource_noun, parse_resource_name_method, format_resource_name_method, parent_resource_name_fields, project, location, full_name",
    [
        (
            "987654",
            "datasets",
            aiplatform.TabularDataset._parse_resource_name,
            aiplatform.TabularDataset._format_resource_name,
            None,
            "123456",
            "us-central1",
            "projects/123456/locations/us-central1/datasets/987654",
        ),
        (
            "347292",
            "trainingPipelines",
            aiplatform.CustomTrainingJob._parse_resource_name,
            aiplatform.CustomTrainingJob._format_resource_name,
            None,
            "857392",
            "us-central1",
            "projects/857392/locations/us-central1/trainingPipelines/347292",
        ),
        (
            "123",
            "contexts",
            aiplatform.metadata._Context._parse_resource_name,
            aiplatform.metadata._Context._format_resource_name,
            {aiplatform.metadata._MetadataStore._resource_noun: "default"},
            "857392",
            "us-central1",
            "projects/857392/locations/us-central1/metadataStores/default/contexts/123",
        ),
        (
            "1",
            "timeSeries",
            aiplatform.gapic.TensorboardServiceClient.parse_tensorboard_time_series_path,
            aiplatform.gapic.TensorboardServiceClient.tensorboard_time_series_path,
            {
                aiplatform.Tensorboard._resource_noun: "123",
                "experiments": "456",
                "runs": "789",
            },
            "857392",
            "us-central1",
            "projects/857392/locations/us-central1/tensorboards/123/experiments/456/runs/789/timeSeries/1",
        ),
    ],
)
def test_full_resource_name_with_partial_name(
    partial_name: str,
    resource_noun: str,
    parse_resource_name_method: Callable[[str], Dict[str, str]],
    format_resource_name_method: Callable[..., str],
    parent_resource_name_fields: Optional[Dict[str, str]],
    project: str,
    location: str,
    full_name: str,
):
    assert (
        aiplatform.utils.full_resource_name(
            resource_name=partial_name,
            resource_noun=resource_noun,
            parse_resource_name_method=parse_resource_name_method,
            format_resource_name_method=format_resource_name_method,
            parent_resource_name_fields=parent_resource_name_fields,
            project=project,
            location=location,
        )
        == full_name
    )


@pytest.mark.parametrize(
    "partial_name, resource_noun, project, location",
    [("347292", "trainingPipelines", "857392", "us-west2020")],
)
def test_full_resource_name_raises_value_error(
    partial_name: str, resource_noun: str, project: str, location: str,
):
    with pytest.raises(ValueError):
        aiplatform.utils.full_resource_name(
            resource_name=partial_name,
            resource_noun=resource_noun,
            parse_resource_name_method=aiplatform.CustomTrainingJob._parse_resource_name,
            format_resource_name_method=aiplatform.CustomTrainingJob._format_resource_name,
            project=project,
            location=location,
        )


def test_validate_display_name_raises_length():
    with pytest.raises(ValueError):
        aiplatform.utils.validate_display_name(
            "slanflksdnlikh;likhq290u90rflkasndfkljashndfkl;jhowq2342;iehoiwerhowqihjer34564356o;iqwjr;oijsdalfjasl;kfjas;ldifhja;slkdfsdlkfhj"
        )


def test_validate_display_name():
    aiplatform.utils.validate_display_name("my_model_abc")


def test_validate_labels_raises_value_not_str():
    with pytest.raises(ValueError):
        aiplatform.utils.validate_labels({"my_key1": 1, "my_key2": 2})


def test_validate_labels_raises_key_not_str():
    with pytest.raises(ValueError):
        aiplatform.utils.validate_labels({1: "my_value1", 2: "my_value2"})


def test_validate_labels():
    aiplatform.utils.validate_labels({"my_key1": "my_value1", "my_key2": "my_value2"})


@pytest.mark.parametrize(
    "accelerator_type, expected",
    [
        ("NVIDIA_TESLA_K80", True),
        ("ACCELERATOR_TYPE_UNSPECIFIED", True),
        ("NONEXISTENT_GPU", False),
        ("NVIDIA_GALAXY_R7", False),
        ("", False),
        (None, False),
    ],
)
def test_validate_accelerator_type(accelerator_type: str, expected: bool):
    # Invalid type raises specific ValueError
    if not expected:
        with pytest.raises(ValueError) as e:
            utils.validate_accelerator_type(accelerator_type)
        assert e.match(regexp=r"Given accelerator_type")
    # Valid type returns True
    else:
        assert utils.validate_accelerator_type(accelerator_type)


@pytest.mark.parametrize(
    "gcs_path, expected",
    [
        ("gs://example-bucket/path/to/folder", ("example-bucket", "path/to/folder")),
        ("example-bucket/path/to/folder/", ("example-bucket", "path/to/folder")),
        ("gs://example-bucket", ("example-bucket", None)),
        ("gs://example-bucket/", ("example-bucket", None)),
        ("gs://example-bucket/path", ("example-bucket", "path")),
    ],
)
def test_extract_bucket_and_prefix_from_gcs_path(gcs_path: str, expected: tuple):
    # Given a GCS path, ensure correct bucket and prefix are extracted
    assert expected == utils.extract_bucket_and_prefix_from_gcs_path(gcs_path)


def test_wrapped_client():
    test_client_info = gapic_v1.client_info.ClientInfo()
    test_client_options = client_options.ClientOptions()

    wrapped_client = utils.ClientWithOverride.WrappedClient(
        client_class=model_service_client_default.ModelServiceClient,
        client_options=test_client_options,
        client_info=test_client_info,
    )

    assert isinstance(
        wrapped_client.get_model.__self__,
        model_service_client_default.ModelServiceClient,
    )


def test_client_w_override_default_version():

    test_client_info = gapic_v1.client_info.ClientInfo()
    test_client_options = client_options.ClientOptions()

    client_w_override = utils.ModelClientWithOverride(
        client_options=test_client_options, client_info=test_client_info,
    )
    assert isinstance(
        client_w_override._clients[
            client_w_override._default_version
        ].get_model.__self__,
        model_service_client_default.ModelServiceClient,
    )


def test_client_w_override_select_version():

    test_client_info = gapic_v1.client_info.ClientInfo()
    test_client_options = client_options.ClientOptions()

    client_w_override = utils.ModelClientWithOverride(
        client_options=test_client_options, client_info=test_client_info,
    )

    assert isinstance(
        client_w_override.select_version(compat.V1BETA1).get_model.__self__,
        model_service_client_v1beta1.ModelServiceClient,
    )
    assert isinstance(
        client_w_override.select_version(compat.V1).get_model.__self__,
        model_service_client_v1.ModelServiceClient,
    )


@pytest.mark.parametrize(
    "year,month,day,hour,minute,second,microsecond,expected_seconds,expected_nanos",
    [
        (2021, 12, 23, 23, 59, 59, 999999, 1640303999, 999000000,),
        (2013, 1, 1, 1, 1, 1, 199999, 1357002061, 199000000,),
    ],
)
def test_get_timestamp_proto(
    year,
    month,
    day,
    hour,
    minute,
    second,
    microsecond,
    expected_seconds,
    expected_nanos,
):
    time = datetime.datetime(
        year=year,
        month=month,
        day=day,
        hour=hour,
        minute=minute,
        second=second,
        microsecond=microsecond,
    )
    true_timestamp_proto = timestamp_pb2.Timestamp(
        seconds=expected_seconds, nanos=expected_nanos
    )
    assert true_timestamp_proto == utils.get_timestamp_proto(time)


class TestPipelineUtils:
    SAMPLE_JOB_SPEC = {
        "pipelineSpec": {
            "root": {
                "inputDefinitions": {
                    "parameters": {
                        "string_param": {"type": "STRING"},
                        "int_param": {"type": "INT"},
                        "float_param": {"type": "DOUBLE"},
                        "new_param": {"type": "STRING"},
                        "bool_param": {"type": "STRING"},
                        "dict_param": {"type": "STRING"},
                        "list_param": {"type": "STRING"},
                    }
                }
            },
            "schemaVersion": "2.0.0",
        },
        "runtimeConfig": {
            "gcsOutputDirectory": "path/to/my/root",
            "parameters": {
                "string_param": {"stringValue": "test-string"},
                "int_param": {"intValue": 42},
                "float_param": {"doubleValue": 3.14},
            },
        },
    }

    def test_pipeline_utils_runtime_config_builder_from_values(self):
        my_builder = pipeline_utils.PipelineRuntimeConfigBuilder(
            pipeline_root="path/to/my/root",
            schema_version="2.0.0",
            parameter_types={
                "string_param": "STRING",
                "int_param": "INT",
                "float_param": "DOUBLE",
            },
            parameter_values={
                "string_param": "test-string",
                "int_param": 42,
                "float_param": 3.14,
            },
        )
        actual_runtime_config = my_builder.build()
        assert True

        expected_runtime_config = self.SAMPLE_JOB_SPEC["runtimeConfig"]
        assert expected_runtime_config == actual_runtime_config

    def test_pipeline_utils_runtime_config_builder_from_json(self):
        my_builder = pipeline_utils.PipelineRuntimeConfigBuilder.from_job_spec_json(
            self.SAMPLE_JOB_SPEC
        )
        actual_runtime_config = my_builder.build()

        expected_runtime_config = self.SAMPLE_JOB_SPEC["runtimeConfig"]
        assert expected_runtime_config == actual_runtime_config

    def test_pipeline_utils_runtime_config_builder_with_no_op_updates(self):
        my_builder = pipeline_utils.PipelineRuntimeConfigBuilder.from_job_spec_json(
            self.SAMPLE_JOB_SPEC
        )
        my_builder.update_pipeline_root(None)
        my_builder.update_runtime_parameters(None)
        actual_runtime_config = my_builder.build()

        expected_runtime_config = self.SAMPLE_JOB_SPEC["runtimeConfig"]
        assert expected_runtime_config == actual_runtime_config

    def test_pipeline_utils_runtime_config_builder_with_merge_updates(self):
        my_builder = pipeline_utils.PipelineRuntimeConfigBuilder.from_job_spec_json(
            self.SAMPLE_JOB_SPEC
        )
        my_builder.update_pipeline_root("path/to/my/new/root")
        my_builder.update_runtime_parameters(
            {
                "int_param": 888,
                "new_param": "new-string",
                "dict_param": {"a": 1},
                "list_param": [1, 2, 3],
                "bool_param": True,
            }
        )
        actual_runtime_config = my_builder.build()

        expected_runtime_config = {
            "gcsOutputDirectory": "path/to/my/new/root",
            "parameters": {
                "string_param": {"stringValue": "test-string"},
                "int_param": {"intValue": 888},
                "float_param": {"doubleValue": 3.14},
                "new_param": {"stringValue": "new-string"},
                "dict_param": {"stringValue": '{"a": 1}'},
                "list_param": {"stringValue": "[1, 2, 3]"},
                "bool_param": {"stringValue": "true"},
            },
        }
        assert expected_runtime_config == actual_runtime_config

    def test_pipeline_utils_runtime_config_builder_parameter_not_found(self):
        my_builder = pipeline_utils.PipelineRuntimeConfigBuilder.from_job_spec_json(
            self.SAMPLE_JOB_SPEC
        )
        my_builder.update_pipeline_root("path/to/my/new/root")
        my_builder.update_runtime_parameters({"no_such_param": "new-string"})
        with pytest.raises(ValueError) as e:
            my_builder.build()

        assert e.match(regexp=r"The pipeline parameter no_such_param is not found")


class TestTensorboardUtils:
    def test_tensorboard_get_experiment_url(self):
        actual = tensorboard_utils.get_experiment_url(
            "projects/123/locations/asia-east1/tensorboards/456/experiments/exp1"
        )
        assert actual == (
            "https://asia-east1.tensorboard."
            + "googleusercontent.com/experiment/projects+123+locations+asia-east1+tensorboards+456+experiments+exp1"
        )

    def test_get_experiments_url_bad_experiment_name(self):
        with pytest.raises(ValueError, match="Invalid experiment name: foo-bar."):
            tensorboard_utils.get_experiment_url("foo-bar")

    def test_tensorboard_get_experiments_compare_url(self):
        actual = tensorboard_utils.get_experiments_compare_url(
            (
                "projects/123/locations/asia-east1/tensorboards/456/experiments/exp1",
                "projects/123/locations/asia-east1/tensorboards/456/experiments/exp2",
            )
        )
        assert actual == (
            "https://asia-east1.tensorboard."
            + "googleusercontent.com/compare/1-exp1:123+asia-east1+456+exp1,"
            + "2-exp2:123+asia-east1+456+exp2"
        )

    def test_tensorboard_get_experiments_compare_url_fail_just_one_exp(self):
        with pytest.raises(
            ValueError, match="At least two experiment_names are required."
        ):
            tensorboard_utils.get_experiments_compare_url(
                ("projects/123/locations/asia-east1/tensorboards/456/experiments/exp1",)
            )

    def test_tensorboard_get_experiments_compare_url_fail_diff_region(self):
        with pytest.raises(
            ValueError, match="Got experiments from different locations: asia-east.",
        ):
            tensorboard_utils.get_experiments_compare_url(
                (
                    "projects/123/locations/asia-east1/tensorboards/456/experiments/exp1",
                    "projects/123/locations/asia-east2/tensorboards/456/experiments/exp2",
                )
            )

    def test_get_experiments_compare_url_bad_experiment_name(self):
        with pytest.raises(ValueError, match="Invalid experiment name: foo-bar."):
            tensorboard_utils.get_experiments_compare_url(("foo-bar", "foo-bar1"))


class TestPredictionUtils:
    SRC_DIR = "user_code"
    ENTRYPOINT_FILE = "entrypoint.py"
    PREDICTOR_FILE = "predictor.py"
    HANDLER_FILE = "custom_handler.py"

    def _load_module(self, name, location):
        spec = importlib.util.spec_from_file_location(name, location)
        return importlib.util.module_from_spec(spec)

    def test_populate_entrypoint_if_not_exists(self, tmp_path):
        src_dir = tmp_path / self.SRC_DIR
        src_dir.mkdir()
        predictor = src_dir / self.PREDICTOR_FILE
        predictor.write_text(
            textwrap.dedent(
                """
            class MyPredictor(Predictor):
                pass
            """
            )
        )
        my_predictor = self._load_module("MyPredictor", str(predictor))

        prediction_utils.populate_entrypoint_if_not_exists(
            str(src_dir), self.ENTRYPOINT_FILE, predictor=my_predictor,
        )

        entrypoint = src_dir / self.ENTRYPOINT_FILE

        assert "from predictor import MyPredictor" in entrypoint.read_text()
        assert "predictor_class=MyPredictor" in entrypoint.read_text()

    def test_populate_entrypoint_if_not_exists_invalid_src_dir(self):
        with pytest.raises(ValueError) as exception:
            prediction_utils.populate_entrypoint_if_not_exists(
                self.SRC_DIR, self.ENTRYPOINT_FILE, predictor=None,
            )

        assert "is not a valid path to a directory." in str(exception.value)

    def test_populate_entrypoint_if_not_exists_entrypoint_exists(self, tmp_path):
        src_dir = tmp_path / self.SRC_DIR
        src_dir.mkdir()
        entrypoint = src_dir / self.ENTRYPOINT_FILE
        entrypoint.write_text("")

        prediction_utils.populate_entrypoint_if_not_exists(
            str(src_dir), self.ENTRYPOINT_FILE, predictor=None,
        )

        assert (
            "from google.cloud.aiplatform import prediction"
            not in entrypoint.read_text()
        )

    def test_populate_entrypoint_if_not_exists_predictor_not_in_src_dir(self, tmp_path):
        src_dir = tmp_path / self.SRC_DIR
        src_dir.mkdir()
        predictor = tmp_path / self.PREDICTOR_FILE
        predictor.write_text(
            textwrap.dedent(
                """
            class MyPredictor(Predictor):
                pass
            """
            )
        )
        my_predictor = self._load_module("MyPredictor", str(predictor))

        with pytest.raises(ValueError) as exception:
            prediction_utils.populate_entrypoint_if_not_exists(
                str(src_dir), self.ENTRYPOINT_FILE, predictor=my_predictor,
            )

        assert 'The file implementing "MyPredictor" must be' in str(exception.value)

    def test_populate_entrypoint_if_not_exists_predictor_is_none(self, tmp_path):
        src_dir = tmp_path / self.SRC_DIR
        src_dir.mkdir()
        handler = src_dir / self.HANDLER_FILE
        handler.write_text(
            textwrap.dedent(
                """
            class CustomHandler(Handler):
                pass
            """
            )
        )
        custom_handler = self._load_module("CustomHandler", str(handler))

        prediction_utils.populate_entrypoint_if_not_exists(
            str(src_dir), self.ENTRYPOINT_FILE, predictor=None, handler=custom_handler,
        )

        entrypoint = src_dir / self.ENTRYPOINT_FILE

        assert "predictor_class=None" in entrypoint.read_text()

    def test_populate_entrypoint_if_not_exists_handler_is_none(self, tmp_path):
        src_dir = tmp_path / self.SRC_DIR
        src_dir.mkdir()
        expected_message = "A handler must be provided but handler is None."

        with pytest.raises(ValueError) as exception:
            prediction_utils.populate_entrypoint_if_not_exists(
                str(src_dir), self.ENTRYPOINT_FILE, predictor=None, handler=None,
            )

        assert str(exception.value) == expected_message

    def test_populate_entrypoint_if_not_exists_predictionhandler_predictor_is_none(
        self, tmp_path
    ):
        src_dir = tmp_path / self.SRC_DIR
        src_dir.mkdir()
        expected_message = (
            "PredictionHandler must have a predictor class but predictor is None."
        )

        with pytest.raises(ValueError) as exception:
            prediction_utils.populate_entrypoint_if_not_exists(
                str(src_dir), self.ENTRYPOINT_FILE, predictor=None,
            )

        assert str(exception.value) == expected_message

    def test_populate_entrypoint_if_not_exists_with_custom_handler(self, tmp_path):
        src_dir = tmp_path / self.SRC_DIR
        src_dir.mkdir()
        predictor = src_dir / self.PREDICTOR_FILE
        predictor.write_text(
            textwrap.dedent(
                """
            class MyPredictor(Predictor):
                pass
            """
            )
        )
        my_predictor = self._load_module("MyPredictor", str(predictor))
        handler = src_dir / self.HANDLER_FILE
        handler.write_text(
            textwrap.dedent(
                """
            class CustomHandler(Handler):
                pass
            """
            )
        )
        custom_handler = self._load_module("CustomHandler", str(handler))

        prediction_utils.populate_entrypoint_if_not_exists(
            str(src_dir),
            self.ENTRYPOINT_FILE,
            predictor=my_predictor,
            handler=custom_handler,
        )

        entrypoint = src_dir / self.ENTRYPOINT_FILE

        assert "from predictor import MyPredictor" in entrypoint.read_text()
        assert "from custom_handler import CustomHandler" in entrypoint.read_text()
        assert "predictor_class=MyPredictor" in entrypoint.read_text()
        assert "handler_class=CustomHandler" in entrypoint.read_text()

    def test_populate_entrypoint_if_not_exists_with_custom_handler_and_predictor_is_none(
        self, tmp_path
    ):
        src_dir = tmp_path / self.SRC_DIR
        src_dir.mkdir()
        handler = src_dir / self.HANDLER_FILE
        handler.write_text(
            textwrap.dedent(
                """
            class CustomHandler(Handler):
                pass
            """
            )
        )
        custom_handler = self._load_module("CustomHandler", str(handler))

        prediction_utils.populate_entrypoint_if_not_exists(
            str(src_dir), self.ENTRYPOINT_FILE, predictor=None, handler=custom_handler,
        )

        entrypoint = src_dir / self.ENTRYPOINT_FILE

        assert "from custom_handler import CustomHandler" in entrypoint.read_text()
        assert "predictor_class=None" in entrypoint.read_text()
        assert "handler_class=CustomHandler" in entrypoint.read_text()

    def test_populate_entrypoint_if_not_exists_custom_handler_not_in_src_dir(
        self, tmp_path
    ):
        src_dir = tmp_path / self.SRC_DIR
        src_dir.mkdir()
        predictor = src_dir / self.PREDICTOR_FILE
        predictor.write_text(
            textwrap.dedent(
                """
            class MyPredictor(Predictor):
                pass
            """
            )
        )
        my_predictor = self._load_module("MyPredictor", str(predictor))
        handler = tmp_path / self.HANDLER_FILE
        handler.write_text(
            textwrap.dedent(
                """
            class CustomHandler(Handler):
                pass
            """
            )
        )
        custom_handler = self._load_module("CustomHandler", str(handler))

        with pytest.raises(ValueError) as exception:
            prediction_utils.populate_entrypoint_if_not_exists(
                str(src_dir),
                self.ENTRYPOINT_FILE,
                predictor=my_predictor,
                handler=custom_handler,
            )

        assert 'The file implementing "CustomHandler" must be' in str(exception.value)

    def test_get_prediction_aip_http_port(self):
        ports = [1000, 2000, 3000]

        http_port = prediction_utils.get_prediction_aip_http_port(ports)

        assert http_port == ports[0]

    def test_get_prediction_aip_http_port_default(self):
        http_port = prediction_utils.get_prediction_aip_http_port(None)

        assert http_port == 8080

    @pytest.mark.parametrize(
        "image_uri, expected",
        [
            ("gcr.io/myproject/myimage", True),
            ("us.gcr.io/myproject/myimage", True),
            ("us-docker.pkg.dev/myproject/myimage", True),
            ("us-central1-docker.pkg.dev/myproject/myimage", True),
            ("myproject/myimage", False),
            ("random.host/myproject/myimage", False),
        ],
    )
    def test_is_registry_uri(self, image_uri, expected):
        result = prediction_utils.is_registry_uri(image_uri)

        assert result == expected<|MERGE_RESOLUTION|>--- conflicted
+++ resolved
@@ -17,14 +17,11 @@
 
 
 import datetime
-<<<<<<< HEAD
 from decimal import Decimal
 import importlib
 import pytest
 import textwrap
 from typing import Callable, Dict, Optional
-=======
->>>>>>> 85644dcb
 
 from google.protobuf import timestamp_pb2
 
