# -*- coding: utf-8 -*-

# Copyright 2020 Google LLC
#
# Licensed under the Apache License, Version 2.0 (the "License");
# you may not use this file except in compliance with the License.
# You may obtain a copy of the License at
#
#     http://www.apache.org/licenses/LICENSE-2.0
#
# Unless required by applicable law or agreed to in writing, software
# distributed under the License is distributed on an "AS IS" BASIS,
# WITHOUT WARRANTIES OR CONDITIONS OF ANY KIND, either express or implied.
# See the License for the specific language governing permissions and
# limitations under the License.
#

import io
import os

import setuptools  # type: ignore

name = "google-cloud-aiplatform"
description = "Vertex AI API client library"

package_root = os.path.abspath(os.path.dirname(__file__))
readme_filename = os.path.join(package_root, "README.rst")
with io.open(readme_filename, encoding="utf-8") as readme_file:
    readme = readme_file.read()

version = {}
with open(os.path.join(package_root, "google/cloud/aiplatform/version.py")) as fp:
    exec(fp.read(), version)
version = version["__version__"]

tensorboard_extra_require = ["tensorflow >=2.3.0, <3.0.0dev"]
metadata_extra_require = ["pandas >= 1.0.0"]
xai_extra_require = ["tensorflow >=2.3.0, <3.0.0dev"]
lit_extra_require = [
    "tensorflow >= 2.3.0, <3.0.0dev",
    "pandas >= 1.0.0",
    "lit-nlp >= 0.4.0",
    "explainable-ai-sdk >= 1.0.0",
]
profiler_extra_require = [
    "tensorboard-plugin-profile >= 2.4.0, <3.0.0dev",
    "werkzeug >= 2.0.0, <2.1.0dev",
    "tensorflow >=2.4.0, <3.0.0dev",
]
featurestore_extra_require = [
    "google-cloud-bigquery-storage",
    "pandas >= 1.0.0",
    "pyarrow >= 6.0.1",
]
pipelines_extra_require = [
    "pyyaml>=5.3,<6",
]
<<<<<<< HEAD
private_endpoints_extra_require = [
    "urllib3 >=1.21.1, <1.27",
]

=======
datasets_extra_require = [
    "pyarrow >= 3.0.0, < 8.0dev",
]
>>>>>>> 59496748
full_extra_require = list(
    set(
        tensorboard_extra_require
        + metadata_extra_require
        + xai_extra_require
        + lit_extra_require
        + featurestore_extra_require
<<<<<<< HEAD
        + pipelines_extra_require
        + private_endpoints_extra_require
=======
        + pipelines_extra_requires
        + datasets_extra_require
>>>>>>> 59496748
    )
)
testing_extra_require = (
    full_extra_require
    + profiler_extra_require
    + ["grpcio-testing", "pytest-xdist", "ipython"]
)


setuptools.setup(
    name=name,
    version=version,
    description=description,
    long_description=readme,
    packages=[
        package
        for package in setuptools.PEP420PackageFinder.find()
        if package.startswith("google")
    ],
    entry_points={
        "console_scripts": [
            "tb-gcp-uploader=google.cloud.aiplatform.tensorboard.uploader_main:run_main"
        ],
    },
    namespace_packages=("google", "google.cloud"),
    author="Google LLC",
    author_email="googleapis-packages@google.com",
    license="Apache 2.0",
    url="https://github.com/googleapis/python-aiplatform",
    platforms="Posix; MacOS X; Windows",
    include_package_data=True,
    install_requires=(
        # NOTE: Maintainers, please do not require google-api-core>=2.x.x
        # Until this issue is closed
        # https://github.com/googleapis/google-cloud-python/issues/10566
        "google-api-core[grpc] >= 1.31.5, <3.0.0dev,!=2.0.*,!=2.1.*,!=2.2.*,!=2.3.0",
        "proto-plus >= 1.15.0",
        "packaging >= 14.3",
        "google-cloud-storage >= 1.32.0, < 3.0.0dev",
        "google-cloud-bigquery >= 1.15.0, < 3.0.0dev",
        "google-cloud-resource-manager >= 1.3.3, < 3.0.0dev",
    ),
    extras_require={
        "full": full_extra_require,
        "metadata": metadata_extra_require,
        "tensorboard": tensorboard_extra_require,
        "testing": testing_extra_require,
        "xai": xai_extra_require,
        "lit": lit_extra_require,
        "cloud_profiler": profiler_extra_require,
        "pipelines": pipelines_extra_require,
        "private_endpoints": private_endpoints_extra_require,
    },
    python_requires=">=3.6",
    classifiers=[
        "Development Status :: 5 - Production/Stable",
        "Intended Audience :: Developers",
        "Operating System :: OS Independent",
        "Programming Language :: Python",
        "Programming Language :: Python :: 3",
        "Programming Language :: Python :: 3.6",
        "Programming Language :: Python :: 3.7",
        "Programming Language :: Python :: 3.8",
        "Programming Language :: Python :: 3.9",
        "Topic :: Internet",
        "Topic :: Software Development :: Libraries :: Python Modules",
    ],
    zip_safe=False,
)<|MERGE_RESOLUTION|>--- conflicted
+++ resolved
@@ -55,16 +55,12 @@
 pipelines_extra_require = [
     "pyyaml>=5.3,<6",
 ]
-<<<<<<< HEAD
+datasets_extra_require = [
+    "pyarrow >= 3.0.0, < 8.0dev",
+]
 private_endpoints_extra_require = [
     "urllib3 >=1.21.1, <1.27",
 ]
-
-=======
-datasets_extra_require = [
-    "pyarrow >= 3.0.0, < 8.0dev",
-]
->>>>>>> 59496748
 full_extra_require = list(
     set(
         tensorboard_extra_require
@@ -72,13 +68,9 @@
         + xai_extra_require
         + lit_extra_require
         + featurestore_extra_require
-<<<<<<< HEAD
         + pipelines_extra_require
         + private_endpoints_extra_require
-=======
-        + pipelines_extra_requires
         + datasets_extra_require
->>>>>>> 59496748
     )
 )
 testing_extra_require = (
@@ -130,6 +122,7 @@
         "lit": lit_extra_require,
         "cloud_profiler": profiler_extra_require,
         "pipelines": pipelines_extra_require,
+        "datasets": datasets_extra_require,
         "private_endpoints": private_endpoints_extra_require,
     },
     python_requires=">=3.6",
