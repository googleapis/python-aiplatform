# -*- coding: utf-8 -*-

# Copyright 2020 Google LLC
#
# Licensed under the Apache License, Version 2.0 (the "License");
# you may not use this file except in compliance with the License.
# You may obtain a copy of the License at
#
#     http://www.apache.org/licenses/LICENSE-2.0
#
# Unless required by applicable law or agreed to in writing, software
# distributed under the License is distributed on an "AS IS" BASIS,
# WITHOUT WARRANTIES OR CONDITIONS OF ANY KIND, either express or implied.
# See the License for the specific language governing permissions and
# limitations under the License.
#

import io
import os

import setuptools  # type: ignore

name = "google-cloud-aiplatform"
description = "Vertex AI API client library"

package_root = os.path.abspath(os.path.dirname(__file__))
readme_filename = os.path.join(package_root, "README.rst")
with io.open(readme_filename, encoding="utf-8") as readme_file:
    readme = readme_file.read()

version = {}
with open(os.path.join(package_root, "google/cloud/aiplatform/version.py")) as fp:
    exec(fp.read(), version)
version = version["__version__"]

tensorboard_extra_require = ["tensorflow >=2.3.0, <3.0.0dev"]
metadata_extra_require = ["pandas >= 1.0.0"]
xai_extra_require = ["tensorflow >=2.3.0, <3.0.0dev"]
lit_extra_require = [
    "tensorflow >= 2.3.0, <3.0.0dev",
    "pandas >= 1.0.0",
    "lit-nlp >= 0.4.0",
    "explainable-ai-sdk >= 1.0.0",
]
profiler_extra_require = [
    "tensorboard-plugin-profile >= 2.4.0, <3.0.0dev",
    "werkzeug >= 2.0.0, <2.1.0dev",
    "tensorflow >=2.4.0, <3.0.0dev",
]
featurestore_extra_require = [
    "google-cloud-bigquery-storage",
    "pandas >= 1.0.0",
    "pyarrow >= 6.0.1",
]
pipelines_extra_require = [
    "pyyaml>=5.3,<6",
]
datasets_extra_require = [
    "pyarrow >= 3.0.0, < 8.0dev",
]
<<<<<<< HEAD
vizier_extra_require = [
    "attrs==21.4.0",
    "absl-py>=0.7",
    "numpy>=1.19.0",
    "protobuf>=3.6,<4.0",
    "pytype==2022.1.5",
    "keras-tuner>=1.0,<2.0",
    "portpicker==1.3.1",
    "googleapis-common-protos==1.56.0",
    "google-api-python-client==1.12.8",
    "sqlalchemy==1.4",
=======
private_endpoints_extra_require = [
    "urllib3 >=1.21.1, <1.27",
>>>>>>> 425a32fc
]
full_extra_require = list(
    set(
        tensorboard_extra_require
        + metadata_extra_require
        + xai_extra_require
        + lit_extra_require
        + featurestore_extra_require
        + pipelines_extra_require
        + datasets_extra_require
<<<<<<< HEAD
        + vizier_extra_require
=======
        + private_endpoints_extra_require
>>>>>>> 425a32fc
    )
)
testing_extra_require = (
    full_extra_require
    + profiler_extra_require
    + ["grpcio-testing", "pytest-xdist", "ipython", "kfp"]
)


setuptools.setup(
    name=name,
    version=version,
    description=description,
    long_description=readme,
    packages=[
        package
        for package in setuptools.PEP420PackageFinder.find()
        if package.startswith("google")
    ],
    entry_points={
        "console_scripts": [
            "tb-gcp-uploader=google.cloud.aiplatform.tensorboard.uploader_main:run_main"
        ],
    },
    namespace_packages=("google", "google.cloud"),
    author="Google LLC",
    author_email="googleapis-packages@google.com",
    license="Apache 2.0",
    url="https://github.com/googleapis/python-aiplatform",
    platforms="Posix; MacOS X; Windows",
    include_package_data=True,
    install_requires=(
        # NOTE: Maintainers, please do not require google-api-core>=2.x.x
        # Until this issue is closed
        # https://github.com/googleapis/google-cloud-python/issues/10566
        "google-api-core[grpc] >= 1.31.5, <3.0.0dev,!=2.0.*,!=2.1.*,!=2.2.*,!=2.3.0",
        "proto-plus >= 1.15.0, <2.0.0dev",
        "protobuf >= 3.19.0, <4.0.0dev",
        "packaging >= 14.3, <22.0.0dev",
        "google-cloud-storage >= 1.32.0, < 3.0.0dev",
        "google-cloud-bigquery >= 1.15.0, < 3.0.0dev",
        "google-cloud-resource-manager >= 1.3.3, < 3.0.0dev",
    ),
    extras_require={
        "full": full_extra_require,
        "metadata": metadata_extra_require,
        "tensorboard": tensorboard_extra_require,
        "testing": testing_extra_require,
        "xai": xai_extra_require,
        "lit": lit_extra_require,
        "cloud_profiler": profiler_extra_require,
<<<<<<< HEAD
        "pipelines": pipelines_extra_requires,
        "vizier": vizier_extra_require,
=======
        "pipelines": pipelines_extra_require,
        "datasets": datasets_extra_require,
        "private_endpoints": private_endpoints_extra_require,
>>>>>>> 425a32fc
    },
    python_requires=">=3.7",
    classifiers=[
        "Development Status :: 5 - Production/Stable",
        "Intended Audience :: Developers",
        "Operating System :: OS Independent",
        "Programming Language :: Python",
        "Programming Language :: Python :: 3",
        "Programming Language :: Python :: 3.7",
        "Programming Language :: Python :: 3.8",
        "Programming Language :: Python :: 3.9",
        "Topic :: Internet",
        "Topic :: Software Development :: Libraries :: Python Modules",
    ],
    zip_safe=False,
)<|MERGE_RESOLUTION|>--- conflicted
+++ resolved
@@ -58,7 +58,7 @@
 datasets_extra_require = [
     "pyarrow >= 3.0.0, < 8.0dev",
 ]
-<<<<<<< HEAD
+
 vizier_extra_require = [
     "attrs==21.4.0",
     "absl-py>=0.7",
@@ -70,10 +70,9 @@
     "googleapis-common-protos==1.56.0",
     "google-api-python-client==1.12.8",
     "sqlalchemy==1.4",
-=======
+
 private_endpoints_extra_require = [
     "urllib3 >=1.21.1, <1.27",
->>>>>>> 425a32fc
 ]
 full_extra_require = list(
     set(
@@ -84,11 +83,8 @@
         + featurestore_extra_require
         + pipelines_extra_require
         + datasets_extra_require
-<<<<<<< HEAD
         + vizier_extra_require
-=======
         + private_endpoints_extra_require
->>>>>>> 425a32fc
     )
 )
 testing_extra_require = (
@@ -140,14 +136,10 @@
         "xai": xai_extra_require,
         "lit": lit_extra_require,
         "cloud_profiler": profiler_extra_require,
-<<<<<<< HEAD
         "pipelines": pipelines_extra_requires,
         "vizier": vizier_extra_require,
-=======
-        "pipelines": pipelines_extra_require,
         "datasets": datasets_extra_require,
         "private_endpoints": private_endpoints_extra_require,
->>>>>>> 425a32fc
     },
     python_requires=">=3.7",
     classifiers=[
