# -*- coding: utf-8 -*-

# Copyright 2020 Google LLC
#
# Licensed under the Apache License, Version 2.0 (the "License");
# you may not use this file except in compliance with the License.
# You may obtain a copy of the License at
#
#     http://www.apache.org/licenses/LICENSE-2.0
#
# Unless required by applicable law or agreed to in writing, software
# distributed under the License is distributed on an "AS IS" BASIS,
# WITHOUT WARRANTIES OR CONDITIONS OF ANY KIND, either express or implied.
# See the License for the specific language governing permissions and
# limitations under the License.
#

import io
import os

import setuptools  # type: ignore

name = "google-cloud-aiplatform"
<<<<<<< HEAD
version = "0.3.1"
=======
version = "0.4.0"
>>>>>>> 6589383f
description = "Cloud AI Platform API client library"

package_root = os.path.abspath(os.path.dirname(__file__))
readme_filename = os.path.join(package_root, "README.rst")
with io.open(readme_filename, encoding="utf-8") as readme_file:
    readme = readme_file.read()

setuptools.setup(
    name=name,
    version=version,
    description=description,
    long_description=readme,
    packages=setuptools.PEP420PackageFinder.find(),
    namespace_packages=("google", "google.cloud"),
    author="Google LLC",
    author_email="googleapis-packages@google.com",
    license="Apache 2.0",
    url="https://github.com/googleapis/python-aiplatform",
    platforms="Posix; MacOS X; Windows",
    include_package_data=True,
    install_requires=(
        "google-api-core[grpc] >= 1.22.2, < 2.0.0dev",
<<<<<<< HEAD
        "libcst >= 0.2.5",
        "proto-plus >= 1.10.1",
        "mock >= 4.0.2",
        "google-cloud-storage >= 1.26.0, < 2.0.0dev",
        "google-cloud-bigquery >= 1.15.0, < 3.0.0dev",
=======
        "proto-plus >= 1.10.1",
        "google-cloud-storage >= 1.26.0, < 2.0.0dev",
>>>>>>> 6589383f
    ),
    python_requires=">=3.6",
    scripts=[],
    classifiers=[
        "Development Status :: 4 - Beta",
        "Intended Audience :: Developers",
        "Operating System :: OS Independent",
        "Programming Language :: Python :: 3.6",
        "Programming Language :: Python :: 3.7",
        "Programming Language :: Python :: 3.8",
        "Topic :: Internet",
        "Topic :: Software Development :: Libraries :: Python Modules",
    ],
    zip_safe=False,
)<|MERGE_RESOLUTION|>--- conflicted
+++ resolved
@@ -21,17 +21,15 @@
 import setuptools  # type: ignore
 
 name = "google-cloud-aiplatform"
-<<<<<<< HEAD
-version = "0.3.1"
-=======
 version = "0.4.0"
->>>>>>> 6589383f
 description = "Cloud AI Platform API client library"
 
 package_root = os.path.abspath(os.path.dirname(__file__))
+
 readme_filename = os.path.join(package_root, "README.rst")
 with io.open(readme_filename, encoding="utf-8") as readme_file:
     readme = readme_file.read()
+
 
 setuptools.setup(
     name=name,
@@ -48,16 +46,9 @@
     include_package_data=True,
     install_requires=(
         "google-api-core[grpc] >= 1.22.2, < 2.0.0dev",
-<<<<<<< HEAD
-        "libcst >= 0.2.5",
         "proto-plus >= 1.10.1",
-        "mock >= 4.0.2",
         "google-cloud-storage >= 1.26.0, < 2.0.0dev",
         "google-cloud-bigquery >= 1.15.0, < 3.0.0dev",
-=======
-        "proto-plus >= 1.10.1",
-        "google-cloud-storage >= 1.26.0, < 2.0.0dev",
->>>>>>> 6589383f
     ),
     python_requires=">=3.6",
     scripts=[],
