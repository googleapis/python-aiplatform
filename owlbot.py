--- conflicted
+++ resolved
@@ -88,17 +88,10 @@
     cov_level=99,
     system_test_python_versions=["3.8"],
     unit_test_python_versions=["3.6", "3.7", "3.8", "3.9"],
-<<<<<<< HEAD
-    unit_test_extras=['testing'],
-    microgenerator=True)
-
-=======
     unit_test_extras=["testing"],
     system_test_extras=["testing"],
     microgenerator=True,
 )
-python.py_samples(skip_readmes=True)
->>>>>>> 936ddf87
 s.move(
     templated_files,
     excludes=[
