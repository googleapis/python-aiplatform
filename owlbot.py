--- conflicted
+++ resolved
@@ -87,17 +87,11 @@
 templated_files = common.py_library(
     cov_level=98,
     system_test_python_versions=["3.8"],
-<<<<<<< HEAD
-    unit_test_python_versions=["3.6", "3.7", "3.8", "3.9", "3.10"],
-    microgenerator=True)
-python.py_samples(skip_readmes=True)
-=======
-    unit_test_python_versions=["3.7", "3.8", "3.9"],
+    unit_test_python_versions=["3.7", "3.8", "3.9", "3.10"],
     unit_test_extras=["testing"],
     system_test_extras=["testing"],
     microgenerator=True,
 )
->>>>>>> 406ed84a
 s.move(
     templated_files,
     excludes=[
