--- conflicted
+++ resolved
@@ -92,7 +92,6 @@
 # Add templated files
 # ----------------------------------------------------------------------------
 
-<<<<<<< HEAD
 templated_files = common.py_library(
     cov_level=98,
     system_test_python_versions=["3.8"],
@@ -130,46 +129,6 @@
 s.replace(
     ".kokoro/samples/python3.*/common.cfg",
     """env_vars: \{
-=======
-    templated_files = common.py_library(
-        cov_level=98,
-        system_test_python_versions=["3.8"],
-        unit_test_python_versions=["3.7", "3.8", "3.9", "3.10"],
-        unit_test_extras=["testing"],
-        system_test_extras=["testing"],
-        microgenerator=True,
-    )
-    s.move(
-        templated_files,
-        excludes=[
-            ".coveragerc",
-            ".kokoro/continuous/common.cfg",
-            ".kokoro/presubmit/presubmit.cfg",
-            ".kokoro/continuous/prerelease-deps.cfg",
-            ".kokoro/presubmit/prerelease-deps.cfg",
-            # exclude sample configs so periodic samples are tested against main
-            # instead of pypi
-            ".kokoro/samples/python3.7/periodic.cfg",
-            ".kokoro/samples/python3.8/periodic.cfg",
-            ".kokoro/samples/python3.9/periodic.cfg",
-            ".kokoro/samples/python3.10/periodic.cfg",
-            ".github/CODEOWNERS",
-            ".github/PULL_REQUEST_TEMPLATE.md",
-            ".github/workflows",  # exclude gh actions as credentials are needed for tests
-            "README.rst",
-            ".github/release-please.yml", # use release please manifest
-        ],
-    )  # the microgenerator has a good coveragerc file
-
-    python.py_samples(skip_readmes=True)
-
-    python.configure_previous_major_version_branches()
-
-    # Update samples config to use `ucaip-sample-tests` project
-    s.replace(
-        ".kokoro/samples/python3.*/common.cfg",
-        """env_vars: \{
->>>>>>> 5786e94e
     key: "BUILD_SPECIFIC_GCLOUD_PROJECT"
     value: "python-docs-samples-tests-.*?"
 \}""",
