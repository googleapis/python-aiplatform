{
  "sources": [
    {
      "git": {
        "name": ".",
<<<<<<< HEAD
        "remote": "https://github.com/dizcology/python-aiplatform.git",
        "sha": "81da030c0af8902fd54c8e7b5e92255a532d0efb"
=======
        "remote": "https://github.com/googleapis/python-aiplatform.git",
        "sha": "688a06ff0bcc291cb63225787b7083e0b96b3615"
>>>>>>> 1cbd4a55
      }
    },
    {
      "git": {
        "name": "synthtool",
        "remote": "https://github.com/googleapis/synthtool.git",
<<<<<<< HEAD
        "sha": "ba9918cd22874245b55734f57470c719b577e591"
=======
        "sha": "f94318521f63085b9ccb43d42af89f153fb39f15"
      }
    },
    {
      "git": {
        "name": "synthtool",
        "remote": "https://github.com/googleapis/synthtool.git",
        "sha": "f94318521f63085b9ccb43d42af89f153fb39f15"
>>>>>>> 1cbd4a55
      }
    }
  ],
  "destinations": [
    {
      "client": {
        "source": "googleapis",
        "apiName": "aiplatform",
        "apiVersion": "v1beta1",
        "language": "python",
        "generator": "bazel"
      }
    }
  ]
}<|MERGE_RESOLUTION|>--- conflicted
+++ resolved
@@ -3,22 +3,14 @@
     {
       "git": {
         "name": ".",
-<<<<<<< HEAD
-        "remote": "https://github.com/dizcology/python-aiplatform.git",
-        "sha": "81da030c0af8902fd54c8e7b5e92255a532d0efb"
-=======
         "remote": "https://github.com/googleapis/python-aiplatform.git",
         "sha": "688a06ff0bcc291cb63225787b7083e0b96b3615"
->>>>>>> 1cbd4a55
       }
     },
     {
       "git": {
         "name": "synthtool",
         "remote": "https://github.com/googleapis/synthtool.git",
-<<<<<<< HEAD
-        "sha": "ba9918cd22874245b55734f57470c719b577e591"
-=======
         "sha": "f94318521f63085b9ccb43d42af89f153fb39f15"
       }
     },
@@ -27,7 +19,6 @@
         "name": "synthtool",
         "remote": "https://github.com/googleapis/synthtool.git",
         "sha": "f94318521f63085b9ccb43d42af89f153fb39f15"
->>>>>>> 1cbd4a55
       }
     }
   ],
